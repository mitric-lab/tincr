use crate::defaults;
use crate::gradients;
use crate::gradients::{get_gradients, ToOwnedF};
use crate::internal_coordinates::*;
use crate::scc_routine;
use crate::solver::get_exc_energies;
use crate::step::{
    calc_drms_dmax, find_root_brent, get_cartesian_norm, get_delta_prime, trust_step,
};
use crate::Molecule;
use approx::AbsDiffEq;
use ndarray::prelude::*;
use ndarray::Data;
use ndarray::{Array2, Array4, ArrayView1, ArrayView2, ArrayView3};
use ndarray_einsum_beta::*;
use ndarray_linalg::*;
use peroxide::prelude::*;
use std::ops::Deref;

// Optimization using internal coordinates
// from geomeTRIC

pub fn optimize_geometry_ic(mol: &mut Molecule) -> (f64, Array1<f64>, Array1<f64>) {
    let coords: Array1<f64> = mol.positions.clone().into_shape(3 * mol.n_atoms).unwrap();
    let (energy, gradient): (f64, Array1<f64>) = get_energy_and_gradient_s0(&coords, mol);

    let mut old_gradient: Array1<f64> = gradient.clone();
    let mut old_energy: f64 = energy;
    let mut optimization_failed: bool = false;

    //if state == 0 {
    //    let (en, grad): (f64, Array1<f64>) = get_energy_and_gradient_s0(x, mol);
    //    energy = en;
    //    gradient = grad;
    //} else {
    //    let (en, grad): (Array1<f64>, Array1<f64>) = get_energies_and_gradient(x, mol, state - 1);
    //    energy = en[state - 1];
    //    gradient = grad;
    //}

    let (internal_coordinates, dlc_mat, internal_coord_vec, internal_coord_grad, initial_hessian): (
        InternalCoordinates,
        Array2<f64>,
        Array1<f64>,
        Array1<f64>,
        Array2<f64>,
    ) = prepare_first_step(mol, &coords, gradient);

    let mut internal_coords: InternalCoordinates = internal_coordinates;
    let mut iteration: usize = 0;
    let mut trust: f64 = 0.1;
    let mut internal_coordinate_vec: Array1<f64> = internal_coord_vec;
    let mut internal_coordinate_gradient: Array1<f64> = internal_coord_grad.clone();
    let mut prev_hessian: Array2<f64> = initial_hessian.clone();
    let mut prev_cart_coords: Array1<f64> = coords;
    let mut dlc_mat: Array2<f64> = dlc_mat;

    while true {
        let mut energy_prev: f64 = energy;
        let (
            new_cart_coords,
            old_cart_coords,
            new_int_coords,
            old_int_coords,
            new_graph,
            step_failed,
            expect,
            c_norm,
        ): (
            Array1<f64>,
            Array1<f64>,
            Array1<f64>,
            Array1<f64>,
            Option<InternalCoordinates>,
            bool,
            f64,
            f64,
        ) = step(
            &internal_coords,
            &dlc_mat,
            &internal_coordinate_vec,
            &internal_coordinate_gradient,
            &prev_hessian,
            &prev_cart_coords,
            &mol,
            trust,
        );
        if step_failed {
            internal_coords = new_graph.unwrap();
            continue;
        } else {
            // get energy and force
            let (energy_new, gradient_new): (f64, Array1<f64>) =
                get_energy_and_gradient_s0(&new_cart_coords, mol);
            // evalutate step
            let (
                return_energy,
                return_cart_coord,
                return_cart_grad,
                return_int_coord,
                return_int_grad,
                return_hessian,
                new_trust,
                converged,
                opt_failed,
            ): (
                f64,
                Array1<f64>,
                Array1<f64>,
                Array1<f64>,
                Array1<f64>,
                Array2<f64>,
                f64,
                bool,
                bool,
            ) = evaluate_step(
                &internal_coords,
                &dlc_mat,
                &new_int_coords,
                &old_int_coords,
                &internal_coord_grad,
                &gradient_new,
                &old_gradient,
                &initial_hessian,
                &new_cart_coords,
                &old_cart_coords,
                energy_new,
                old_energy,
                expect,
                iteration,
                trust,
                c_norm,
                mol,
            );

            prev_hessian = return_hessian;
            old_energy = return_energy;
            old_gradient = return_cart_grad;
            prev_cart_coords = return_cart_coord;
            internal_coordinate_vec = return_int_coord;
            internal_coordinate_gradient = return_int_grad;
            trust = new_trust;

            if converged {
<<<<<<< HEAD
                println!("Final number of iterations : {}",iteration);
=======
                println!("Number of iterations : {}", iteration);
>>>>>>> 61d1be3b
                println!("Optimization converged");
                break;
            }
            if opt_failed {
                println!("optimization failed");
                optimization_failed = true;
                break;
            }
        }
        println!("Number of iterations : {}",iteration);
        iteration += 1;
    }

    return (old_energy, old_gradient, prev_cart_coords);
}

pub fn evaluate_step(
    internal_coordinates: &InternalCoordinates,
    dlc_mat: &Array2<f64>,
    internal_coord_vec: &Array1<f64>,
    old_internal_coord_vec: &Array1<f64>,
    old_internal_gradient: &Array1<f64>,
    new_cart_gradient: &Array1<f64>,
    old_cart_gradient: &Array1<f64>,
    hessian: &Array2<f64>,
    cart_coords: &Array1<f64>,
    old_cart_coords: &Array1<f64>,
    energy: f64,
    energy_prev: f64,
    expect: f64,
    iteration: usize,
    trust: f64,
    c_norm: f64,
    mol: &Molecule,
) -> (
    f64,
    Array1<f64>,
    Array1<f64>,
    Array1<f64>,
    Array1<f64>,
    Array2<f64>,
    f64,
    bool,
    bool,
) {
    let (rms_gradient, max_gradient): (f64, f64) =
        calculate_internal_gradient_norm(new_cart_gradient.clone());
    let (rmsd, maxd): (f64, f64) = calc_drms_dmax(cart_coords.clone(), old_cart_coords.clone());
    // The ratio of the actual energy change to the expected change
    let quality: f64 = (energy - energy_prev) / expect;
    println!("Quality of the step {}", quality);
    println!("Expect {}", expect);
    let mut step_state: usize = 0;
    let mut converged: bool = false;
    let mut opt_failed: bool = false;
    let mut trust: f64 = trust;
    // Step state:
    // 0 -> Reject
    // 1 -> Poor
    // 2 -> Okay
    // 3 -> Good
    if quality > 0.75 {
        step_state = 3;
    } else if quality > 0.25 {
        step_state = 2;
    } else if quality > 0.0 {
        step_state = 1;
    } else {
        if quality > -1.0 {
            step_state = 1;
        } else {
            step_state = 0;
        }
    }
    println!(
        "Step state = {}. The value 0 is the worst result, 3 the best. ",
        step_state
    );
    // check convergence criteria
    let converged_energy: bool = (energy - energy_prev).abs() < 1.0e-6;
    let converged_grms: bool = rms_gradient < 5.0e-4;
    let converged_gmax: bool = max_gradient < 1.0e-3;
    let converged_drms: bool = rmsd < 5.0e-4;
    let converged_dmax: bool = maxd < 1.0e-3;

    // Check convergence criteria
    if converged_energy && converged_grms && converged_drms && converged_gmax && converged_dmax {
        converged = true;
        // sorted eigenvalues -> Eigenvalue of the hessian
        // end of evaluation
    }
    // check if number of iteration is greater than maxiter
    if iteration > 500 {
        // sorted eigenvalues
        opt_failed = true
    }

    let mut return_hessian: Array2<f64> = hessian.clone();
    let mut return_int_coord: Array1<f64> = internal_coord_vec.clone();
    let mut return_cart_coord: Array1<f64> = cart_coords.clone();
    let mut return_cart_grad: Array1<f64> = new_cart_gradient.clone();
    let mut return_int_grad: Array1<f64> = old_internal_gradient.clone();
    let mut return_energy: f64 = energy;

    // Adjust Trust Radius and/or Reject Step
    if converged == false && opt_failed == false {
        let prev_trust = trust;

        if step_state == 1 || step_state == 0 {
            let new_trust = 1.2e-3_f64.max(trust.min(c_norm) / 2.0);
            trust = new_trust;
        } else if step_state == 3 {
            let new_trust = 0.3_f64.min(2.0_f64.sqrt() * trust);
            trust = new_trust;
        }

        if step_state == 0 {
            if prev_trust <= 1.0e-2 {
                // logger rejecting step - trust below ...
            } else if energy < energy_prev {
                // logger rejecting step - energy decreases during minimization
            } else {
                // logger rejedcted
                // use previous value of energy, gradient, internal coords, internal grad for opt
                return_cart_coord = old_cart_coords.clone();
                return_cart_grad = old_cart_gradient.clone();
                return_energy = energy_prev;
                return_int_coord = old_internal_coord_vec.clone();
            }
        }

        // in geomeTRIC (Append steps to history (for rebuilding Hessian))
        // update gradient
        let new_inter_coord_gradient: Array1<f64> = calculate_internal_coordinate_gradient(
            cart_coords.clone(),
            new_cart_gradient.clone(),
            internal_coord_vec.clone(),
            &internal_coordinates,
            dlc_mat.clone(),
        );
        // update hessian
        let new_hessian: Array2<f64> = update_hessian(
            internal_coordinates,
            dlc_mat,
            internal_coord_vec,
            old_internal_coord_vec,
            &new_inter_coord_gradient,
            old_internal_gradient,
            hessian,
            cart_coords,
            mol,
        );

        return_int_grad = new_inter_coord_gradient;
        return_hessian = new_hessian;
    }

    return (
        return_energy,
        return_cart_coord,
        return_cart_grad,
        return_int_coord,
        return_int_grad,
        return_hessian,
        trust,
        converged,
        opt_failed,
    );
}

pub fn update_hessian(
    internal_coordinates: &InternalCoordinates,
    dlc_mat: &Array2<f64>,
    new_internal_coord_vec: &Array1<f64>,
    old_internal_coord_vec: &Array1<f64>,
    new_internal_gradient: &Array1<f64>,
    old_internal_gradient: &Array1<f64>,
    old_hessian: &Array2<f64>,
    cart_coords: &Array1<f64>,
    mol: &Molecule,
) -> Array2<f64> {
    let d_y: Array1<f64> = new_internal_coord_vec - old_internal_coord_vec;
    let d_g: Array1<f64> = new_internal_gradient - old_internal_gradient;
    // Catch some abnormal cases of extremely small changes
    if d_y.to_vec().norm() < 1e-6 {
        // stop procedure
        println!("UpdateHessian error dy norm to small");
    }
    if d_g.to_vec().norm() < 1e-6 {
        // stop procedure
        println!("UpdateHessian error dg norm to small");
    }

    // BFGS Hessian update
    let mat_1: Array2<f64> = einsum("i,j->ij", &[&d_g, &d_g])
        .unwrap()
        .into_dimensionality::<Ix2>()
        .unwrap()
        / d_g.clone().dot(&d_y);
    let mut mat_2: Array2<f64> = einsum(
        "i,j->ij",
        &[
            &old_hessian.clone().dot(&d_y),
            &old_hessian.clone().dot(&d_y),
        ],
    )
    .unwrap()
    .into_dimensionality::<Ix2>()
    .unwrap();
    let dividend: f64 = d_y.clone().dot(&old_hessian.dot(&d_y));
    mat_2 = mat_2 / dividend;

    let eig: (Array1<f64>, Array2<f64>) = old_hessian.eigh(UPLO::Upper).unwrap();
    // sort the eigenvalues
    let mut eigenvalues: Vec<f64> = eig.0.to_vec();
    eigenvalues.sort_by(|&i, &j| i.partial_cmp(&j).unwrap());

    let ndy: Array1<f64> = d_y.clone() / d_y.clone().to_vec().norm();
    let ndg: Array1<f64> = d_g.clone() / d_g.clone().to_vec().norm();
    let nhdy: Array1<f64> =
        old_hessian.clone().dot(&d_y) / old_hessian.clone().dot(&d_y).to_vec().norm();

    let mut new_hessian: Array2<f64> = old_hessian.clone() + (mat_1 - mat_2);
    let eig_1: (Array1<f64>, Array2<f64>) = new_hessian.eigh(UPLO::Upper).unwrap();
    let mut new_eigenvalues: Vec<f64> = eig_1.0.to_vec();
    new_eigenvalues.sort_by(|&i, &j| i.partial_cmp(&j).unwrap());
    let emin: f64 = new_eigenvalues[0];

    if emin <= 1e-5 {
        new_hessian = create_initial_hessian(
            cart_coords.clone(),
            mol,
            internal_coordinates,
            dlc_mat.clone(),
        );
    }
    return new_hessian;
}

pub fn step(
    internal_coordinates: &InternalCoordinates,
    dlc_mat: &Array2<f64>,
    internal_coord_vec: &Array1<f64>,
    internal_coord_grad: &Array1<f64>,
    hessian: &Array2<f64>,
    cart_coords: &Array1<f64>,
    mol: &Molecule,
    trust: f64,
) -> (
    Array1<f64>,
    Array1<f64>,
    Array1<f64>,
    Array1<f64>,
    Option<InternalCoordinates>,
    bool,
    f64,
    f64,
) {
    // variables in case the step fails
    let mut new_internal_coords: Option<InternalCoordinates> = None;
    let mut step_failed: bool = false;
    // get eigenvalue of the hessian
    let eig: (Array1<f64>, Array2<f64>) = hessian.eigh(UPLO::Upper).unwrap();
    // sort the eigenvalues
    let mut eigenvalues: Vec<f64> = eig.0.to_vec();
    eigenvalues.sort_by(|&i, &j| i.partial_cmp(&j).unwrap());

    let emin: f64 = eigenvalues[0];

    // OBTAIN AN OPTIMIZATION STEP
    // The trust radius is to be computed in Cartesian coordinates.
    // First take a full-size optimization step

    // in geomeTRIC check for parameter "transition"
    // If true. use rational function optimization (RFO) for the step
    // otherwise use trust-radius Newton Raphson (TRM)
    let mut v0: f64 = 0.0;
    if emin < 1.0e-5 {
        v0 = 1.0e-5 - emin;
    } else {
        v0 = 0.0;
    }
    let tmp_0: (Array1<f64>, f64, f64) = get_delta_prime(
        v0,
        cart_coords.clone(),
        internal_coord_grad.clone(),
        hessian.clone(),
        internal_coordinates,
        false,
    );
    let mut dy: Array1<f64> = tmp_0.0;
    let mut sol: f64 = tmp_0.1;

    let dy_prime: f64 = tmp_0.2;
    // Internal coordinate step size
    let i_norm: f64 = dy.clone().to_vec().norm();
    println!("inorm {}", i_norm);
    // Cartesian coordinate step size
    println!("Before get cartesian norm");
    let tmp: (f64, bool) =
        get_cartesian_norm(cart_coords, dy.clone(), internal_coordinates, dlc_mat);
    let mut c_norm: f64 = tmp.0;
    let mut bork: bool = tmp.1;
    println!("cnorm {}", c_norm);

    // If the step is above the trust radius in Cartesian coordinates, then
    // do the following to reduce the step length:
    if c_norm > 0.11 {
        // This is the function f(inorm) = cnorm-target that we find a root
        // for obtaining a step with the desired Cartesian step size.
        let tmp: (f64, bool, Option<f64>, bool) = find_root_brent(
            0.0,
            i_norm,
            0.1,
            Some(0.001),
            v0,
            cart_coords.clone(),
            internal_coord_grad.clone(),
            hessian.clone(),
            internal_coordinates,
            dlc_mat,
            trust,
        );
        let mut iopt: f64 = tmp.0;
        let brent_failed: bool = tmp.1;
        let mut stored_arg: Option<f64> = None;
        bork = tmp.3;
        println!("Bork {}", bork);
        if tmp.2.is_some() {
            stored_arg = tmp.2;
        }
        // If Brent fails but we obtained an IC step that is smaller than the Cartesian trust radius, use it
        if brent_failed == true && stored_arg.is_some() {
            iopt = stored_arg.unwrap();
        } else if bork {
            // Decrease the target Cartesian step size and try again
            let mut target: f64 = 0.1;
            for i in 0..3 {
                target = target / 2.0;
                let tmp: (f64, bool, Option<f64>, bool) = find_root_brent(
                    0.0,
                    iopt,
                    target,
                    Some(0.001),
                    v0,
                    cart_coords.clone(),
                    internal_coord_grad.clone(),
                    hessian.clone(),
                    internal_coordinates,
                    dlc_mat,
                    trust,
                );
                iopt = tmp.0;
                bork = tmp.3;
                if bork == false {
                    break;
                }
            }
        }
        if bork {
            // Force a rebuild of the coordinate system and skip the energy / gradient and evaluation steps.
            new_internal_coords = Some(build_primitives(mol));
            // skip energy and evaluation step
            step_failed = true;
        }
        let tmp_new: (Array1<f64>, f64) = trust_step(
            iopt,
            0.0,
            cart_coords.clone(),
            internal_coord_grad.clone(),
            hessian.clone(),
            internal_coordinates,
        );
        dy = tmp_new.0;
        sol = tmp_new.1;
        let tmp: (f64, bool) =
            get_cartesian_norm(cart_coords, dy.clone(), internal_coordinates, dlc_mat);
        c_norm = tmp.0;
    }
    // DONE OBTAINING THE STEP
    // Before updating any of our variables, copy current variables to "previous"
    let internal_coords_prev: Array1<f64> = internal_coord_vec.clone();
    let x_old: Array1<f64> = cart_coords.clone();

    // Update the Internal Coordinates
    let tmp: (Array1<f64>, bool) = cartesian_from_step(
        cart_coords.clone(),
        dy,
        internal_coordinates,
        dlc_mat.clone(),
    );
    let x_new: Array1<f64> = tmp.0;
    let real_dy: Array1<f64> = get_calc_diff(
        x_new.clone(),
        x_old.clone(),
        internal_coordinates,
        dlc_mat.clone(),
    );
    let internal_coords_new: Array1<f64> = internal_coord_vec + &real_dy;

    let new_cart_coord_3d: Array2<f64> = x_new.clone().into_shape((x_new.dim() / 3, 3)).unwrap();
    println!("new coordinates of the molecule {}", new_cart_coord_3d);

    let expect_part_1: f64 = 0.5 * real_dy.clone().dot(&hessian.dot(&real_dy));
    let expect: f64 = expect_part_1 + real_dy.clone().dot(internal_coord_grad);

    return (
        x_new,
        x_old,
        internal_coords_new,
        internal_coords_prev,
        new_internal_coords,
        step_failed,
        expect,
        c_norm,
    );
}

pub fn prepare_first_step(
    mol: &Molecule,
    coords: &Array1<f64>,
    gradient: Array1<f64>,
) -> (
    InternalCoordinates,
    Array2<f64>,
    Array1<f64>,
    Array1<f64>,
    Array2<f64>,
) {
    // Build the internal coordinates and their primitives
    // construct the delocalized internal coordinates and the
    // internal coordinate vectors of the cartesian coordinates and the gs gradients
    // At last, build the initial hessian for the optimization

    let internal_coordinates: InternalCoordinates = build_primitives(mol);

    let dlc_mat: Array2<f64> =
        build_delocalized_internal_coordinates(coords.clone(), &internal_coordinates);
    let q_internal: Array1<f64> =
        calculate_internal_coordinate_vector(coords.clone(), &internal_coordinates, &dlc_mat);

    let inter_coord_gradient: Array1<f64> = calculate_internal_coordinate_gradient(
        coords.clone(),
        gradient,
        q_internal.clone(),
        &internal_coordinates,
        dlc_mat.clone(),
    );

    let initial_hessian: Array2<f64> =
        create_initial_hessian(coords.clone(), &mol, &internal_coordinates, dlc_mat.clone());

    return (
        internal_coordinates,
        dlc_mat,
        q_internal,
        inter_coord_gradient,
        initial_hessian,
    );
}

// solve the following optimization problem:
// minimize f(x)      subject to  c_i(x) > 0   for  i=1,...,m
// where f(x) is a scalar function, x is a real vector of size n, and c_i(x) are the
// m strict inequality constraints. The feasible space {x|C(x) > 0} is assumed to be convex.
// The constraints are enforced by minimizing an auxiliary function f(x)+nu*B(x).
// B(x) is the log-barrier
// B(x) = - sum_i log(c_i(x))
// and `nu` is a small adjustable number.
// References
// ----------
// [1] J. Nocedal, S. Wright, 'Numerical Optimization', Springer, 2006

pub fn geometry_optimization(
    state: Option<usize>,
    coord_system: Option<String>,
    mol: &mut Molecule,
) -> (Array2<f64>, Array1<f64>) {
    // defaults
    let state: usize = state.unwrap_or(0);
    let coord_system: String = coord_system.unwrap_or(String::from("internal"));
    let mut cart_coord: bool = false;

    let mut final_coord: Array1<f64> = Array::zeros(3 * mol.n_atoms);
    let mut final_grad: Array1<f64> = Array::zeros(3 * mol.n_atoms);

    if coord_system == "cartesian" {
        cart_coord = true;
        // flatten cartesian coordinates
        let coords: Array1<f64> = mol.positions.clone().into_shape(3 * mol.n_atoms).unwrap();
        // start the geometry optimization
        let tmp: (Array1<f64>, Array1<f64>, usize) = minimize(
            &coords, cart_coord, state, mol, None, None, None, None, None,
        );
        final_coord = tmp.0;
        final_grad = tmp.1;
    } else {
        // transform to internal

        // and start optimization
    }
    let final_cartesian: Array2<f64> = final_coord.into_shape((mol.n_atoms, 3)).unwrap();

    return (final_cartesian, final_grad);
}

pub fn get_energy_and_gradient_s0(x: &Array1<f64>, mol: &mut Molecule) -> (f64, Array1<f64>) {
    let coords: Array2<f64> = x.clone().into_shape((mol.n_atoms, 3)).unwrap();
    //let mut molecule: Molecule = mol.clone();
    mol.update_geometry(coords);
    let (energy, orbs, orbe, s, f): (f64, Array2<f64>, Array1<f64>, Array2<f64>, Vec<f64>) =
        scc_routine::run_scc(&mol, None, None, None);
    let (grad_e0, grad_vrep, grad_exc): (Array1<f64>, Array1<f64>, Array1<f64>) =
        get_gradients(&orbe, &orbs, &s, &mol, &None, &None, None, &None);
    println!("Enegies and gradient");
    println!("Energy: {}", &energy);
    println!("Gradient E0 {}", &grad_e0);
    println!("Grad vrep {}", grad_vrep);
    return (energy, grad_e0 + grad_vrep);
}

pub fn get_energies_and_gradient(
    x: &Array1<f64>,
    mol: &mut Molecule,
    ex_state: usize,
) -> (Array1<f64>, Array1<f64>) {
    let coords: Array2<f64> = x.clone().into_shape((mol.n_atoms, 3)).unwrap();
    //let mut molecule: Molecule = mol.clone();
    mol.update_geometry(coords);
    let (energy, orbs, orbe, s, f): (f64, Array2<f64>, Array1<f64>, Array2<f64>, Vec<f64>) =
        scc_routine::run_scc(&mol, None, None, None);
    let tmp: (Array1<f64>, Array3<f64>, Array3<f64>, Array3<f64>) =
        get_exc_energies(&f, &mol, None, &s, &orbe, &orbs, false, None);
    let omega: Array1<f64> = tmp.0.clone();
    let (grad_e0, grad_vrep, grad_exc): (Array1<f64>, Array1<f64>, Array1<f64>) = get_gradients(
        &orbe,
        &orbs,
        &s,
        &mol,
        &Some(tmp.2),
        &Some(tmp.3),
        Some(ex_state),
        &Some(tmp.0),
    );
    let grad_tot: Array1<f64> = grad_e0 + grad_vrep + grad_exc;
    let energy_tot: Array1<f64> = omega + energy;
    return (energy_tot, grad_tot);
}

pub fn objective_cart(x: &Array1<f64>, state: usize, mol: &mut Molecule) -> (f64, Array1<f64>) {
    println!("coordinate_vector {}", x);
    let mut energy: f64 = 0.0;
    let mut gradient: Array1<f64> = Array::zeros(3 * mol.n_atoms);
    if state == 0 {
        let (en, grad): (f64, Array1<f64>) = get_energy_and_gradient_s0(x, mol);
        energy = en;
        gradient = grad;
    } else {
        let (en, grad): (Array1<f64>, Array1<f64>) = get_energies_and_gradient(x, mol, state - 1);
        energy = en[state - 1];
        gradient = grad;
    }
    return (energy, gradient);
}

// pub fn objective_intern(x: Array1<f64>,, state: usize, mol: &mut Molecule) -> (f64, Array1<f64>){
//     //transform to cartesian
//     x_new = internal2cartesian(&x);
//     // transform back to internal
//     x_intern = cartesian2internal(&x_new);
//     let energy, grad = objective_cart(&x_new,state,mol);
//     // transform gradient to internal
//
// }

pub fn minimize(
    x0: &Array1<f64>,
    cart_coord: bool,
    state: usize,
    mol: &mut Molecule,
    method: Option<String>,
    line_search: Option<String>,
    maxiter: Option<usize>,
    gtol: Option<f64>,
    ftol: Option<f64>,
) -> (Array1<f64>, Array1<f64>, usize) {
    // minimize a scalar function ``objfunc``(x) possibly subject to constraints.
    // The minimization is converged if
    //      * |df/dx| < gtol and
    //      * |f(k+1)-f(k)| < ftol

    // set defaults
    let maxiter: usize = maxiter.unwrap_or(100000);
    let gtol: f64 = gtol.unwrap_or(1.0e-6);
    let ftol: f64 = ftol.unwrap_or(1.0e-8);
    let method: String = method.unwrap_or(String::from("BFGS"));
    let line_search: String = line_search.unwrap_or(String::from("largest"));

    let n: usize = x0.len();
    let mut xk: Array1<f64> = x0.clone();
    let mut fk: f64 = 0.0;
    let mut grad_fk: Array1<f64> = Array::zeros(n);

    if cart_coord {
        let tmp: (f64, Array1<f64>) = objective_cart(&xk, state, mol);
        fk = tmp.0;
        grad_fk = tmp.1;
    }
    println!("FK {}", &fk);
    println!("grad_fk {}", &grad_fk);
    // else {
    //     let tmp: (f64, Array1<f64>) = objective_intern(xk);
    //     fk = tmp.0;
    //     grad_fk = tmp.1;
    // }
    let mut converged: bool = false;
    //smallest representable positive number such that 1.0+eps != 1.0.
    let epsilon: f64 = 1.0 + 1.0e-16;

    let mut pk: Array1<f64> = Array::zeros(n);
    let mut x_kp1: Array1<f64> = Array::zeros(n);
    let mut iter_index: usize = 0;
    let mut sk: Array1<f64> = Array::zeros(n);
    let mut yk: Array1<f64> = Array::zeros(n);
    let mut inv_hk: Array2<f64> = Array::eye(n);

    println!("Test coordinate vector x0 {}", x0);

    for k in 0..maxiter {
        println!("iteration {}", k);
        if k == 50 {
            println!("End of opt");
            break;
        }
        if method == "BFGS" {
            if k > 0 {
                if yk.dot(&sk) <= 0.0 {
                    println!("yk {}", yk);
                    println!("sk {}", sk);
                    println!("Warning: positive definiteness of Hessian approximation lost in BFGS update, since yk.sk <= 0!")
                }
                inv_hk = bfgs_update(&inv_hk, &sk, &yk, k);
            }
            pk = inv_hk.dot(&(-&grad_fk));
        } else if method == "Steepest Descent" {
            pk = -grad_fk.clone();
        }
        println!("pk {}", pk);
        if line_search == "Armijo" {
            println!("start line search");
            x_kp1 = line_search_backtracking(
                &xk, fk, &grad_fk, &pk, None, None, None, None, cart_coord, state, mol,
            );
            println!("x_kp1 {}", x_kp1);
        } else if line_search == "Wolfe" {
            println!("Start WolfEE");
            x_kp1 = line_search_wolfe(
                &xk, fk, &grad_fk, &pk, None, None, None, None, None, cart_coord, state, mol,
            );
            println!("X_KP1 {}", &x_kp1);
        } else if line_search == "largest" {
            let amax = 1.0;
            x_kp1 = &xk + &(amax * &pk);
            println!("x_kp1 {}", x_kp1);
        }
        let mut f_kp1: f64 = 0.0;
        let mut grad_f_kp1: Array1<f64> = Array::zeros(n);
        if cart_coord {
            let tmp: (f64, Array1<f64>) = objective_cart(&x_kp1, state, mol);
            f_kp1 = tmp.0;
            grad_f_kp1 = tmp.1;
        }
        println!("grad {}", grad_f_kp1);
        // else {
        //     let tmp: (f64, Array1<f64>) = objective_intern(&x_kp1);
        //     f_kp1 = tmp.0;
        //     grad_f_kp1 = tmp.1;
        // }
        let f_change: f64 = (f_kp1 - fk).abs();
        let gnorm: f64 = grad_f_kp1.norm();
        if f_change < ftol && gnorm < gtol {
            converged = true;
        }
        // if f_change < epsilon {
        //     println!("WARNING: |f(k+1) - f(k)| < epsilon  (numerical precision) !");
        //     converged = true;
        // }
        // step vector
        sk = &x_kp1 - &xk;
        // gradient difference vector
        yk = &grad_f_kp1 - &grad_fk;
        // new variables for step k become old ones for step k+1
        xk = x_kp1.clone();
        fk = f_kp1;
        grad_fk = grad_f_kp1;
        if converged {
            break;
        }
        iter_index += 1;
    }
    return (xk, grad_fk, iter_index);
}

pub fn bfgs_update(
    inv_hk: &Array2<f64>,
    sk: &Array1<f64>,
    yk: &Array1<f64>,
    k: usize,
) -> (Array2<f64>) {
    // update the inverse Hessian invH_(k+1) based on Algorithm 6.1 in Ref.[1]
    let n: usize = sk.len();
    let id: Array2<f64> = Array::eye(n);
    let mut inv_hkp1: Array2<f64> = Array::zeros((n, n));

    assert!(k >= 1);
    if k == 1 {
        inv_hkp1 = yk.dot(sk) / yk.dot(yk) * &id;
    } else {
        let rk: f64 = 1.0 / yk.dot(sk);
        let u: Array2<f64> = &id
            - &einsum("i,j->ij", &[sk, yk])
                .unwrap()
                .into_dimensionality::<Ix2>()
                .unwrap();
        let v: Array2<f64> = &id
            - &einsum("i,j->ij", &[yk, sk])
                .unwrap()
                .into_dimensionality::<Ix2>()
                .unwrap();
        let w: Array2<f64> = rk
            * einsum("i,j->ij", &[sk, sk])
                .unwrap()
                .into_dimensionality::<Ix2>()
                .unwrap();
        inv_hkp1 = u.dot(&inv_hk.dot(&v)) + w;
    }
    return inv_hkp1;
}

pub fn line_search_backtracking(
    xk: &Array1<f64>,
    fk: f64,
    grad_fk: &Array1<f64>,
    pk: &Array1<f64>,
    a0: Option<f64>,
    rho: Option<f64>,
    c: Option<f64>,
    lmax: Option<usize>,
    cart_coord: bool,
    state: usize,
    mol: &mut Molecule,
) -> Array1<f64> {
    // set defaults
    let mut a: f64 = a0.unwrap_or(1.0);
    let rho: f64 = rho.unwrap_or(0.3);
    let c: f64 = c.unwrap_or(0.0001);
    let lmax: usize = lmax.unwrap_or(100);

    let n: usize = xk.len();
    // directional derivative
    let df: f64 = grad_fk.dot(pk);

    assert!(df <= 0.0, "pk = {} not a descent direction", &pk);

    let mut x_interp: Array1<f64> = Array::zeros(xk.len());

    if cart_coord {
        for i in 0..lmax {
            x_interp = xk + &(a * pk);

            if objective_cart(&x_interp, state, mol).0 <= fk + c * a * df {
                break;
            } else {
                a = a * rho;
            }
        }
    }
    // else {
    //     for i in 0..lmax {
    //         x_interp = xk + &(a * pk);
    //
    //         if objective_intern(&x_interp) <= fk + c * a * df {
    //             break;
    //         }
    //         else {
    //             a = a * rho;
    //         }
    //     }
    // }
    return x_interp;
}

pub fn line_search_wolfe(
    xk: &Array1<f64>,
    fk: f64,
    grad_fk: &Array1<f64>,
    pk: &Array1<f64>,
    a0: Option<f64>,
    amax: Option<f64>,
    c1: Option<f64>,
    c2: Option<f64>,
    lmax: Option<usize>,
    cart_coord: bool,
    state: usize,
    mol: &mut Molecule,
) -> (Array1<f64>) {
    // find step size `a`` that satisfies the strong Wolfe conditions:
    //     __
    // 1) sufficient decrease condition   f(xk + a pk) <= f(xk) + c1 a \/f(xk).pk
    // __                        __
    // 2) curvature condition            |\/f(xk + a pk).pk| <= c2 |\/f(xk).pk|

    // set defaults
    let mut a0: f64 = a0.unwrap_or(1.0);
    let mut amax: f64 = amax.unwrap_or(50.0);
    let c1: f64 = c1.unwrap_or(0.0001);
    let c2: f64 = c2.unwrap_or(0.9);
    let lmax: usize = lmax.unwrap_or(100);

    //assert!((0.0 < c1) < (c2 < 1.0));

    let s0: f64 = fk;
    let ds0: f64 = grad_fk.dot(pk);

    println!("s0 {}", &s0);
    println!("Ds0 {}", &ds0);

    // Find the largest feasible step length.
    // Not for cartesian coords
    if cart_coord == false {
    }
    //     // call max steplen if coords are internal
    //     // function does not exist
    //     amax = max_steplen(xk, pk);
    // }
    else {
        // for constraints check if amax is feasible
    }
    // The initial guess for the step length should satisfy `a0` < `amax`.
    if a0 >= amax {
        a0 = 0.5 * amax;
    }

    let mut aim1: f64 = 0.0;
    let mut sim1: f64 = s0;
    let mut ai: f64 = a0;
    let mut a_wolfe: f64 = 0.0;
    let mut x_wolfe: Array1<f64> = Array::zeros(xk.len());

    println!("ai {}", ai);
    println!("xk {}", xk);
    println!("pk {}", pk);

    for i in 1..lmax {
        let (si, dsi): (f64, f64) = s_wolfe(ai, cart_coord, xk, pk, state, mol);
        if (si > (s0 + c1 * ai * ds0)) || ((si >= sim1) && i > 1) {
            println!("Route 1");
            a_wolfe = zoom(
                lmax, aim1, ai, sim1, si, cart_coord, &xk, &pk, s0, c1, c2, ds0, state, mol,
            );
            break;
        }
        if dsi.abs() <= (c2 * ds0.abs()) {
            println!("Route 2");
            a_wolfe = ai;
            break;
        }
        if dsi >= 0.0 {
            println!("Route 3");
            a_wolfe = zoom(
                lmax, ai, aim1, si, sim1, cart_coord, &xk, &pk, s0, c1, c2, ds0, state, mol,
            );
            break;
        }
        println!("Route 4");
        aim1 = ai;
        sim1 = si;

        ai = 2.0 * aim1;
        if ai >= amax {
            println!("Warning: end of search interval reached");
            ai = 0.5 * (aim1 + amax);
        }
    }
    x_wolfe = xk + &(a_wolfe * pk);
    return x_wolfe;
}

pub fn s_wolfe(
    a: f64,
    cart_coord: bool,
    xk: &Array1<f64>,
    pk: &Array1<f64>,
    state: usize,
    mol: &mut Molecule,
) -> (f64, f64) {
    // computes scalar function s: a -> f(xk + a*pk) and its derivative ds/da
    let mut fx: f64 = 0.0;
    let mut dsda: f64 = 0.0;
    if cart_coord {
        let tmp: (f64, Array1<f64>) = objective_cart(&(xk + &(a * pk)), state, mol);
        fx = tmp.0;
        let dfdx: Array1<f64> = tmp.1;
        dsda = dfdx.dot(pk);
        println!("fx {}", fx);
        println!("dsda {}", dsda);
    }
    // else {
    //     let tmp: (f64, Array1<f64>) = objective_intern(xk + &(a * pk));
    //     fx = tmp.0;
    //     let dfdx: Array1<f64> = tmp.1;
    //     dsda = dfdx.dot(pk);
    // }
    return (fx, dsda);
}

pub fn zoom(
    lmax: usize,
    alo: f64,
    ahi: f64,
    slo: f64,
    shi: f64,
    cart_coord: bool,
    xk: &Array1<f64>,
    pk: &Array1<f64>,
    s0: f64,
    c1: f64,
    c2: f64,
    ds0: f64,
    state: usize,
    mol: &mut Molecule,
) -> f64 {
    // find a step length a that satisfies Wolfe's conditions by bisection inside in the interval [alo,ali]
    let mut ahi: f64 = ahi;
    let mut shi: f64 = shi;
    let mut alo: f64 = alo;
    let mut slo: f64 = slo;
    let mut a_wolfe: f64 = 0.0;

    for j in 0..lmax {
        let aj: f64 = 0.5 * (ahi + alo);
        let (sj, dsj): (f64, f64) = s_wolfe(aj, cart_coord, xk, pk, state, mol);

        if (sj > (s0 + c1 * aj * ds0)) || sj >= slo {
            ahi = aj;
            shi = sj;
        } else {
            if dsj.abs() <= (c2 * ds0.abs()) {
                a_wolfe = aj;
                break;
            }
            if (dsj * (ahi - alo)) >= 0.0 {
                ahi = alo;
                shi = slo;
            }
            alo = aj;
            slo = sj;
        }
    }
    return a_wolfe;
}

//#[test]
fn test_optimization() {
    let atomic_numbers: Vec<u8> = vec![8, 1, 1];
    let mut positions: Array2<f64> = array![
        [0.34215, 1.17577, 0.00000],
        [1.31215, 1.17577, 0.00000],
        [0.01882, 1.65996, 0.77583]
    ];
    // transform coordinates in au
    positions = positions / 0.529177249;
    let charge: Option<i8> = Some(0);
    let multiplicity: Option<u8> = Some(1);
    let mut mol: Molecule =
        Molecule::new(atomic_numbers, positions, charge, multiplicity, None, None);
    let (energy, orbs, orbe, s, f): (f64, Array2<f64>, Array1<f64>, Array2<f64>, Vec<f64>) =
        scc_routine::run_scc(&mol, None, None, None);

    mol.calculator.set_active_orbitals(f.to_vec());

    println!("Coordinates before start {}", mol.positions);
    println!("Energy_before_start {}", energy);

    let gradVrep_ref: Array1<f64> = array![
        0.1578504879797087,
        0.1181937590058072,
        0.1893848779393944,
        -0.2367773309532266,
        0.0000000000000000,
        0.0000000000000000,
        0.0789268429735179,
        -0.1181937590058072,
        -0.1893848779393944
    ];
    let gradE0_ref: Array1<f64> = array![
        -0.0955096709004203,
        -0.0715133858595338,
        -0.1145877241401148,
        0.1612048707194526,
        -0.0067164109317917,
        -0.0107618767285816,
        -0.0656951998190324,
        0.0782297967913256,
        0.1253496008686964
    ];

    let tmp = geometry_optimization(Some(0), Some(String::from("cartesian")), &mut mol);

    assert!(1 == 2);
}

#[test]
fn try_bfgs_update() {
    let invHk: Array2<f64> = Array::eye(9);
    let sk: Array1<f64> = array![
        -0.0623408170771610,
        -0.0466803731446803,
        -0.0747971537967274,
        0.0755724602306094,
        0.0067164109317814,
        0.0107618767285655,
        -0.0132316431534486,
        0.0399639622128989,
        0.0640352770681618
    ];

    let yk: Array1<f64> = array![
        -0.0552037692194794,
        -0.0413375141506088,
        -0.0662361544093578,
        0.0737521696860704,
        0.0033902060791102,
        0.0054322137639275,
        -0.0185484004665910,
        0.0379473080714987,
        0.0608039406454303
    ];

    let k: usize = 1;

    let result: Array2<f64> = array![
        [
            1.0761385039018376,
            0.0000000000000000,
            0.0000000000000000,
            0.0000000000000000,
            0.0000000000000000,
            0.0000000000000000,
            0.0000000000000000,
            0.0000000000000000,
            0.0000000000000000
        ],
        [
            0.0000000000000000,
            1.0761385039018376,
            0.0000000000000000,
            0.0000000000000000,
            0.0000000000000000,
            0.0000000000000000,
            0.0000000000000000,
            0.0000000000000000,
            0.0000000000000000
        ],
        [
            0.0000000000000000,
            0.0000000000000000,
            1.0761385039018376,
            0.0000000000000000,
            0.0000000000000000,
            0.0000000000000000,
            0.0000000000000000,
            0.0000000000000000,
            0.0000000000000000
        ],
        [
            0.0000000000000000,
            0.0000000000000000,
            0.0000000000000000,
            1.0761385039018376,
            0.0000000000000000,
            0.0000000000000000,
            0.0000000000000000,
            0.0000000000000000,
            0.0000000000000000
        ],
        [
            0.0000000000000000,
            0.0000000000000000,
            0.0000000000000000,
            0.0000000000000000,
            1.0761385039018376,
            0.0000000000000000,
            0.0000000000000000,
            0.0000000000000000,
            0.0000000000000000
        ],
        [
            0.0000000000000000,
            0.0000000000000000,
            0.0000000000000000,
            0.0000000000000000,
            0.0000000000000000,
            1.0761385039018376,
            0.0000000000000000,
            0.0000000000000000,
            0.0000000000000000
        ],
        [
            0.0000000000000000,
            0.0000000000000000,
            0.0000000000000000,
            0.0000000000000000,
            0.0000000000000000,
            0.0000000000000000,
            1.0761385039018376,
            0.0000000000000000,
            0.0000000000000000
        ],
        [
            0.0000000000000000,
            0.0000000000000000,
            0.0000000000000000,
            0.0000000000000000,
            0.0000000000000000,
            0.0000000000000000,
            0.0000000000000000,
            1.0761385039018376,
            0.0000000000000000
        ],
        [
            0.0000000000000000,
            0.0000000000000000,
            0.0000000000000000,
            0.0000000000000000,
            0.0000000000000000,
            0.0000000000000000,
            0.0000000000000000,
            0.0000000000000000,
            1.0761385039018376
        ]
    ];

    let test: Array2<f64> = bfgs_update(&invHk, &sk, &yk, k);

    println!("result of test {}", test);
    assert!(test.abs_diff_eq(&result, 1e-14));
}

#[test]
fn line_search_routine() {
    let xk: Array1<f64> = array![
        0.5842289299151177,
        2.1752027524467605,
        -0.0747971537967274,
        2.5551764161444437,
        2.2285995365232223,
        0.0107618767285655,
        0.0223329999516067,
        3.1768335142143687,
        1.5301413907873480
    ];

    let fk: f64 = -4.116437432586419;
    let grad_fk: Array1<f64> = array![
        0.0071370478576815,
        0.0053428589940716,
        0.0085609993873696,
        -0.0018202905445391,
        -0.0033262048526715,
        -0.0053296629646381,
        -0.0053167573131424,
        -0.0020166541414000,
        -0.0032313364227315
    ];

    let pk: Array1<f64> = array![
        -0.0076804520038412,
        -0.0057496562844386,
        -0.0092128210726284,
        0.0019588847432669,
        0.0035794571138249,
        0.0057354555290666,
        0.0057215672605742,
        0.0021701991706136,
        0.0034773655435618
    ];

    let x_kp1: Array1<f64> = array![
        0.5765484779112765,
        2.1694530961623220,
        -0.0840099748693559,
        2.5571353008877105,
        2.2321789936370471,
        0.0164973322576322,
        0.0280545672121809,
        3.1790037133849824,
        1.5336187563309098
    ];

    let atomic_numbers: Vec<u8> = vec![8, 1, 1];
    let mut positions: Array2<f64> = array![
        [0.34215, 1.17577, 0.00000],
        [1.31215, 1.17577, 0.00000],
        [0.01882, 1.65996, 0.77583]
    ];
    // transform coordinates in au
    positions = positions / 0.529177249;
    let charge: Option<i8> = Some(0);
    let multiplicity: Option<u8> = Some(1);
    let mut mol: Molecule =
        Molecule::new(atomic_numbers, positions, charge, multiplicity, None, None);

    let (energy, orbs, orbe, s, f): (f64, Array2<f64>, Array1<f64>, Array2<f64>, Vec<f64>) =
        scc_routine::run_scc(&mol, None, None, None);

    mol.calculator.set_active_orbitals(f.to_vec());

    let test: Array1<f64> = line_search_backtracking(
        &xk, fk, &grad_fk, &pk, None, None, None, None, true, 0, &mut mol,
    );

    assert!(test.abs_diff_eq(&x_kp1, 1e-14));
}

//#[test]
fn test_optimization_geomeTRIC_step() {
    let atomic_numbers: Vec<u8> = vec![6, 6, 1, 1, 1, 1];
    let mut positions: Array2<f64> = array![
        [-0.7575800000, 0.0000000000, -0.0000000000],
        [0.7575800000, 0.0000000000, 0.0000000000],
        [-1.2809200000, 0.9785000000, -0.0000000000],
        [-1.2809200000, -0.9785000000, 0.0000000000],
        [1.2809200000, -0.9785000000, -0.0000000000],
        [1.2809200000, 0.9785000000, 0.0000000000]
    ];
    // transform coordinates in au
    positions = positions * 1.8897261278504418;
    let charge: Option<i8> = Some(0);
    let multiplicity: Option<u8> = Some(1);
    let mut mol: Molecule = Molecule::new(
        atomic_numbers,
        positions.clone(),
        charge,
        multiplicity,
        None,
        None,
    );

    let cart_gradient_input: Array1<f64> = array![
        -1.22987162e-01,
        -8.00000000e-12,
        0.00000000e+00,
        1.22987163e-01,
        -2.90000000e-11,
        0.00000000e+00,
        -3.20163906e-03,
        1.78966620e-02,
        0.00000000e+00,
        -3.20163905e-03,
        -1.78966620e-02,
        -0.00000000e+00,
        3.20163874e-03,
        -1.78966615e-02,
        0.00000000e+00,
        3.20163875e-03,
        1.78966615e-02,
        0.00000000e+00
    ];

    let coordinates_1d: Array1<f64> = positions.clone().into_shape(mol.n_atoms * 3).unwrap();
    let energy_input: f64 = -78.54289384457864;

    let (internal_coordinates, dlc_mat, internal_coord_vec, internal_coord_grad, initial_hessian): (
        InternalCoordinates,
        Array2<f64>,
        Array1<f64>,
        Array1<f64>,
        Array2<f64>,
    ) = prepare_first_step(&mol, &coordinates_1d, cart_gradient_input.clone());

    let (
        new_cart_coords,
        old_cart_coords,
        new_int_coords,
        old_int_coords,
        new_graph,
        step_failed,
        expect,
        c_norm,
    ): (
        Array1<f64>,
        Array1<f64>,
        Array1<f64>,
        Array1<f64>,
        Option<InternalCoordinates>,
        bool,
        f64,
        f64,
    ) = step(
        &internal_coordinates,
        &dlc_mat,
        &internal_coord_vec,
        &internal_coord_grad,
        &initial_hessian,
        &coordinates_1d,
        &mol,
        0.1,
    );

    let new_cartesian_coordinates_ref: Array1<f64> = array![
        -1.22152670e+00,
        2.70003806e-02,
        4.17575983e-15,
        1.22152670e+00,
        -2.70003807e-02,
        2.98675764e-15,
        -2.27704538e+00,
        1.77734457e+00,
        5.09920537e-15,
        -2.22510266e+00,
        -1.75363427e+00,
        2.76272068e-15,
        2.27704538e+00,
        -1.77734457e+00,
        3.63139227e-15,
        2.22510266e+00,
        1.75363427e+00,
        3.89275275e-15
    ];

    let new_internal_coordinates_ref: Array1<f64> = array![
        -7.14653302e-11,
        4.51530872e-12,
        1.98790469e-11,
        -1.94833375e-11,
        -2.86104087e-11,
        -2.62634888e+00,
        1.47640772e-16,
        3.34849484e+00,
        1.24160399e-15,
        1.85743924e-10,
        -4.46150014e+00,
        3.14159265e+00,
        -6.25994916e-11,
        2.45602366e-15,
        7.71995870e-11,
        1.36522015e+00,
        8.53084589e-02,
        1.90743594e-15
    ];

    println!("New cartesian coordinates {}", new_cart_coords);
    assert!(new_cart_coords.abs_diff_eq(&new_cartesian_coordinates_ref, 1e-6));
    assert!(new_int_coords
        .mapv(|val| val.powi(2))
        .abs_diff_eq(&new_internal_coordinates_ref.mapv(|val| val.powi(2)), 1e-5));

    let energy_new: f64 = -78.56822221101037;
    let new_cart_gradient: Array1<f64> = array![
        0.04914098,
        0.00926468,
        -0.,
        -0.04914098,
        -0.00926468,
        -0.,
        0.00455207,
        -0.00014426,
        0.,
        0.01076247,
        -0.00069351,
        0.,
        -0.00455207,
        0.00014426,
        -0.,
        -0.01076247,
        0.00069351,
        0.
    ];

    let (
        return_energy,
        return_cart_coord,
        return_cart_grad,
        return_int_coord,
        return_int_grad,
        return_hessian,
        new_trust,
        converged,
        opt_failed,
    ): (
        f64,
        Array1<f64>,
        Array1<f64>,
        Array1<f64>,
        Array1<f64>,
        Array2<f64>,
        f64,
        bool,
        bool,
    ) = evaluate_step(
        &internal_coordinates,
        &dlc_mat,
        &new_int_coords,
        &internal_coord_vec,
        &internal_coord_grad,
        &new_cart_gradient,
        &cart_gradient_input,
        &initial_hessian,
        &new_cart_coords,
        &old_cart_coords,
        energy_new,
        energy_input,
        expect,
        0,
        0.1,
        c_norm,
        &mol,
    );

    assert!(1 == 2);
}

<<<<<<< HEAD
//#[test]
fn test_opt_benzene(){
=======
#[test]
fn test_opt_benzene() {
>>>>>>> 61d1be3b
    let atomic_numbers: Vec<u8> = vec![1, 6, 6, 1, 6, 1, 6, 1, 6, 1, 6, 1];
    let mut positions: Array2<f64> = array![
        [1.2194, -0.1652, 2.1600],
        [0.6825, -0.0924, 1.2087],
        [-0.7075, -0.0352, 1.1973],
        [-1.2644, -0.0630, 2.1393],
        [-1.3898, 0.0572, -0.0114],
        [-2.4836, 0.1021, -0.0204],
        [-0.6824, 0.0925, -1.2088],
        [-1.2194, 0.1652, -2.1599],
        [0.7075, 0.0352, -1.1973],
        [1.2641, 0.0628, -2.1395],
        [1.3899, -0.0572, 0.0114],
        [2.4836, -0.1022, 0.0205]
    ];
    // transform coordinates in au
    positions = positions * 1.8897261278504418;
    let charge: Option<i8> = Some(0);
    let multiplicity: Option<u8> = Some(1);
    let mut mol: Molecule = Molecule::new(
        atomic_numbers,
        positions.clone(),
        charge,
        multiplicity,
        None,
        None,
    );

    let (energy, orbs, orbe, s, f): (f64, Array2<f64>, Array1<f64>, Array2<f64>, Vec<f64>) =
        scc_routine::run_scc(&mol, None, None, None);

    mol.calculator.set_active_orbitals(f.to_vec());

    let tmp: (f64, Array1<f64>, Array1<f64>) = optimize_geometry_ic(&mut mol);
    let new_energy: f64 = tmp.0;
    let new_gradient: Array1<f64> = tmp.1;
    let new_coords: Array1<f64> = tmp.2;

    let coords_3d: Array2<f64> = new_coords
        .clone()
        .into_shape((new_coords.len() / 3, 3))
        .unwrap();

    println!("New Energy {}", new_energy);
    println!("New coords {}", coords_3d);

    assert!(1 == 2);
}

#[test]
fn test_opt_water_6() {
    let atomic_numbers: Vec<u8> = vec![8, 1, 1, 8, 1, 1, 8, 1, 1, 8, 1, 1, 8, 1, 1, 8, 1, 1];
    let mut positions: Array2<f64> = array![
        [0.8559100000, -1.3823600000, 0.3174600000],
        [1.6752400000, -1.8477400000, 0.4858000000],
        [1.1176100000, -0.4684300000, 0.2057500000],
        [-1.0986300000, -0.8583700000, 2.1731900000],
        [-0.4031000000, -1.1460800000, 1.5818400000],
        [-1.0851100000, 0.0968300000, 2.1128200000],
        [1.8644800000, 1.2201800000, 1.3331100000],
        [2.0104700000, 1.8829200000, 0.6580600000],
        [2.6420500000, 0.6632600000, 1.2947900000],
        [0.4360100000, 0.8591100000, -1.7990100000],
        [1.2952700000, 0.5943600000, -1.4706600000],
        [0.1355600000, 0.1112200000, -2.3153700000],
        [-0.8009300000, -2.0911300000, -1.5730000000],
        [-0.2203200000, -1.8297700000, -0.8582800000],
        [-0.3280600000, -1.8458100000, -2.3682600000],
        [-1.4967600000, 2.2679100000, -0.3295400000],
        [-0.8467900000, 1.6940800000, -0.7351300000],
        [-2.3252600000, 1.7984600000, -0.4267000000]
    ];
    // transform coordinates in au
    positions = positions * 1.8897261278504418;
    let charge: Option<i8> = Some(0);
    let multiplicity: Option<u8> = Some(1);
    let mut mol: Molecule = Molecule::new(
        atomic_numbers,
        positions.clone(),
        charge,
        multiplicity,
        None,
        None,
    );

    let (energy, orbs, orbe, s, f): (f64, Array2<f64>, Array1<f64>, Array2<f64>, Vec<f64>) =
        scc_routine::run_scc(&mol, None, None, None);

    mol.calculator.set_active_orbitals(f.to_vec());

    let tmp: (f64, Array1<f64>, Array1<f64>) = optimize_geometry_ic(&mut mol);
    let new_energy: f64 = tmp.0;
    let new_gradient: Array1<f64> = tmp.1;
    let new_coords: Array1<f64> = tmp.2;

    let coords_3d: Array2<f64> = new_coords
        .clone()
        .into_shape((new_coords.len() / 3, 3))
        .unwrap();

    println!("New Energy {}", new_energy);
    println!("New coords {}", coords_3d);

    assert!(1 == 2);
}<|MERGE_RESOLUTION|>--- conflicted
+++ resolved
@@ -142,11 +142,9 @@
             trust = new_trust;
 
             if converged {
-<<<<<<< HEAD
+
                 println!("Final number of iterations : {}",iteration);
-=======
-                println!("Number of iterations : {}", iteration);
->>>>>>> 61d1be3b
+
                 println!("Optimization converged");
                 break;
             }
@@ -1570,13 +1568,9 @@
     assert!(1 == 2);
 }
 
-<<<<<<< HEAD
+
 //#[test]
 fn test_opt_benzene(){
-=======
-#[test]
-fn test_opt_benzene() {
->>>>>>> 61d1be3b
     let atomic_numbers: Vec<u8> = vec![1, 6, 6, 1, 6, 1, 6, 1, 6, 1, 6, 1];
     let mut positions: Array2<f64> = array![
         [1.2194, -0.1652, 2.1600],
