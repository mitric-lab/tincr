--- conflicted
+++ resolved
@@ -287,6 +287,12 @@
     //     "Step state = {}. The value 0 is the worst result, 3 the best. ",
     //     step_state
     // );
+    // check convergence criteria
+    let converged_energy: bool = (energy - energy_prev).abs() < 1.0e-6;
+    let converged_grms: bool = rms_gradient < 2.0e-4;
+    let converged_gmax: bool = max_gradient < 4.0e-4;
+    let converged_drms: bool = rmsd < 5.0e-4;
+    let converged_dmax: bool = maxd < 1.0e-3;
 
     // Check convergence criteria
     if converged_energy && converged_grms && converged_drms && converged_gmax && converged_dmax {
@@ -757,23 +763,10 @@
     mol.update_geometry(coords);
     let (energy, orbs, orbe, s, f): (f64, Array2<f64>, Array1<f64>, Array2<f64>, Vec<f64>) =
         scc_routine::run_scc(&mol);
-<<<<<<< HEAD
-    info!("{:-^70}", "");
-    info!("{: ^0} ", "Calculate gradients ");
-    info!("{:-^70}", "");
-    let grad_timer = Instant::now();
+
     let (grad_e0, grad_vrep, grad_exc,empty_z_vec): (Array1<f64>, Array1<f64>, Array1<f64>,Array3<f64>) =
         get_gradients(&orbe, &orbs, &s, &mol, &None, &None, None, &None,None);
-    info!(
-        "{:>68} {:>8.2} s",
-        "elapsed time:",
-        grad_timer.elapsed().as_secs_f32()
-    );
-    drop(grad_timer);
-=======
-    let (grad_e0, grad_vrep, grad_exc): (Array1<f64>, Array1<f64>, Array1<f64>) =
-        get_gradients(&orbe, &orbs, &s, &mol, &None, &None, None, &None);
->>>>>>> a8846d41
+
     // println!("Enegies and gradient");
     // println!("Energy: {}", &energy);
     // println!("Gradient E0 {}", &grad_e0);
@@ -1728,7 +1721,7 @@
     assert!(1 == 2);
 }
 
-// #[test]
+//#[test]
 fn test_opt_cyclohexene() {
     let atomic_numbers: Vec<u8> = vec![6, 6, 6, 1, 6, 1, 6, 1, 6, 1, 1, 1];
     let mut positions: Array2<f64> = array![
