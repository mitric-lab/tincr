--- conflicted
+++ resolved
@@ -20,7 +20,7 @@
 // Optimization using internal coordinates
 // from geomeTRIC
 
-pub fn optimize_geometry_ic(mol: &mut Molecule) -> (f64, Array1<f64>, Array1<f64>) {
+pub fn optimize_geometry_ic(mol: &mut Molecule) -> (f64, Array1<f64>,Array1<f64>) {
     let coords: Array1<f64> = mol.positions.clone().into_shape(3 * mol.n_atoms).unwrap();
     let (energy, gradient): (f64, Array1<f64>) = get_energy_and_gradient_s0(&coords, mol);
 
@@ -142,9 +142,7 @@
             trust = new_trust;
 
             if converged {
-
                 println!("Final number of iterations : {}",iteration);
-
                 println!("Optimization converged");
                 break;
             }
@@ -1563,6 +1561,8 @@
         0.1,
         c_norm,
         &mol,
+
+
     );
 
     assert!(1 == 2);
@@ -1621,7 +1621,6 @@
 }
 
 #[test]
-<<<<<<< HEAD
 fn test_opt_cyclohexene(){
     let atomic_numbers: Vec<u8> = vec![6, 6, 6, 1, 6, 1, 6, 1, 6, 1, 1, 1];
     let mut positions: Array2<f64> = array![[-12.609038540283596, 4.45885341756616, 0.32856443069563773],
@@ -1672,10 +1671,6 @@
 //#[test]
 fn test_opt_water_6(){
     let atomic_numbers: Vec<u8> = vec![8,1,1,8,1,1,8,1,1,8,1,1,8,1,1,8,1,1];
-=======
-fn test_opt_water_6() {
-    let atomic_numbers: Vec<u8> = vec![8, 1, 1, 8, 1, 1, 8, 1, 1, 8, 1, 1, 8, 1, 1, 8, 1, 1];
->>>>>>> a7c22438
     let mut positions: Array2<f64> = array![
         [0.8559100000, -1.3823600000, 0.3174600000],
         [1.6752400000, -1.8477400000, 0.4858000000],
