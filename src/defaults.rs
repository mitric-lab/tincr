// MOLECULE SPECIFICATION
// charge of the molecule in a.u.
pub const CHARGE: i8 = 0;
// spin multiplicity 2S + 1
pub const MULTIPLICITY: u8 = 1;
// jobtype
pub const JOBTYPE: &str = "sp";
// config file
pub const CONFIG_FILE_NAME: &str = "tincr.toml";
// occupation of orbitals is smeared out by Fermi
// distribution with temperature T in Kelvin
pub const TEMPERATURE: f64 = 0.0;

pub const LONG_RANGE_RADIUS: f64 = 3.03;
pub const PROXIMITY_CUTOFF: f64 = 30.00;
pub const LONG_RANGE_CORRECTION: bool = true;
pub const DISPERSION_CORRECTION: bool = true;

// PARAMETERS
// scaling of hubbard parameters by this factor
pub const HUBBARD_SCALING: f64 = 1.0;
// scaling of repulsive potentials by this factor
pub const REPPOT_SCALING: f64 = 1.0;

// SCF ITERATION
// stop SCF calculation after maxiter iterations
pub const MAX_ITER: usize = 250;
// convergence threshold for relative change in SCF-calculation
pub const SCF_CONV: f64 = 1.0e-5;
pub const DENSITY_CONV: f64 = 1.0e-3;
// if the relative change drops below this value density mixing is used
pub const MIXING_THRESHOLD: f64 = 1.0e-3;
// shift virtual orbitals up in energy, this shift parameter is gradually
// reduced to zero as the density matrix converges
pub const LEVEL_SHIFT: f64 = 0.1;
// level shifting is turned on, as soon as the HOMO-LUMO gap
// drops below this value
pub const HOMO_LUMO_TOL: f64 = 0.05;
// is no density mixer object is used (density_mixer=None) the next
// guess for the density matrix is constructed as P_next = a*P + (1-a)*P_last
pub const LINEAR_MIXING_COEFFICIENT: f64 = 0.33;

pub const DIIS_LIMIT: usize = 8;

// Broyden Mixer
pub const BROYDEN_OMEGA0: f64 = 0.01;
pub const BROYDEN_MIN_WEIGHT: f64 = 1.0;
pub const BROYDEN_MAX_WEIGHT: f64 = 1.0e5;
pub const BROYDEN_WEIGHT_FACTOR: f64 = 1.0e-2;
<<<<<<< HEAD
pub const BROYDEN_MIXING_PARAMETER: f64 = 0.55;
=======
pub const BROYDEN_MIXING_PARAMETER: f64 = 0.4;
>>>>>>> 42ba11cc

pub const SOURCE_DIR_VARIABLE: &str = "TINCR_SRC_DIR";

// Number of active orbitals
pub const ACTIVE_ORBITALS: (usize, usize) = (1000, 1000);
// Numver of excited states
pub const EXCITED_STATES: usize = 1000;
// DO RPA or Casida
pub const RPA: bool = true;
pub const RESTRICTED_ACTIVE_SPACE: bool = true;

// Optimization
pub const GEOM_OPT_MAX_CYCLES: usize = 500;
pub const GEOM_OPT_TOL_DISPLACEMENT: f64 = 0.0;
pub const GEOM_OPT_TOL_GRADIENT: f64 = 0.0;
pub const GEOM_OPT_TOL_ENERGY: f64 = 0.0;<|MERGE_RESOLUTION|>--- conflicted
+++ resolved
@@ -47,11 +47,8 @@
 pub const BROYDEN_MIN_WEIGHT: f64 = 1.0;
 pub const BROYDEN_MAX_WEIGHT: f64 = 1.0e5;
 pub const BROYDEN_WEIGHT_FACTOR: f64 = 1.0e-2;
-<<<<<<< HEAD
 pub const BROYDEN_MIXING_PARAMETER: f64 = 0.55;
-=======
-pub const BROYDEN_MIXING_PARAMETER: f64 = 0.4;
->>>>>>> 42ba11cc
+
 
 pub const SOURCE_DIR_VARIABLE: &str = "TINCR_SRC_DIR";
 
