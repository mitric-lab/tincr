// MOLECULE SPECIFICATION
// charge of the molecule in a.u.
pub const CHARGE: i8 = 0;
// spin multiplicity 2S + 1
pub const MULTIPLICITY: u8 = 1;
// jobtype
pub const JOBTYPE: &str = "sp";
// config file
pub const CONFIG_FILE_NAME: &str = "tincr.toml";
// occupation of orbitals is smeared out by Fermi
// distribution with temperature T in Kelvin
pub const TEMPERATURE: f64 = 0.0;

pub const LONG_RANGE_RADIUS: f64 = 3.03;
pub const PROXIMITY_CUTOFF: f64 = 30.00;
pub const LONG_RANGE_CORRECTION: bool = true;
pub const DISPERSION_CORRECTION: bool = true;

// PARAMETERS
// scaling of hubbard parameters by this factor
pub const HUBBARD_SCALING: f64 = 1.0;
// scaling of repulsive potentials by this factor
pub const REPPOT_SCALING: f64 = 1.0;

// SCF ITERATION
// stop SCF calculation after maxiter iterations
pub const MAX_ITER: usize = 250;
// convergence threshold for relative change in SCF-calculation
pub const SCF_CHARGE_CONV: f64 = 1.0e-5;
pub const SCF_ENERGY_CONV: f64 = 1.0e-5;

pub const DENSITY_CONV: f64 = 1.0e-3;
// if the relative change drops below this value density mixing is used
pub const MIXING_THRESHOLD: f64 = 1.0e-3;
// shift virtual orbitals up in energy, this shift parameter is gradually
// reduced to zero as the density matrix converges
pub const LEVEL_SHIFT: f64 = 0.1;
// level shifting is turned on, as soon as the HOMO-LUMO gap
// drops below this value
pub const HOMO_LUMO_TOL: f64 = 0.05;
// is no density mixer object is used (density_mixer=None) the next
// guess for the density matrix is constructed as P_next = a*P + (1-a)*P_last
pub const LINEAR_MIXING_COEFFICIENT: f64 = 0.33;

pub const DIIS_LIMIT: usize = 8;

// Broyden Mixer
pub const BROYDEN_OMEGA0: f64 = 0.01;
pub const BROYDEN_MIN_WEIGHT: f64 = 1.0;
pub const BROYDEN_MAX_WEIGHT: f64 = 1.0e5;
pub const BROYDEN_WEIGHT_FACTOR: f64 = 1.0e-2;
<<<<<<< HEAD
pub const BROYDEN_MIXING_PARAMETER: f64 = 0.7;
=======
pub const BROYDEN_MIXING_PARAMETER: f64 = 0.55;

>>>>>>> 22a2b64b

pub const SOURCE_DIR_VARIABLE: &str = "TINCR_SRC_DIR";

// Number of active orbitals
pub const ACTIVE_ORBITALS: (usize, usize) = (1000, 1000);
// Numver of excited states
pub const EXCITED_STATES: usize = 1000;
// DO RPA or Casida
pub const RPA: bool = true;
pub const RESTRICTED_ACTIVE_SPACE: bool = true;

// Optimization
pub const GEOM_OPT_MAX_CYCLES: usize = 500;
pub const GEOM_OPT_TOL_DISPLACEMENT: f64 = 0.0;
pub const GEOM_OPT_TOL_GRADIENT: f64 = 0.0;
pub const GEOM_OPT_TOL_ENERGY: f64 = 0.0;<|MERGE_RESOLUTION|>--- conflicted
+++ resolved
@@ -49,12 +49,8 @@
 pub const BROYDEN_MIN_WEIGHT: f64 = 1.0;
 pub const BROYDEN_MAX_WEIGHT: f64 = 1.0e5;
 pub const BROYDEN_WEIGHT_FACTOR: f64 = 1.0e-2;
-<<<<<<< HEAD
 pub const BROYDEN_MIXING_PARAMETER: f64 = 0.7;
-=======
-pub const BROYDEN_MIXING_PARAMETER: f64 = 0.55;
 
->>>>>>> 22a2b64b
 
 pub const SOURCE_DIR_VARIABLE: &str = "TINCR_SRC_DIR";
 
