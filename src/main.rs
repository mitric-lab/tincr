#![allow(dead_code)]
#![allow(warnings)]
mod broyden;
mod calculator;
mod constants;
mod defaults;
mod diis;
mod fermi_occupation;
mod fmo;
mod gamma_approximation;
mod gradients;
mod graph;
mod h0_and_s;
mod internal_coordinates;
mod io;
mod molecule;
mod mulliken;
mod optimization;
mod parameters;
mod scc_routine;
mod scc_routine_unrestricted;
mod slako_transformations;
mod solver;
mod step;
mod test;
mod transition_charges;
mod zbrent;
<<<<<<< HEAD
mod test;
mod fmo;
mod molecule2;
=======
>>>>>>> 26ad4f03
//mod transition_charges;
//mod solver;
//mod scc_routine_unrestricted;

use crate::fmo::*;
use crate::gradients::*;
use crate::molecule::Molecule;
use crate::solver::get_exc_energies;
use ndarray::*;
use ndarray_linalg::*;
use petgraph::stable_graph::*;
use std::ptr::eq;
use std::time::{Duration, Instant};
use std::{env, fs};
#[macro_use]
extern crate clap;
use crate::defaults::CONFIG_FILE_NAME;
use crate::io::{get_coordinates, write_header, GeneralConfig};
use crate::optimization::optimize_geometry_ic;
use clap::{App, Arg};
use env_logger::Builder;
use log::LevelFilter;
use log::{debug, error, info, trace, warn, Level};
use ron::error::ErrorCode::TrailingCharacters;
use std::io::Write;
use std::path::Path;
use std::process;
use toml;

fn main() {
<<<<<<< HEAD
    rayon::ThreadPoolBuilder::new().num_threads(1).build_global().unwrap();
=======
    rayon::ThreadPoolBuilder::new()
        .num_threads(1)
        .build_global()
        .unwrap();
>>>>>>> 26ad4f03

    let matches = App::new(crate_name!())
        .version(crate_version!())
        .about("software package for tight-binding DFT calculations")
        .arg(
            Arg::new("xyz-File")
                .about("Sets the xyz file to use")
                .required(true)
                .index(1),
        )
        .get_matches();

    // the file containing the cartesian coordinates is the only mandatory file to
    // start a calculation.
    let geometry_file = matches.value_of("xyz-File").unwrap();
    let (atomic_numbers, positions): (Vec<u8>, Array2<f64>) = get_coordinates(geometry_file);

    // read tincr configuration file, if it does not exist in the directory
    // the program initializes the default settings and writes an configuration file
    // to the directory
    let config_file_path: &Path = Path::new(CONFIG_FILE_NAME);
    let mut config_string: String = if config_file_path.exists() {
        fs::read_to_string(config_file_path).expect("Unable to read config file")
    } else {
        String::from("")
    };
    // load the configration settings
    let config: GeneralConfig = toml::from_str(&config_string).unwrap();
    // save the configuration file if it does not exist already
    if config_file_path.exists() == false {
        config_string = toml::to_string(&config).unwrap();
        fs::write(config_file_path, config_string).expect("Unable to write config file");
    }

    let log_level: LevelFilter = match config.verbose {
        2 => LevelFilter::Trace,
        1 => LevelFilter::Debug,
        0 => LevelFilter::Info,
        -1 => LevelFilter::Warn,
        -2 => LevelFilter::Error,
        _ => LevelFilter::Info,
    };

    Builder::new()
        .format(|buf, record| writeln!(buf, "{}", record.args()))
        .filter(None, log_level)
        .init();

    write_header();
    let molecule_timer: Instant = Instant::now();
    info!("{: ^80}", "Initializing Molecule");
    info!("{:-^80}", "");
    info!("{: <25} {}", "geometry filename:", geometry_file);
    info!("{: <25} {}", "number of atoms:", atomic_numbers.len());

    let exit_code: i32 = match &config.jobtype[..] {
        "sp" => {
            let mut mol: Molecule = Molecule::new(
                atomic_numbers,
                positions,
                Some(config.mol.charge),
                Some(config.mol.multiplicity),
                None,
                None,
                config,
                None,
            );
            info!(
                "{:>68} {:>8.2} s",
                "elapsed time:",
                molecule_timer.elapsed().as_secs_f32()
            );
            drop(molecule_timer);
            info!("{:^80}", "");
            let molecule_timer: Instant = Instant::now();
            let (energy, orbs, orbe, s, f): (f64, Array2<f64>, Array1<f64>, Array2<f64>, Vec<f64>) =
                scc_routine::run_scc(&mut mol);
            info!(
                "{:>68} {:>8.2} s",
                "elapsed time calculate energy:",
                molecule_timer.elapsed().as_secs_f32()
            );
            drop(molecule_timer);

<<<<<<< HEAD
            mol.calculator.set_active_orbitals(f.to_vec());
            let exc_timer: Instant = Instant::now();
            let tmp: (Array1<f64>, Array3<f64>, Array3<f64>, Array3<f64>) =
                get_exc_energies(&f, &mol, Some(4), &s, &orbe, &orbs, false, None);
            info!(
                "{:>68} {:>8.2} s",
                "elapsed time:",
                exc_timer.elapsed().as_secs_f32()
            );
=======
            //mol.calculator.set_active_orbitals(f.to_vec());
            //let tmp: (Array1<f64>, Array3<f64>, Array3<f64>, Array3<f64>) =
            //    get_exc_energies(&f, &mol, Some(4), &s, &orbe, &orbs, false, None);

>>>>>>> 26ad4f03
            0
        }
        "opt" => {
            let mut mol: Molecule = Molecule::new(
                atomic_numbers,
                positions,
                Some(config.mol.charge),
                Some(config.mol.multiplicity),
                None,
                None,
                config,
                None,
            );
            info!(
                "{:>68} {:>8.2} s",
                "elapsed time:",
                molecule_timer.elapsed().as_secs_f32()
            );
            drop(molecule_timer);

            let (energy, orbs, orbe, s, f): (f64, Array2<f64>, Array1<f64>, Array2<f64>, Vec<f64>) =
                scc_routine::run_scc(&mut mol);
            mol.calculator.set_active_orbitals(f.to_vec());

            let tmp: (f64, Array1<f64>, Array1<f64>) = optimize_geometry_ic(&mut mol, Some(1));
            let new_energy: f64 = tmp.0;
            let new_gradient: Array1<f64> = tmp.1;
            let new_coords: Array1<f64> = tmp.2;

            let coords_3d: Array2<f64> = new_coords
                .clone()
                .into_shape((new_coords.len() / 3, 3))
                .unwrap();
            0
        }
        "fmo" => {
            let (graph, subgraph): (StableUnGraph<u8, f64>, Vec<StableUnGraph<u8, f64>>) =
                create_fmo_graph(atomic_numbers.clone(), positions.clone());
            // let mut mol: Molecule = Molecule::new(
            //     atomic_numbers.clone(),
            //     positions.clone(),
            //     Some(config.mol.charge),
            //     Some(config.mol.multiplicity),
            //     Some(0.0),
            //     None,
            //     config.clone(),
            // );
            info!(
                "{:>68} {:>8.2} s",
                "elapsed time graph:",
                molecule_timer.elapsed().as_secs_f32()
            );
            drop(molecule_timer);
            let molecule_timer: Instant = Instant::now();
            let mut fragments: Vec<Molecule> = create_fragment_molecules(
                subgraph,
                config.clone(),
                atomic_numbers.clone(),
                positions.clone(),
            );
            let (indices_frags, gamma_total, prox_matrix): (Vec<usize>, Array2<f64>, Array2<bool>) =
                reorder_molecule(&fragments, config.clone(), positions.raw_dim());
            info!(
                "{:>68} {:>8.2} s",
                "elapsed time create fragment mols:",
                molecule_timer.elapsed().as_secs_f32()
            );
            drop(molecule_timer);

            let molecule_timer: Instant = Instant::now();
            let fragments_data: cluster_frag_result = fmo_calculate_fragments(&mut fragments);
            let (h0, pairs_data): (Array2<f64>, Vec<pair_result>) =
                fmo_calculate_pairwise_par(&fragments, &fragments_data, config.clone());
            let energy: f64 = fmo_gs_energy(
                &fragments,
                &fragments_data,
                &pairs_data,
                &indices_frags,
                gamma_total,
                prox_matrix,
            );
            info!(
                "{:>68} {:>8.2} s",
                "elapsed time calculate energy:",
                molecule_timer.elapsed().as_secs_f32()
            );
            drop(molecule_timer);

            println!("FMO Energy {}", energy);
            0
        }
        _ => {
            error!(
                "ERROR: The specified jobtype {} is not implemented.",
                config.jobtype
            );
            1
        }
    };
    info!("{: ^80}", "");
    info!("{: ^80}", "::::::::::::::::::::::::::::::::::::::");
    info!("{: ^80}", "::    Thank you for using TINCR     ::");
    info!("{: ^80}", "::::::::::::::::::::::::::::::::::::::");
    info!("{: ^80}", "");
    process::exit(exit_code);
}<|MERGE_RESOLUTION|>--- conflicted
+++ resolved
@@ -25,12 +25,6 @@
 mod test;
 mod transition_charges;
 mod zbrent;
-<<<<<<< HEAD
-mod test;
-mod fmo;
-mod molecule2;
-=======
->>>>>>> 26ad4f03
 //mod transition_charges;
 //mod solver;
 //mod scc_routine_unrestricted;
@@ -61,14 +55,10 @@
 use toml;
 
 fn main() {
-<<<<<<< HEAD
-    rayon::ThreadPoolBuilder::new().num_threads(1).build_global().unwrap();
-=======
     rayon::ThreadPoolBuilder::new()
         .num_threads(1)
         .build_global()
         .unwrap();
->>>>>>> 26ad4f03
 
     let matches = App::new(crate_name!())
         .version(crate_version!())
@@ -131,7 +121,7 @@
                 positions,
                 Some(config.mol.charge),
                 Some(config.mol.multiplicity),
-                None,
+                Some(0.0),
                 None,
                 config,
                 None,
@@ -153,22 +143,10 @@
             );
             drop(molecule_timer);
 
-<<<<<<< HEAD
-            mol.calculator.set_active_orbitals(f.to_vec());
-            let exc_timer: Instant = Instant::now();
-            let tmp: (Array1<f64>, Array3<f64>, Array3<f64>, Array3<f64>) =
-                get_exc_energies(&f, &mol, Some(4), &s, &orbe, &orbs, false, None);
-            info!(
-                "{:>68} {:>8.2} s",
-                "elapsed time:",
-                exc_timer.elapsed().as_secs_f32()
-            );
-=======
             //mol.calculator.set_active_orbitals(f.to_vec());
             //let tmp: (Array1<f64>, Array3<f64>, Array3<f64>, Array3<f64>) =
             //    get_exc_energies(&f, &mol, Some(4), &s, &orbe, &orbs, false, None);
 
->>>>>>> 26ad4f03
             0
         }
         "opt" => {
