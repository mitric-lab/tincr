#![allow(dead_code)]
#![allow(warnings)]

use std::{env, fs};
use std::io::Write;
use std::path::Path;
use std::process;
use std::time::{Duration, Instant};

use clap::{App, Arg};
use env_logger::Builder;
use log::{info};
use log::LevelFilter;
use petgraph::stable_graph::*;
use toml;

use ndarray::prelude::*;
use crate::defaults::CONFIG_FILE_NAME;
use crate::io::{Configuration, write_header, read_file_to_frame};
use chemfiles::Frame;
use crate::initialization::System;
use crate::scc::scc_routine::RestrictedSCC;
use crate::fmo::SuperSystem;
use crate::utils::Timer;
use crate::scc::gamma_approximation::gamma_atomwise;
use crate::fmo::gradients::GroundStateGradient;
<<<<<<< HEAD
use ndarray::{Array2, Array1};
use crate::excited_states::{orbe_differences, trans_charges};
=======
use crate::scc::scc_routine_unrestricted::UnrestrictedSCC;
>>>>>>> 1f720b50

mod constants;
mod defaults;
mod io;
//mod optimization;
mod initialization;
mod scc;
mod utils;
mod fmo;
//mod gradients;
mod param;
mod excited_states;
mod gradients;

#[macro_use]
extern crate clap;

fn main() {
    rayon::ThreadPoolBuilder::new()
        .num_threads(1)
        .build_global()
        .unwrap();

    let matches = App::new(crate_name!())
        .version(crate_version!())
        .about("software package for tight-binding DFT calculations")
        .arg(
            Arg::new("xyz-File")
                .about("Sets the xyz file to use")
                .required(true)
                .index(1),
        )
        .get_matches();

    let log_level: LevelFilter = match 0 {
        2 => LevelFilter::Trace,
        1 => LevelFilter::Debug,
        0 => LevelFilter::Info,
        -1 => LevelFilter::Warn,
        -2 => LevelFilter::Error,
        _ => LevelFilter::Info,
    };

    Builder::new()
        .format(|buf, record| writeln!(buf, "{}", record.args()))
        .filter(None, log_level)
        .init();

    write_header();

    // the file containing the cartesian coordinates is the only mandatory file to
    // start a calculation.
    let geometry_file = matches.value_of("xyz-File").unwrap();
    let frame: Frame = read_file_to_frame(geometry_file);

    // read tincr configuration file, if it does not exist in the directory
    // the program initializes the default settings and writes a configuration file
    // to the directory
    let config_file_path: &Path = Path::new(CONFIG_FILE_NAME);
    let mut config_string: String = if config_file_path.exists() {
        fs::read_to_string(config_file_path).expect("Unable to read config file")
    } else {
        String::from("")
    };
    // load the configuration
    let config: Configuration = toml::from_str(&config_string).unwrap();
    // save the configuration file if it does not exist already so that the user can see
    // all the used options
    if config_file_path.exists() == false {
        config_string = toml::to_string(&config).unwrap();
        fs::write(config_file_path, config_string).expect("Unable to write config file");
    }
    let timer: Timer = Timer::start();
<<<<<<< HEAD
    //let virts: Vec<usize> = vec![4, 5, 6, 7, 8];
    //let occs: Vec<usize> = vec![0, 1, 2, 3];
    //println!("ENERGIES {:10.6}", orbe_differences(occs.view(), virts.view()));
    //let mut system = SuperSystem::from((frame, config));
=======
    let mut system = System::from((frame, config));
>>>>>>> 1f720b50
    //gamma_atomwise(&system.gammafunction, &system.atoms, system.atoms.len());
    //system.prepare_scc();
    //system.run_scc();
    //let fock: Array2<f64> = system.build_lcmo_fock_matrix();
    //println!("{:5.3e}", fock);
    //let result = system.test_monomer_gradient();
    //let result = system.test_embedding_gradient();
    //let result = system.test_esd_gradient();
    //system.test_pair_gradient();
    //system.test_embedding_gradient();
    //println!("{}", system.ground_state_gradient());
    //println!("Grad {:?}", system.test_total_gradient());

    info!("{}", timer);
    info!("{: ^80}", "");
    info!("{: ^80}", "::::::::::::::::::::::::::::::::::::::");
    info!("{: ^80}", "::    Thank you for using TINCR     ::");
    info!("{: ^80}", "::::::::::::::::::::::::::::::::::::::");
    info!("{: ^80}", "");
    process::exit(1);
}<|MERGE_RESOLUTION|>--- conflicted
+++ resolved
@@ -24,12 +24,9 @@
 use crate::utils::Timer;
 use crate::scc::gamma_approximation::gamma_atomwise;
 use crate::fmo::gradients::GroundStateGradient;
-<<<<<<< HEAD
 use ndarray::{Array2, Array1};
 use crate::excited_states::{orbe_differences, trans_charges};
-=======
 use crate::scc::scc_routine_unrestricted::UnrestrictedSCC;
->>>>>>> 1f720b50
 
 mod constants;
 mod defaults;
@@ -103,14 +100,10 @@
         fs::write(config_file_path, config_string).expect("Unable to write config file");
     }
     let timer: Timer = Timer::start();
-<<<<<<< HEAD
     //let virts: Vec<usize> = vec![4, 5, 6, 7, 8];
     //let occs: Vec<usize> = vec![0, 1, 2, 3];
     //println!("ENERGIES {:10.6}", orbe_differences(occs.view(), virts.view()));
     //let mut system = SuperSystem::from((frame, config));
-=======
-    let mut system = System::from((frame, config));
->>>>>>> 1f720b50
     //gamma_atomwise(&system.gammafunction, &system.atoms, system.atoms.len());
     //system.prepare_scc();
     //system.run_scc();
