--- conflicted
+++ resolved
@@ -41,29 +41,23 @@
 mod constants;
 mod defaults;
 mod io;
+//mod optimization;
 mod initialization;
 mod scc;
 mod utils;
 mod fmo;
-mod gradients;
 mod param;
 mod excited_states;
-<<<<<<< HEAD
 mod gradients;
 mod properties;
-=======
 mod optimization;
->>>>>>> 03730e03
 
 #[macro_use]
 extern crate clap;
 
 fn main() {
-<<<<<<< HEAD
 
     // Input.
-=======
->>>>>>> 03730e03
     let matches = App::new(crate_name!())
         .version(crate_version!())
         .about("software package for tight-binding DFT calculations")
@@ -79,7 +73,6 @@
     let geometry_file = matches.value_of("xyz-File").unwrap();
     let (frame, config): (Frame, Configuration) = read_input(geometry_file);
 
-<<<<<<< HEAD
     // Multithreading.
     rayon::ThreadPoolBuilder::new()
         .num_threads(1)
@@ -88,26 +81,6 @@
 
     // Logging.
     // The log level is set.
-=======
-    // read tincr configuration file, if it does not exist in the directory
-    // the program initializes the default settings and writes a configuration file
-    // to the directory
-    let config_file_path: &Path = Path::new(CONFIG_FILE_NAME);
-    let mut config_string: String = if config_file_path.exists() {
-        fs::read_to_string(config_file_path).expect("Unable to read config file")
-    } else {
-        String::from("")
-    };
-    // load the configuration
-    let config: Configuration = toml::from_str(&config_string).unwrap();
-    // save the configuration file if it does not exist already so that the user can see
-    // all the used options
-    if config_file_path.exists() == false {
-        config_string = toml::to_string(&config).unwrap();
-        fs::write(config_file_path, config_string).expect("Unable to write config file");
-    }
-
->>>>>>> 03730e03
     let log_level: LevelFilter = match config.verbose {
         2 => LevelFilter::Trace,
         1 => LevelFilter::Debug,
@@ -116,16 +89,7 @@
         -2 => LevelFilter::Error,
         _ => LevelFilter::Info,
     };
-<<<<<<< HEAD
     // and the logger is build.
-=======
-
-    rayon::ThreadPoolBuilder::new()
-        .num_threads(config.parallelization.number_of_cores)
-        .build_global()
-        .unwrap();
-
->>>>>>> 03730e03
     Builder::new()
         .format(|buf, record| writeln!(buf, "{}", record.args()))
         .filter(None, log_level)
@@ -136,7 +100,6 @@
     // and the total wall-time timer is started.
     let timer: Timer = Timer::start();
 
-<<<<<<< HEAD
 
     // Computations.
     // ................................................................
@@ -170,26 +133,6 @@
     // Finished.
     // The total wall-time is printed together with the end statement.
     info!("{}", timer);
-=======
-    // the file containing the cartesian coordinates is the only mandatory file to
-    // start a calculation.
-    let geometry_file = matches.value_of("xyz-File").unwrap();
-    let frame: Frame = read_file_to_frame(geometry_file);
-
-    let timer: Timer = Timer::start();
-    let mut system = System::from((frame, config));
-    system.prepare_scc();
-    system.run_scc();
-    info!("scc finished: {}", timer);
-    system.ground_state_gradient(false);
-    // system.optimize_cartesian(Some(0));
-    // system.ground_state_gradient();
-
-    // system.test_orbital_energy_derivative();
-    // system.test_tda_lc_gradient();
-
-    info!("Full time: {}", timer);
->>>>>>> 03730e03
     info!("{: ^80}", "");
     info!("{: ^80}", "::::::::::::::::::::::::::::::::::::::");
     info!("{: ^80}", "::    Thank you for using TINCR     ::");
