use ndarray::prelude::*;
use ndarray_linalg::*;
use ndarray::stack;
use ndarray_stats::{QuantileExt, DeviationExt};
use crate::fmo::scc::helpers::*;
use crate::fmo::{Pair, Monomer, Fragment};
use crate::scc::h0_and_s::*;
use crate::scc::gamma_approximation::*;
use crate::scc::{density_matrix_ref, lc_exact_exchange, density_matrix, get_repulsive_energy, get_electronic_energy};
use crate::scc::mixer::{BroydenMixer, Mixer};
use crate::scc::mulliken::mulliken;
use crate::initialization::Atom;
use crate::io::SccConfig;

impl Fragment for Monomer {}

impl Monomer {
    pub fn prepare_scc(&mut self, atoms: &[Atom]) {
        // get H0 and S
        let (s, h0): (Array2<f64>, Array2<f64>) = h0_and_s(self.n_orbs, &atoms, &self.slako);
        // convert generalized eigenvalue problem H.C = S.C.e into eigenvalue problem H'.C' = C'.e
        // by Loewdin orthogonalization, H' = X^T.H.X, where X = S^(-1/2)
        let x: Array2<f64> = s.ssqrt(UPLO::Upper).unwrap().inv().unwrap();
        // and save it in the self properties
        self.properties.set_h0(h0);
        self.properties.set_s(s);
        self.properties.set_x(x);
        // save the atomic numbers since we need them multiple times
        let atomic_numbers: Vec<u8> = atoms.iter().map(|atom| atom.number).collect();
        self.properties.set_atomic_numbers(atomic_numbers);
        // get the gamma matrix

        let gamma: Array2<f64> = gamma_atomwise(&self.gammafunction, &atoms, self.n_atoms);
        // and save it as a `Property`
        self.properties.set_gamma(gamma);

        // calculate the number of electrons
        let n_elec: usize = atoms.iter().fold(0, |n, atom| n + atom.n_elec);

        // Set the indices of the occupied and virtual orbitals based on the number of electrons.
        self.set_mo_indices(n_elec);

        // occupation is determined by Aufbau principle and no electronic temperature is considered
        let f: Vec<f64> = (0..self.n_orbs)
            .map(|idx| if idx < n_elec / 2 { 2.0 } else { 0.0 })
            .collect();
        self.properties.set_occupation(f);

        // if the system contains a long-range corrected Gammafunction the gamma matrix will be computed
        if self.gammafunction_lc.is_some() {
            let (gamma_lr, gamma_lr_ao): (Array2<f64>, Array2<f64>) = gamma_ao_wise(
                self.gammafunction_lc.as_ref().unwrap(),
                &atoms,
                self.n_atoms,
                self.n_orbs,
            );
            self.properties.set_gamma_lr(gamma_lr);
            self.properties.set_gamma_lr_ao(gamma_lr_ao);
        }

        self.properties.set_mixer(BroydenMixer::new(self.n_orbs));

        // if this is the first SCC calculation the charge differences will be initialized to zeros
        if !self.properties.contains_key("dq") {
            self.properties.set_dq(Array1::zeros(self.n_atoms));
            self.properties.set_q_ao(Array1::zeros(self.n_orbs));
        }

        // this is also only needed in the first SCC calculation
        if !self.properties.contains_key("ref_density_matrix") {
            self.properties
                .set_p_ref(density_matrix_ref(self.n_orbs, &atoms));
        }

        // in the first SCC calculation the density matrix is set to the reference density matrix
        if !self.properties.contains_key("P") {
            self.properties
                .set_p(self.properties.p_ref().unwrap().to_owned());
        }
    }

    pub fn scc_step(&mut self, atoms: &[Atom], v_esp: Array2<f64>, config: SccConfig) -> bool {
        let scf_charge_conv: f64 = config.scf_charge_conv;
        let scf_energy_conv: f64 = config.scf_energy_conv;
        let mut dq: Array1<f64> = self.properties.take_dq().unwrap();
        let mut q_ao: Array1<f64> = self.properties.take_q_ao().unwrap();
        let mut mixer: BroydenMixer = self.properties.take_mixer().unwrap();
        let mut p: Array2<f64> = self.properties.take_p().unwrap();
        let x: ArrayView2<f64> = self.properties.x().unwrap();
        let s: ArrayView2<f64> = self.properties.s().unwrap();
        let gamma: ArrayView2<f64> = self.properties.gamma().unwrap();
        let h0: ArrayView2<f64> = self.properties.h0().unwrap();
        let p0: ArrayView2<f64> = self.properties.p_ref().unwrap();
        let last_energy: f64 = self.properties.last_energy().unwrap();
        let f: &[f64] = self.properties.occupation().unwrap();
        // electrostatic interaction between the atoms of the same monomer and all the other atoms
        // the coulomb term and the electrostatic potential term are combined into one:
        // H_mu_nu = H0_mu_nu + HCoul_mu_nu + HESP_mu_nu
        // H_mu_nu = H0_mu_nu + 1/2 S_mu_nu sum_k sum_c_on_k (gamma_ac + gamma_bc) dq_c
        let h_coul: Array2<f64> = v_esp * &s * 0.5;
        let mut h: Array2<f64> = h_coul + h0;
        if self.gammafunction_lc.is_some() {
            let dp: Array2<f64> = &p - &p0;
            let h_x: Array2<f64> =
                lc_exact_exchange(s, self.properties.gamma_lr_ao().unwrap(), dp.view());
            h = h + h_x;
        }
        let mut h_save:Array2<f64> = h.clone();

        // H' = X^t.H.X
        h = x.t().dot(&h).dot(&x);
        let tmp: (Array1<f64>, Array2<f64>) = h.eigh(UPLO::Upper).unwrap();
        let orbe: Array1<f64> = tmp.0;
        // C = X.C'
        let orbs: Array2<f64> = x.dot(&tmp.1);

        // calculate the density matrix
        p = density_matrix(orbs.view(), &f[..]);

        // New Mulliken charges for each atomic orbital.
        let q_ao_n: Array1<f64> = s.dot(&p).diag().to_owned();

        // Charge difference to previous iteration
        let delta_dq: Array1<f64> = &q_ao_n - &q_ao;

        let diff_dq_max: f64 = q_ao.root_mean_sq_err(&q_ao_n).unwrap();

        // Broyden mixing of Mulliken charges.
        q_ao = mixer.next(q_ao, delta_dq);

        // The density matrix is updated in accordance with the Mulliken charges.
        p = p * &(&q_ao / &q_ao_n);
        let dp: Array2<f64> = &p - &p0;
        dq = mulliken(dp.view(), s.view(), &atoms);

        // compute electronic energy
        let scf_energy = get_electronic_energy(
            p.view(),
            p0.view(),
            s.view(),
            h0.view(),
            dq.view(),
            gamma.view(),
            self.properties.gamma_lr_ao(),
        );

        // check if charge difference to the previous iteration is lower than threshold
        let conv_charge: bool = diff_dq_max < scf_charge_conv;
        // same check for the electronic energy
        let conv_energy: bool = (last_energy - scf_energy).abs() < scf_energy_conv;

        self.properties.set_orbs(orbs);
        self.properties.set_orbe(orbe);
        self.properties.set_p(p);
        self.properties.set_dq(dq);
        self.properties.set_mixer(mixer);
        self.properties.set_last_energy(scf_energy);
<<<<<<< HEAD
        self.properties.set_q_ao(q_ao);
=======
        self.properties.set_h_coul_x(h_save);
>>>>>>> 03730e03

        // scc (for one fragment) is converged if both criteria are passed
        conv_charge && conv_energy
    }
}<|MERGE_RESOLUTION|>--- conflicted
+++ resolved
@@ -155,11 +155,8 @@
         self.properties.set_dq(dq);
         self.properties.set_mixer(mixer);
         self.properties.set_last_energy(scf_energy);
-<<<<<<< HEAD
         self.properties.set_q_ao(q_ao);
-=======
         self.properties.set_h_coul_x(h_save);
->>>>>>> 03730e03
 
         // scc (for one fragment) is converged if both criteria are passed
         conv_charge && conv_energy
