use crate::fmo::fragmentation::{build_graph, fragmentation, Graph};
use crate::fmo::helpers::{MolecularSlice, MolIndices, MolIncrements};
use crate::fmo::{get_pair_type, ESDPair, Monomer, Pair, PairType};
<<<<<<< HEAD
use crate::initialization::parameters::{RepulsivePotential, SlaterKoster, RepulsivePotentialTable, SlaterKosterTable, SkfHandler};
=======
use crate::initialization::parameters::{RepulsivePotential, SlaterKoster, SkfHandler, RepulsivePotentialTable, SlaterKosterTable};
>>>>>>> 36d8209f
use crate::properties::Properties;
use crate::initialization::{get_unique_atoms, initialize_gamma_function, Atom, Geometry, get_unique_atoms_mio};
use crate::io::{frame_to_atoms, frame_to_coordinates, read_file_to_frame, Configuration};
use crate::param::elements::Element;
use crate::scc::gamma_approximation;
use crate::scc::gamma_approximation::{gamma_atomwise, GammaFunction, gamma_atomwise_par};
use crate::utils::Timer;
use chemfiles::Frame;
use hashbrown::{HashMap, HashSet};
use itertools::{sorted, Itertools};
use log::info;
use ndarray::prelude::*;
use std::hash::Hash;
use std::result::IntoIter;
use std::vec;
use ndarray::Slice;
use crate::scc::h0_and_s::h0_and_s;

#[derive(Debug)]
pub struct SuperSystem {
    /// Type that holds all the input settings from the user.
    pub config: Configuration,
    /// Vector with the data and the positions of the individual
    /// atoms that are stored as [Atom](crate::initialization::Atom)
    pub atoms: Vec<Atom>,
    /// Number of fragments in the whole system, this corresponds to self.molecules.len()
    pub n_mol: usize,
    /// List of individuals fragments which are stored as a [Monomer](crate::fmo::Monomer)
    pub monomers: Vec<Monomer>,
    /// [Vec] that holds the pairs of two fragments if they are close to each other. Each pair is
    /// stored as [Pair](crate::fmo::Pair) that holds all information necessary for scc calculations
    pub pairs: Vec<Pair>,
    /// [Vec] that holds pairs for which the energy is only calculated within the ESD approximation.
    /// Only a small and minimal amount of information is stored in this [ESDPair] type.
    pub esd_pairs: Vec<ESDPair>,
    /// Type that can hold calculated properties e.g. gamma matrix for the whole FMO system
    pub properties: Properties,
    /// Type of Gamma function. This can be either `Gaussian` or `Slater` type.
    pub gammafunction: GammaFunction,
    /// Gamma function for the long-range correction. Only used if long-range correction is requested
    pub gammafunction_lc: Option<GammaFunction>,
}

impl From<(Frame, Configuration)> for SuperSystem {
    /// Creates a new [SuperSystem] from a [Vec](alloc::vec) of atomic numbers, the coordinates as an [Array2](ndarray::Array2) and
    /// the global configuration as [Configuration](crate::io::settings::Configuration).
    fn from(input: (Frame, Configuration)) -> Self {
        // Measure the time for the building of the struct
        let timer: Timer = Timer::start();

        // create mutable Vectors
        let mut unique_atoms: Vec<Atom> = Vec::new();
        let mut atoms: Vec<Atom> = Vec::new();
        let mut skf_handlers: Vec<SkfHandler> = Vec::new();

        if input.1.slater_koster.use_mio == true {
            // get the unique [Atom]s and the HashMap with the mapping from the numbers to the [Atom]s
            // if use_mio is true, create a vector of homonuclear SkfHandlers and a vector
            // of heteronuclear SkfHandlers

            let mut num_to_atom: HashMap<u8, Atom> = HashMap::new();
            let (numbers, coords) = frame_to_coordinates(input.0);

            let tmp: (Vec<Atom>, HashMap<u8, Atom>, Vec<SkfHandler>) =
                get_unique_atoms_mio(&numbers, &input.1);
            unique_atoms = tmp.0;
            num_to_atom = tmp.1;
            skf_handlers = tmp.2;

            // get all the Atom's from the HashMap
            numbers
                .iter()
                .for_each(|num| atoms.push((*num_to_atom.get(num).unwrap()).clone()));
            // set the positions for each atom
            coords
                .outer_iter()
                .enumerate()
                .for_each(|(idx, position)| {
                    atoms[idx].position_from_slice(position.as_slice().unwrap())
                });
        } else {
            // get the unique [Atom]s and the HashMap with the mapping from the numbers to the [Atom]s
            let tmp: (Vec<Atom>, Vec<Atom>) = frame_to_atoms(input.0);
            atoms = tmp.0;
            unique_atoms = tmp.1;
        }

        // Get the number of unpaired electrons from the input option
        let n_unpaired: usize = match input.1.mol.multiplicity {
            1u8 => 0,
            2u8 => 1,
            3u8 => 2,
            _ => panic!("The specified multiplicity is not implemented"),
        };

        // Create a new Properties type, which is empty
        let mut properties: Properties = Properties::new();

        // and initialize the SlaterKoster and RepulsivePotential Tables
        let mut slako: SlaterKoster = SlaterKoster::new();
        let mut vrep: RepulsivePotential = RepulsivePotential::new();

<<<<<<< HEAD
=======
        // // Find all unique pairs of atom and fill in the SK and V-Rep tables
        // let element_iter = unique_atoms.iter().map(|atom| Element::from(atom.number));
        // for (kind1, kind2) in element_iter.clone().cartesian_product(element_iter) {
        //     slako.add(kind1, kind2);
        //     vrep.add(kind1, kind2);
        // }

>>>>>>> 36d8209f
        if input.1.slater_koster.use_mio == true {
            for handler in skf_handlers.iter() {
                let repot_table: RepulsivePotentialTable =
                    RepulsivePotentialTable::from(handler);
                let slako_table_ab: SlaterKosterTable =
                    SlaterKosterTable::from((handler, None, "ab"));
                let slako_handler_ba: SkfHandler = SkfHandler::new(
                    handler.element_b,
                    handler.element_a,
                    input.1.slater_koster.mio_directory.clone(),
                );
                let slako_table: SlaterKosterTable =
                    SlaterKosterTable::from((&slako_handler_ba, Some(slako_table_ab), "ba"));

                // insert the tables into the hashmaps
                slako
                    .map
                    .insert((handler.element_a, handler.element_b), slako_table);
                vrep.map
                    .insert((handler.element_a, handler.element_b), repot_table);
            }
        } else {
            let element_iter = unique_atoms.iter().map(|atom| Element::from(atom.number));
            for (kind1, kind2) in element_iter.clone().cartesian_product(element_iter) {
                slako.add(kind1, kind2);
                vrep.add(kind1, kind2);
            }
        }

        // Initialize the unscreened Gamma function -> r_lr == 0.00
        let gf: GammaFunction = initialize_gamma_function(&unique_atoms, 0.0);

        // Initialize the screened gamma function only if LRC is requested
        let gf_lc: Option<GammaFunction> = if input.1.lc.long_range_correction {
            Some(initialize_gamma_function(
                &unique_atoms,
                input.1.lc.long_range_radius,
            ))
        } else {
            None
        };

        // Get all [Atom]s of the SuperSystem in a sorted order that corresponds to the order of
        // the monomers
        let mut sorted_atoms: Vec<Atom> = Vec::with_capacity(atoms.len());

        // Build a connectivity graph to distinguish the individual monomers from each other
        let graph: Graph = build_graph(atoms.len(), &atoms);
        // Here does the fragmentation happens
        let monomer_indices: Vec<Vec<usize>> = fragmentation(&graph);

        // Vec that stores all [Monomer]s
        let mut monomers: Vec<Monomer> = Vec::with_capacity(monomer_indices.len());

        // The [Monomer]s are initialized
        // PARALLEL: this loop should be parallelized
        let mut mol_indices: MolIndices = MolIndices::new();

        for (idx, indices) in monomer_indices.into_iter().enumerate() {
            // Clone the atoms that belong to this monomer, they will be stored in the sorted list
            let mut monomer_atoms: Vec<Atom> =
                indices.into_iter().map(|i| atoms[i].clone()).collect();

            // Count the number of orbitals
            let m_n_orbs: usize = monomer_atoms.iter().fold(0, |n, atom| n + atom.n_orbs);

            // Count the number of electrons.
            let n_elec: usize = monomer_atoms.iter().map(|atom| atom.n_elec).sum();

            // Number of occupied orbitals.
            let n_occ: usize = (n_elec / 2);

            // Number of virtual orbitals.
            let n_virt: usize = m_n_orbs - n_occ;

            let mut props: Properties = Properties::new();
            props.set_n_occ(n_occ);
            props.set_n_virt(n_virt);

            let increments: MolIncrements = MolIncrements {
                atom: monomer_atoms.len(),
                orbs: m_n_orbs,
                occs: n_occ,
                virts: n_virt,
            };

            // Create the slices for the atoms, grads and orbitals
            let m_slice: MolecularSlice =
                MolecularSlice::new(mol_indices.clone(), increments);

            // Create the Monomer object
            let mut current_monomer = Monomer {
                n_atoms: monomer_atoms.len(),
                n_orbs: m_n_orbs,
                index: idx,
                slice: m_slice,
                properties: props,
                vrep: vrep.clone(),
                slako: slako.clone(),
                gammafunction: gf.clone(),
                gammafunction_lc: gf_lc.clone(),
            };
            // Compute the number of electrons for the monomer and set the indices of the
            // occupied and virtual orbitals.
            current_monomer.set_mo_indices(n_elec);

            // Increment the indices..
            mol_indices.add(increments);

            // Save the current Monomer.
            monomers.push(current_monomer);

            // Save the Atoms from the current Monomer
            sorted_atoms.append(&mut monomer_atoms);
        }
        // Rename the sorted atoms
        let atoms: Vec<Atom> = sorted_atoms;

        // Calculate the number of atomic orbitals for the whole system as the sum of the monomer
        // number of orbitals
        let n_orbs: usize = mol_indices.orbs;
        // Set the number of occupied and virtual orbitals.
        properties.set_n_occ(mol_indices.occs);
        properties.set_n_virt(mol_indices.virts);

        // Compute the Gamma function between all atoms if it is requested in the user input
        // TODO: Insert a input option for this choice
        if true {
            properties.set_gamma(gamma_atomwise(&gf, &atoms, atoms.len()));
            properties.set_gamma_lr(gamma_atomwise(&initialize_gamma_function(
                &unique_atoms,
                input.1.lc.long_range_radius,
            ), &atoms, atoms.len()));
            // properties.set_gamma(gamma_atomwise_par(&gf, &atoms));
            // properties.set_gamma_lr(gamma_atomwise_par(&initialize_gamma_function(
            //     &unique_atoms,
            //     input.1.lc.long_range_radius,
            // ), &atoms));
        }

        // Initialize the close pairs and the ones that are treated within the ES-dimer approx
        let mut pairs: Vec<Pair> = Vec::new();
        let mut esd_pairs: Vec<ESDPair> = Vec::new();

        // Create a HashMap that maps the Monomers to the type of Pair. To identify if a pair of
        // monomers are considered a real pair or should be treated with the ESD approx.
        let mut pair_iter:usize = 0;
        let mut esd_iter:usize = 0;
        let mut pair_indices: HashMap<(usize, usize),usize> = HashMap::new();
        let mut esd_pair_indices:HashMap<(usize, usize),usize> = HashMap::new();
        let mut pair_types: HashMap<(usize, usize), PairType> = HashMap::new();

        // The construction of the [Pair]s requires that the [Atom]s in the atoms are ordered after
        // each monomer
        // TODO: Read the vdw scaling parameter from the input file instead of setting hard to 2.0
        // PARALLEL: this loop should be parallelized
        for (i, m_i) in monomers.iter().enumerate() {
            for (j, m_j) in monomers[(i + 1)..].iter().enumerate() {
                match get_pair_type(
                    &atoms[m_i.slice.atom_as_range()],
                    &atoms[m_j.slice.atom_as_range()],
                    2.0,
                ) {
                    PairType::Pair => {
                        pairs.push(m_i + m_j);
                        pair_types.insert((m_i.index, m_j.index), PairType::Pair);
                        pair_indices.insert((m_i.index, m_j.index),pair_iter);
                        pair_iter += 1;
                    },
                    PairType::ESD => {
                        esd_pairs.push(ESDPair::new(i, (i + j + 1), m_i, m_j));
                        pair_types.insert((m_i.index, m_j.index), PairType::ESD);
                        esd_pair_indices.insert((m_i.index, m_j.index),esd_iter);
                        esd_iter += 1;
                    },
                    _ => {}
                }
            }
        }
        properties.set_pair_types(pair_types);
        properties.set_pair_indices(pair_indices);
        properties.set_esd_pair_indices(esd_pair_indices);

        info!("{}", timer);

        let (s, h0) = h0_and_s(n_orbs, &atoms, &slako);
        properties.set_s(s);

        Self {
            config: input.1,
            atoms: atoms,
            n_mol: monomers.len(),
            monomers: monomers,
            properties: properties,
            gammafunction: gf,
            gammafunction_lc: gf_lc,
            pairs,
            esd_pairs,
        }
    }
}

impl From<(&str, Configuration)> for SuperSystem {
    /// Creates a new [SuperSystem] from a &str and
    /// the global configuration as [Configuration](crate::io::settings::Configuration).
    fn from(filename_and_config: (&str, Configuration)) -> Self {
        let frame: Frame = read_file_to_frame(filename_and_config.0);
        Self::from((frame, filename_and_config.1))
    }
}

impl SuperSystem {
    pub fn update_xyz(&mut self, coordinates: Array1<f64>) {
        let coordinates: Array2<f64> = coordinates.into_shape([self.atoms.len(), 3]).unwrap();
        // TODO: The IntoIterator trait was released for ndarray 0.15. The dependencies should be
        // updated, so that this can be used. At the moment of writing ndarray-linalg is not yet
        // compatible with ndarray 0.15x
        // PARALLEL
        for (atom, xyz) in self.atoms
            .iter_mut()
            .zip(coordinates.outer_iter()) {
            atom.position_from_ndarray(xyz.to_owned());
        }
        //.for_each(|(atom, xyz)| atom.position_from_ndarray(xyz.to_owned()))
    }

    pub fn get_xyz(&self) -> Array1<f64> {
        let xyz_list: Vec<Vec<f64>> = self
            .atoms
            .iter()
            .map(|atom| atom.xyz.iter().cloned().collect())
            .collect();
        Array1::from_shape_vec((3 * self.atoms.len()), itertools::concat(xyz_list)).unwrap()
    }

    pub fn gamma_a(&self, a: usize, lrc: LRC) -> ArrayView2<f64> {
        self.gamma_a_b(a, a, lrc)
    }

    pub fn gamma_a_b(&self, a: usize, b: usize, lrc: LRC) -> ArrayView2<f64> {
        let atoms_a: Slice = self.monomers[a].slice.atom.clone();
        let atoms_b: Slice = self.monomers[b].slice.atom.clone();
        match lrc {
            LRC::ON => self.properties.gamma_lr_slice(atoms_a, atoms_b).unwrap(),
            LRC::OFF => self.properties.gamma_slice(atoms_a, atoms_b).unwrap(),
        }
    }

    pub fn gamma_ab_c(&self, a: usize, b: usize, c: usize, lrc: LRC) -> Array2<f64> {
        let n_atoms_a: usize = self.monomers[a].n_atoms;
        let mut gamma: Array2<f64> = Array2::zeros([n_atoms_a + self.monomers[b].n_atoms, self.monomers[c].n_atoms]);
        gamma.slice_mut(s![0..n_atoms_a, ..]).assign(&self.gamma_a_b(a, c, lrc));
        gamma.slice_mut(s![n_atoms_a.., ..]).assign(&self.gamma_a_b(b, c, lrc));
        gamma
    }

    pub fn gamma_ab_cd(&self, a: usize, b: usize, c: usize, d:usize, lrc: LRC) -> Array2<f64> {
        let n_atoms_a: usize = self.monomers[a].n_atoms;
        let n_atoms_c: usize = self.monomers[c].n_atoms;
        let mut gamma: Array2<f64> = Array2::zeros([n_atoms_a + self.monomers[b].n_atoms, n_atoms_c + self.monomers[d].n_atoms]);
        gamma.slice_mut(s![0..n_atoms_a, ..n_atoms_c]).assign(&self.gamma_a_b(a, c, lrc));
        gamma.slice_mut(s![n_atoms_a.., ..n_atoms_c]).assign(&self.gamma_a_b(b, c, lrc));
        gamma.slice_mut(s![0..n_atoms_a, n_atoms_c..]).assign(&self.gamma_a_b(a, d, lrc));
        gamma.slice_mut(s![n_atoms_a.., n_atoms_c..]).assign(&self.gamma_a_b(b, d, lrc));
        gamma
    }

    pub fn update_s(&mut self){
        let n_orbs:usize = self.properties.n_occ().unwrap() + self.properties.n_virt().unwrap();
        let slako = &self.monomers[0].slako;
        let (s, h0) = h0_and_s(n_orbs, &self.atoms, slako);
        self.properties.set_s(s);
    }
}

#[derive(Copy, Clone)]
pub enum LRC {
    ON,
    OFF,
}<|MERGE_RESOLUTION|>--- conflicted
+++ resolved
@@ -1,11 +1,7 @@
 use crate::fmo::fragmentation::{build_graph, fragmentation, Graph};
 use crate::fmo::helpers::{MolecularSlice, MolIndices, MolIncrements};
 use crate::fmo::{get_pair_type, ESDPair, Monomer, Pair, PairType};
-<<<<<<< HEAD
-use crate::initialization::parameters::{RepulsivePotential, SlaterKoster, RepulsivePotentialTable, SlaterKosterTable, SkfHandler};
-=======
 use crate::initialization::parameters::{RepulsivePotential, SlaterKoster, SkfHandler, RepulsivePotentialTable, SlaterKosterTable};
->>>>>>> 36d8209f
 use crate::properties::Properties;
 use crate::initialization::{get_unique_atoms, initialize_gamma_function, Atom, Geometry, get_unique_atoms_mio};
 use crate::io::{frame_to_atoms, frame_to_coordinates, read_file_to_frame, Configuration};
@@ -108,16 +104,6 @@
         let mut slako: SlaterKoster = SlaterKoster::new();
         let mut vrep: RepulsivePotential = RepulsivePotential::new();
 
-<<<<<<< HEAD
-=======
-        // // Find all unique pairs of atom and fill in the SK and V-Rep tables
-        // let element_iter = unique_atoms.iter().map(|atom| Element::from(atom.number));
-        // for (kind1, kind2) in element_iter.clone().cartesian_product(element_iter) {
-        //     slako.add(kind1, kind2);
-        //     vrep.add(kind1, kind2);
-        // }
-
->>>>>>> 36d8209f
         if input.1.slater_koster.use_mio == true {
             for handler in skf_handlers.iter() {
                 let repot_table: RepulsivePotentialTable =
