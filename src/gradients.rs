#[macro_use(array)]
use ndarray::prelude::*;
use crate::calculator::get_gamma_gradient_matrix;
use crate::calculator::*;
use crate::defaults;
use crate::h0_and_s::h0_and_s_gradients;
use crate::molecule::{distance_matrix, Molecule};
use crate::parameters::*;
use crate::scc_routine::density_matrix_ref;
use crate::slako_transformations::*;
use crate::solver::*;
use crate::transition_charges::trans_charges;
use approx::AbsDiffEq;
use ndarray::Data;
use ndarray::{array, Array2, Array3, ArrayView2, ArrayView3, Slice};
use ndarray_einsum_beta::*;
use ndarray_linalg::*;
use std::cmp::Ordering;
use std::collections::HashMap;
use std::ops::AddAssign;
use crate::test::get_water_molecule;
use crate::io::GeneralConfig;
use std::time::Instant;
use log::{debug, error, info, log_enabled, trace, warn, Level};
use rayon::prelude::*;
use crate::constants::ATOM_NAMES;
use ndarray_stats::{QuantileExt, DeviationExt};

pub trait ToOwnedF<A, D> {
    fn to_owned_f(&self) -> Array<A, D>;
}
impl<A, S, D> ToOwnedF<A, D> for ArrayBase<S, D>
where
    A: Copy + Clone,
    S: Data<Elem = A>,
    D: Dimension,
{
    fn to_owned_f(&self) -> Array<A, D> {
        let mut tmp = unsafe { Array::uninitialized(self.dim().f()) };
        tmp.assign(self);
        tmp
    }
}

pub fn get_gradients(
    orbe: &Array1<f64>,
    orbs: &Array2<f64>,
    s: &Array2<f64>,
    molecule: &Molecule,
    XmY: &Option<Array3<f64>>,
    XpY: &Option<Array3<f64>>,
    exc_state: Option<usize>,
    omega: &Option<Array1<f64>>,
<<<<<<< HEAD
    old_z_vec:Option<Array3<f64>>
) -> (Array1<f64>, Array1<f64>, Array1<f64>,Array3<f64>) {
=======
) -> (Array1<f64>, Array1<f64>, Array1<f64>) {
    info!("{:^80}", "");
    info!("{:^80}", "Calculating analytic gradient");
    info!("{:-^80}", "");
    let grad_timer = Instant::now();
>>>>>>> a8846d41
    let n_at: usize = molecule.n_atoms;
    let active_occ: Vec<usize> = molecule.calculator.active_occ.clone().unwrap();
    let active_virt: Vec<usize> = molecule.calculator.active_virt.clone().unwrap();
    let full_occ: Vec<usize> = molecule.calculator.full_occ.clone().unwrap();
    let full_virt: Vec<usize> = molecule.calculator.full_virt.clone().unwrap();

    let n_occ: usize = active_occ.len();
    let n_virt: usize = active_virt.len();

    let n_occ_full: usize = full_occ.len();
    let n_virt_full: usize = full_virt.len();

    let r_lr = molecule
        .calculator
        .r_lr
        .unwrap_or(defaults::LONG_RANGE_RADIUS);

    let mut grad_e0: Array1<f64> = Array::zeros((3 * n_at));
    let mut grad_ex: Array1<f64> = Array::zeros((3 * n_at));
    let mut grad_vrep: Array1<f64> = Array::zeros((3 * n_at));
    let mut new_z_vec:Array3<f64> = Array3::zeros((n_occ,n_virt,1));

    // check if active space is smaller than full space
    // otherwise this part is unnecessary
    if (n_occ + n_virt) < orbe.len() {
        // set arrays of orbitals energies of the active space
        //let orbe_occ: Array1<f64> = active_occ
        //    .iter()
        //    .map(|&active_occ| orbe[active_occ])
        //    .collect();
        //let orbe_virt: Array1<f64> = active_virt
        //    .iter()
        //    .map(|&active_virt| orbe[active_virt])
        //    .collect();

        //let mut orbs_occ: Array2<f64> = Array::zeros((orbs.dim().0, n_occ));
        //let mut orbs_virt: Array2<f64> = Array::zeros((orbs.dim().0, n_virt));

        //for (i,index) in active_occ.iter().enumerate() {
        //    orbs_occ
        //        .slice_mut(s![.., i])
        //        .assign(&orbs.column(*index));
        //}

        let orbe_occ: Array1<f64> = full_occ.iter().map(|&full_occ| orbe[full_occ]).collect();
        let orbe_virt: Array1<f64> = full_virt.iter().map(|&full_virt| orbe[full_virt]).collect();

        let mut orbs_occ: Array2<f64> = Array::zeros((orbs.dim().0, n_occ_full));
        let mut orbs_virt: Array2<f64> = Array::zeros((orbs.dim().0, n_virt_full));

        for (i, index) in full_occ.iter().enumerate() {
            orbs_occ.slice_mut(s![.., i]).assign(&orbs.column(*index));
        }

        let (gradE0, grad_v_rep, grad_s, grad_h0, fdmdO, flrdmdO, g1, g1_ao, g1lr, g1lr_ao): (
            Array1<f64>,
            Array1<f64>,
            Array3<f64>,
            Array3<f64>,
            Array3<f64>,
            Array3<f64>,
            Array3<f64>,
            Array3<f64>,
            Array3<f64>,
            Array3<f64>,
        ) = gradient_lc_gs(&molecule, &orbe_occ, &orbe_virt, &orbs_occ, s, Some(r_lr));

        // set values for return of the gradients
        grad_e0 = gradE0;
        grad_vrep = grad_v_rep;

        // if an excited state is specified in the input, calculate gradients for it
        // otherwise just return ground state
        if exc_state.is_some() {
            for (i, index) in full_virt.iter().enumerate() {
                orbs_virt.slice_mut(s![.., i]).assign(&orbs.column(*index));
            }

            let nstates: usize = XmY.as_ref().unwrap().dim().0;
            // get transition charges of the complete range of orbitals
            let (qtrans_ov, qtrans_oo, qtrans_vv): (Array3<f64>, Array3<f64>, Array3<f64>) =
                trans_charges(
                    &molecule.atomic_numbers,
                    &molecule.calculator.valorbs,
                    orbs.view(),
                    s.view(),
                    &full_occ[..],
                    &full_virt[..],
                );

            // construct XY matrices for active space
            let mut XmY_active: Array3<f64> = Array::zeros((nstates, n_occ_full, n_virt_full));
            let mut XpY_active: Array3<f64> = Array::zeros((nstates, n_occ_full, n_virt_full));
            for n in 0..nstates {
                for (i, occ) in active_occ.iter().enumerate() {
                    for (j, virt) in active_virt.iter().enumerate() {
                        XmY_active
                            .slice_mut(s![n, *occ, *virt - n_occ_full])
                            .assign(&XmY.as_ref().unwrap().slice(s![n, i, j]));
                        XpY_active
                            .slice_mut(s![n, *occ, *virt - n_occ_full])
                            .assign(&XpY.as_ref().unwrap().slice(s![n, i, j]));
                    }
                }
            }
            //check for lc correction
            if r_lr > 0.0 {
                 let tmp:(Array1<f64>,Array3<f64>) = gradients_lc_ex(
                    exc_state.unwrap(),
                    (&molecule.calculator.g0).view(),
                    g1.view(),
                    (&molecule.calculator.g0_ao).view(),
                    g1_ao.view(),
                    (&molecule.calculator.g0_lr).view(),
                    g1lr.view(),
                    (&molecule.calculator.g0_lr_ao).view(),
                    g1lr_ao.view(),
                    s.view(),
                    grad_s.view(),
                    grad_h0.view(),
                    XmY_active.view(),
                    XpY_active.view(),
                    omega.as_ref().unwrap().view(),
                    qtrans_oo.view(),
                    qtrans_vv.view(),
                    qtrans_ov.view(),
                    orbe_occ,
                    orbe_virt,
                    orbs_occ.view(),
                    orbs_virt.view(),
                    fdmdO.view(),
                    flrdmdO.view(),
                    molecule.multiplicity,
                    molecule.calculator.spin_couplings.view(),
                    None,
                     old_z_vec
                );
                grad_ex = tmp.0;
                new_z_vec = tmp.1;
            } else {
                let tmp:(Array1<f64>,Array3<f64>) = gradients_nolc_ex(
                    exc_state.unwrap(),
                    (&molecule.calculator.g0).view(),
                    g1.view(),
                    (&molecule.calculator.g0_ao).view(),
                    g1_ao.view(),
                    (&molecule.calculator.g0_lr).view(),
                    g1lr.view(),
                    (&molecule.calculator.g0_lr_ao).view(),
                    g1lr_ao.view(),
                    s.view(),
                    grad_s.view(),
                    grad_h0.view(),
                    XmY_active.view(),
                    XpY_active.view(),
                    omega.as_ref().unwrap().view(),
                    qtrans_oo.view(),
                    qtrans_vv.view(),
                    qtrans_ov.view(),
                    orbe_occ,
                    orbe_virt,
                    orbs_occ.view(),
                    orbs_virt.view(),
                    fdmdO.view(),
                    molecule.multiplicity,
                    molecule.calculator.spin_couplings.view(),
                    None,
                    old_z_vec
                );
                grad_ex = tmp.0;
                new_z_vec = tmp.1;
            }
        }
    } else {
        //println!("Full active space");
        // no active space, use full range of orbitals

        let orbe_occ: Array1<f64> = full_occ.iter().map(|&full_occ| orbe[full_occ]).collect();
        let orbe_virt: Array1<f64> = full_virt.iter().map(|&full_virt| orbe[full_virt]).collect();

        let mut orbs_occ: Array2<f64> = Array::zeros((orbs.dim().0, n_occ));
        let mut orbs_virt: Array2<f64> = Array::zeros((orbs.dim().0, n_virt));

        for (i, index) in full_occ.iter().enumerate() {
            orbs_occ.slice_mut(s![.., i]).assign(&orbs.column(*index));
        }

        let (gradE0, grad_v_rep, grad_s, grad_h0, fdmdO, flrdmdO, g1, g1_ao, g1lr, g1lr_ao): (
            Array1<f64>,
            Array1<f64>,
            Array3<f64>,
            Array3<f64>,
            Array3<f64>,
            Array3<f64>,
            Array3<f64>,
            Array3<f64>,
            Array3<f64>,
            Array3<f64>,
        ) = gradient_lc_gs(&molecule, &orbe_occ, &orbe_virt, &orbs_occ, s, Some(r_lr));

        // set values for return of the gradients
        grad_e0 = gradE0;
        grad_vrep = grad_v_rep;

        if exc_state.is_some() {
            for (i, index) in full_virt.iter().enumerate() {
                orbs_virt.slice_mut(s![.., i]).assign(&orbs.column(*index));
            }
            let nstates: usize = XmY.as_ref().unwrap().dim().0;
            // get transition charges of the complete range of orbitals
            let (qtrans_ov, qtrans_oo, qtrans_vv): (Array3<f64>, Array3<f64>, Array3<f64>) =
                trans_charges(
                    &molecule.atomic_numbers,
                    &molecule.calculator.valorbs,
                    orbs.view(),
                    s.view(),
                    &full_occ[..],
                    &full_virt[..],
                );

            if r_lr > 0.0 {
                let tmp:(Array1<f64>,Array3<f64>) = gradients_lc_ex(
                    exc_state.unwrap(),
                    (&molecule.calculator.g0).view(),
                    g1.view(),
                    (&molecule.calculator.g0_ao).view(),
                    g1_ao.view(),
                    (&molecule.calculator.g0_lr).view(),
                    g1lr.view(),
                    (&molecule.calculator.g0_lr_ao).view(),
                    g1lr_ao.view(),
                    s.view(),
                    grad_s.view(),
                    grad_h0.view(),
                    XmY.as_ref().unwrap().view(),
                    XpY.as_ref().unwrap().view(),
                    omega.as_ref().unwrap().view(),
                    qtrans_oo.view(),
                    qtrans_vv.view(),
                    qtrans_ov.view(),
                    orbe_occ,
                    orbe_virt,
                    orbs_occ.view(),
                    orbs_virt.view(),
                    fdmdO.view(),
                    flrdmdO.view(),
                    molecule.multiplicity,
                    molecule.calculator.spin_couplings.view(),
                    None,
                    old_z_vec
                );
                grad_ex = tmp.0;
                new_z_vec = tmp.1;
            } else {
                let tmp:(Array1<f64>,Array3<f64>) = gradients_nolc_ex(
                    exc_state.unwrap(),
                    (&molecule.calculator.g0).view(),
                    g1.view(),
                    (&molecule.calculator.g0_ao).view(),
                    g1_ao.view(),
                    (&molecule.calculator.g0_lr).view(),
                    g1lr.view(),
                    (&molecule.calculator.g0_lr_ao).view(),
                    g1lr_ao.view(),
                    s.view(),
                    grad_s.view(),
                    grad_h0.view(),
                    XmY.as_ref().unwrap().view(),
                    XpY.as_ref().unwrap().view(),
                    omega.as_ref().unwrap().view(),
                    qtrans_oo.view(),
                    qtrans_vv.view(),
                    qtrans_ov.view(),
                    orbe_occ,
                    orbe_virt,
                    orbs_occ.view(),
                    orbs_virt.view(),
                    fdmdO.view(),
                    molecule.multiplicity,
                    molecule.calculator.spin_couplings.view(),
                    None,
                    old_z_vec
                );
                grad_ex = tmp.0;
                new_z_vec = tmp.1;
            }
        }
    }
<<<<<<< HEAD

    return (grad_e0, grad_vrep, grad_ex,new_z_vec);
=======
    let total_grad: Array2<f64> = (&grad_e0 + &grad_vrep + &grad_ex).into_shape([molecule.n_atoms, 3]).unwrap();
    if log_enabled!(Level::Debug) || molecule.config.jobtype == "force" {
        info!("{: <45} ", "Gradient in atomic units");
        info!("{: <4} {: >18} {: >18} {: >18}", "Atom", "dE/dx", "dE/dy", "dE/dz");
        info!("{:-^61} ", "");
        for (grad_xyz, at) in total_grad.outer_iter().zip(molecule.atomic_numbers.iter()) {
            info!(
                "{: <4} {:>18.10e} {:>18.10e} {:>18.10e}",
                ATOM_NAMES[*at as usize],
                grad_xyz[0],
                grad_xyz[1],
                grad_xyz[2]
            );
        }
        info!("{:-^61} ", "");
    }
    info!("{:<25} {:>18.10e}", "Max gradient component:", total_grad.max().unwrap());
    info!("{:<25} {:>18.10e}", "RMS gradient:", total_grad.root_mean_sq_err(&(&total_grad*0.0)).unwrap());
    info!("{:-^80} ", "");
    info!(
        "{:>68} {:>8.2} s",
        "elapsed time:",
        grad_timer.elapsed().as_secs_f32()
    );
    info!("{:^80} ", "");
    drop(grad_timer);
    return (grad_e0, grad_vrep, grad_ex);
>>>>>>> a8846d41
}

// only ground state
pub fn gradient_lc_gs(
    molecule: &Molecule,
    orbe_occ: &Array1<f64>,
    orbe_virt: &Array1<f64>,
    orbs_occ: &Array2<f64>,
    s: &Array2<f64>,
    r_lc: Option<f64>,
) -> (
    Array1<f64>,
    Array1<f64>,
    Array3<f64>,
    Array3<f64>,
    Array3<f64>,
    Array3<f64>,
    Array3<f64>,
    Array3<f64>,
    Array3<f64>,
    Array3<f64>,
) {
    let grad_timer = Instant::now();
    let (g1, g1_ao): (Array3<f64>, Array3<f64>) = get_gamma_gradient_matrix(
        &molecule.atomic_numbers,
        molecule.n_atoms,
        molecule.calculator.n_orbs,
        molecule.distance_matrix.view(),
        molecule.directions_matrix.view(),
        &molecule.calculator.hubbard_u,
        &molecule.calculator.valorbs,
        Some(0.0),
    );

    let (g1lr, g1lr_ao): (Array3<f64>, Array3<f64>) = get_gamma_gradient_matrix(
        &molecule.atomic_numbers,
        molecule.n_atoms,
        molecule.calculator.n_orbs,
        molecule.distance_matrix.view(),
        molecule.directions_matrix.view(),
        &molecule.calculator.hubbard_u,
        &molecule.calculator.valorbs,
        None,
    );
    let n_at: usize = *&molecule.calculator.g0.dim().0;
    let n_orb: usize = *&molecule.calculator.g0_ao.dim().0;

    info!(
        "{:>65} {:>8.3} s",
        "elapsed time for gammas:",
        grad_timer.elapsed().as_secs_f32()
    );
    drop(grad_timer);

    let grad_timer = Instant::now();
    let (grad_s, grad_h0): (Array3<f64>, Array3<f64>) = h0_and_s_gradients(
        &molecule.atomic_numbers,
        molecule.positions.view(),
        molecule.calculator.n_orbs,
        &molecule.calculator.valorbs,
        molecule.proximity_matrix.view(),
        &molecule.calculator.skt,
        &molecule.calculator.orbital_energies,
    );

    info!(
        "{:>65} {:>8.3} s",
        "elapsed time for h0andS gradients:",
        grad_timer.elapsed().as_secs_f32()
    );
    drop(grad_timer);
    let grad_timer = Instant::now();
    let ei: Array2<f64> = Array2::from_diag(&orbe_occ);
    let ea: Array2<f64> = Array2::from_diag(&orbe_virt);

    // density matrix
    let d = 2.0 * orbs_occ.dot(&orbs_occ.t());
    // reference density matrix
    let d_ref: Array2<f64> = density_matrix_ref(&molecule);

    let diff_d: Array2<f64> = &d - &d_ref;
    // computing F(D-D0)

    let fdmd0: Array3<f64> = f_v_new(
        diff_d.view(),
        s.view(),
        grad_s.view(),
        (&molecule.calculator.g0_ao).view(),
        g1_ao.view(),
        molecule.n_atoms,
        molecule.calculator.n_orbs,
    );

    info!(
        "{:>65} {:>8.3} s",
        "elapsed time for f:",
        grad_timer.elapsed().as_secs_f32()
    );
    drop(grad_timer);
    let grad_timer = Instant::now();

    let mut flr_dmd0: Array3<f64> = Array::zeros((3 * n_at, n_orb, n_orb));
    if r_lc.unwrap_or(defaults::LONG_RANGE_RADIUS) > 0.0 {
        flr_dmd0 = f_lr_new(
            diff_d.view(),
            s.view(),
            grad_s.view(),
            (&molecule.calculator.g0_lr_ao).view(),
            g1lr_ao.view(),
            n_at,
            n_orb,
        );
    }
    info!(
        "{:>65} {:>8.3} s",
        "elapsed time for f_lr:",
        grad_timer.elapsed().as_secs_f32()
    );
    drop(grad_timer);
    let grad_timer = Instant::now();
    // energy weighted density matrix
    let d_en = 2.0 * orbs_occ.dot(&ei.dot(&orbs_occ.t()));

    // at the time of writing the code there is no tensordot/einsum functionality availaible
    // in ndarray or other packages. therefore we use indexed loops at the moment
    // tensordot grad_h0, d, axes=([1,2], [0,1])
    // tensordot fdmd0, diff_d, axes=([1,2], [0,1])
    // tensordot grad_s, d_en, axes=([1,2], [0,1])
    let mut grad_e0: Array1<f64> = Array1::zeros([3 * molecule.n_atoms]);
    for i in 0..(3 * molecule.n_atoms) {
        grad_e0[i] += (&grad_h0.slice(s![i, .., ..]) * &d).sum();
        grad_e0[i] += 0.5 * (&fdmd0.slice(s![i, .., ..]) * &diff_d).sum();
        grad_e0[i] -= (&grad_s.slice(s![i, .., ..]) * &d_en).sum();
    }
    if r_lc.unwrap_or(defaults::LONG_RANGE_RADIUS) > 0.0 {
        grad_e0 = grad_e0
            - 0.25
                * tensordot(&flr_dmd0, &diff_d, &[Axis(1), Axis(2)], &[Axis(0), Axis(1)])
                    .into_dimensionality::<Ix1>()
                    .unwrap();
    }

    info!(
        "{:>65} {:>8.3} s",
        "time tensordots gradients:",
        grad_timer.elapsed().as_secs_f32()
    );
    drop(grad_timer);
    let grad_timer = Instant::now();
    let grad_v_rep: Array1<f64> = gradient_v_rep(
        &molecule.atomic_numbers,
        molecule.distance_matrix.view(),
        molecule.directions_matrix.view(),
        &molecule.calculator.v_rep,
    );

    info!(
        "{:>65} {:>8.3} s",
        "time grad_v_rep gradients:",
        grad_timer.elapsed().as_secs_f32()
    );
    drop(grad_timer);

    return (
        grad_e0, grad_v_rep, grad_s, grad_h0, fdmd0, flr_dmd0, g1, g1_ao, g1lr, g1lr_ao,
    );
}

// linear operators
fn f_v(
    v: ArrayView2<f64>,
    s: ArrayView2<f64>,
    grad_s: ArrayView3<f64>,
    g0_ao: ArrayView2<f64>,
    g1_ao: ArrayView3<f64>,
    n_atoms: usize,
    n_orb: usize,
) -> Array3<f64> {
    let mut f: Array3<f64> = Array3::zeros([3 * n_atoms, n_orb, n_orb]);
    let vp: Array2<f64> = &v + &v.t();
    let sv: Array1<f64> = (&s * &vp).sum_axis(Axis(1));
    let gsv: Array1<f64> = g0_ao.dot(&sv);
    let mut gdsv: Array2<f64> = Array2::zeros([3 * n_atoms, n_orb]);
    let mut dgsv: Array2<f64> = Array2::zeros([3 * n_atoms, n_orb]);
    for nc in 0..(3 * n_atoms) {
        gdsv.slice_mut(s![nc, ..])
            .assign(&g0_ao.dot(&(&grad_s.slice(s![nc, .., ..]) * &vp).sum_axis(Axis(1))));
        dgsv.slice_mut(s![nc, ..])
            .assign(&g1_ao.slice(s![nc, .., ..]).dot(&sv));
    }
    // a and b are AOs
    for a in 0..n_orb {
        for b in 0..n_orb {
            let gsv_ab: f64 = gsv[a] + gsv[b];
            let s_ab: f64 = s[[a, b]];
            f.slice_mut(s![.., a, b]).assign(
                //&grad_s.slice(s![.., a, b]) * (gsv.slice(s![a, ..]) + gsv.slice(s![b, ..]))
                &(&((&dgsv.slice(s![.., a])
                    + &dgsv.slice(s![.., b])
                    + &gdsv.slice(s![.., a])
                    + &gdsv.slice(s![.., b]))
                    .map(|x| x * s_ab))
                    + &grad_s.slice(s![.., a, b]).map(|x| x * gsv_ab)),
            );
        }
    }
    f *= 0.25;
    return f;
}

pub fn gradients_nolc_ex(
    state: usize,
    g0: ArrayView2<f64>,
    g1: ArrayView3<f64>,
    g0_ao: ArrayView2<f64>,
    g1_ao: ArrayView3<f64>,
    g0lr: ArrayView2<f64>,
    g1lr: ArrayView3<f64>,
    g0lr_ao: ArrayView2<f64>,
    g1lr_ao: ArrayView3<f64>,
    s: ArrayView2<f64>,
    grad_s: ArrayView3<f64>,
    grad_h0: ArrayView3<f64>,
    XmY: ArrayView3<f64>,
    XpY: ArrayView3<f64>,
    omega: ArrayView1<f64>,
    qtrans_oo: ArrayView3<f64>,
    qtrans_vv: ArrayView3<f64>,
    qtrans_ov: ArrayView3<f64>,
    orbe_occ: Array1<f64>,
    orbe_virt: Array1<f64>,
    orbs_occ: ArrayView2<f64>,
    orbs_virt: ArrayView2<f64>,
    f_dmd0: ArrayView3<f64>,
    multiplicity: u8,
    spin_couplings: ArrayView1<f64>,
    check_z_vec: Option<usize>,
    old_z_vec:Option<Array3<f64>>
) -> (Array1<f64>,Array3<f64>) {
    let ei: Array2<f64> = Array2::from_diag(&orbe_occ);
    let ea: Array2<f64> = Array2::from_diag(&orbe_virt);
    let n_occ: usize = orbe_occ.len();
    let n_virt: usize = orbe_virt.len();
    let n_at: usize = g0.dim().0;
    let n_orb: usize = g0_ao.dim().0;

    //select state in XpY and XmY
    let XmY_state: Array2<f64> = XmY.slice(s![state, .., ..]).to_owned();
    let XpY_state: Array2<f64> = XpY.slice(s![state, .., ..]).to_owned();
    let omega_state: f64 = omega[state];

    // vectors U, V and T
    let u_ab: Array2<f64> = tensordot(&XpY_state, &XmY_state, &[Axis(0)], &[Axis(0)])
        .into_dimensionality::<Ix2>()
        .unwrap()
        + tensordot(&XmY_state, &XpY_state, &[Axis(0)], &[Axis(0)])
            .into_dimensionality::<Ix2>()
            .unwrap();
    let u_ij: Array2<f64> = tensordot(&XpY_state, &XmY_state, &[Axis(1)], &[Axis(1)])
        .into_dimensionality::<Ix2>()
        .unwrap()
        + tensordot(&XmY_state, &XpY_state, &[Axis(1)], &[Axis(1)])
            .into_dimensionality::<Ix2>()
            .unwrap();
    let v_ab: Array2<f64> = tensordot(&(ei.dot(&XpY_state)), &XpY_state, &[Axis(0)], &[Axis(0)])
        .into_dimensionality::<Ix2>()
        .unwrap()
        + tensordot(&(ei.dot(&XmY_state)), &XmY_state, &[Axis(0)], &[Axis(0)])
            .into_dimensionality::<Ix2>()
            .unwrap();
    let v_ij: Array2<f64> = tensordot(&(XpY_state.dot(&ea)), &XpY_state, &[Axis(1)], &[Axis(1)])
        .into_dimensionality::<Ix2>()
        .unwrap()
        + tensordot(&(XmY_state.dot(&ea)), &XmY_state, &[Axis(1)], &[Axis(1)])
            .into_dimensionality::<Ix2>()
            .unwrap();
    let t_ab: Array2<f64> = 0.5
        * (tensordot(&XpY_state, &XpY_state, &[Axis(0)], &[Axis(0)])
            .into_dimensionality::<Ix2>()
            .unwrap()
            + tensordot(&XmY_state, &XmY_state, &[Axis(0)], &[Axis(0)])
                .into_dimensionality::<Ix2>()
                .unwrap());
    let t_ij: Array2<f64> = 0.5
        * (tensordot(&XpY_state, &XpY_state, &[Axis(1)], &[Axis(1)])
            .into_dimensionality::<Ix2>()
            .unwrap()
            + tensordot(&XmY_state, &XmY_state, &[Axis(1)], &[Axis(1)])
                .into_dimensionality::<Ix2>()
                .unwrap());
    // H^+_ij[T_ab]
    let h_pij_tab: Array2<f64> = h_plus_no_lr(
        g0,
        qtrans_oo,
        qtrans_vv,
        qtrans_ov,
        qtrans_ov,
        qtrans_ov,
        qtrans_ov,
        t_ab.view(),
    );
    // H^+_ij[T_ij]
    let h_pij_tij: Array2<f64> = h_plus_no_lr(
        g0,
        qtrans_oo,
        qtrans_oo,
        qtrans_oo,
        qtrans_oo,
        qtrans_oo,
        qtrans_oo,
        t_ij.view(),
    );

    let g_ij: Array2<f64> = h_pij_tab - h_pij_tij;

    // build Q
    let mut qtrans_vo: Array3<f64> = qtrans_ov.to_owned();
    qtrans_vo.swap_axes(1, 2);
    // q_ij
    let q_ij: Array2<f64> = omega_state * u_ij - v_ij + g_ij;

    // q_ia
    let mut q_ia = tensordot(
        &XpY_state,
        &h_plus_no_lr(
            g0,
            qtrans_vv,
            qtrans_ov,
            qtrans_vo.view(),
            qtrans_vv,
            qtrans_vv,
            qtrans_vo.view(),
            XpY_state.view(),
        ),
        &[Axis(1)],
        &[Axis(1)],
    )
    .into_dimensionality::<Ix2>()
    .unwrap();
    q_ia = q_ia
        + h_plus_no_lr(
            g0,
            qtrans_ov,
            qtrans_vv,
            qtrans_ov,
            qtrans_vv,
            qtrans_ov,
            qtrans_vv,
            t_ab.view(),
        );
    q_ia = q_ia
        - h_plus_no_lr(
            g0,
            qtrans_ov,
            qtrans_oo,
            qtrans_oo,
            qtrans_vo.view(),
            qtrans_oo,
            qtrans_vo.view(),
            t_ij.view(),
        );
    // q_ai
    let q_ai: Array2<f64> = tensordot(
        &XpY_state,
        &h_plus_no_lr(
            g0,
            qtrans_oo,
            qtrans_ov,
            qtrans_oo,
            qtrans_ov,
            qtrans_ov,
            qtrans_oo,
            XpY_state.view(),
        ),
        &[Axis(0)],
        &[Axis(0)],
    )
    .into_dimensionality::<Ix2>()
    .unwrap();
    //q_ab
    let q_ab: Array2<f64> = omega_state * u_ab + v_ab;

    // right hand side
    let r_ia: Array2<f64> = &q_ai.t() - &q_ia;
    // solve z-vector equation
    // build omega
    // let omega_input: Array2<f64> =
    //    get_outer_product(&Array::ones(orbe_occ.len()).view(), &orbe_virt.view())
    //        - get_outer_product(&orbe_occ.view(), &Array::ones(orbe_virt.len()).view());
    // let omega_input: Array2<f64> = einsum("i,j->ij", &[&Array::ones(orbe_occ.len()), &orbe_virt])
    //     .unwrap()
    //     .into_dimensionality::<Ix2>()
    //     .unwrap()
    //     - einsum("i,j->ij", &[&orbe_occ, &Array::ones(orbe_virt.len())])
    //         .unwrap()
    //         .into_dimensionality::<Ix2>()
    //         .unwrap();
    let omega_input: Array2<f64> = into_col(Array::ones(orbe_occ.len())).dot(&into_row(orbe_virt.clone())) -
        into_col(orbe_occ.clone()).dot(&into_row(Array::ones(orbe_virt.len())));
    let b_matrix_input: Array3<f64> = r_ia.clone().into_shape((n_occ, n_virt, 1)).unwrap();

    let z_ia: Array3<f64> = krylov_solver_zvector(
        omega_input.view(),
        b_matrix_input.view(),
        old_z_vec,
        None,
        None,
        g0,
        None,
        None,
        None,
        qtrans_ov,
        0,
        multiplicity,
        spin_couplings,
    );
    let z_ia_transformed: Array2<f64> = z_ia.clone().into_shape((n_occ, n_virt)).unwrap();

    if check_z_vec.is_some() && check_z_vec.unwrap() == 1 {
        // compare with full solution
        let gq_ov: Array3<f64> = tensordot(&g0, &qtrans_ov, &[Axis(1)], &[Axis(0)])
            .into_dimensionality::<Ix3>()
            .unwrap();

        // build (A+B)_(ia,jb)
        let omega_temp: Array1<f64> = omega_input.into_shape((n_occ * n_virt)).unwrap();
        let tmp: Array2<f64> = Array::from_diag(&omega_temp);
        let mut apb: Array4<f64> = tmp.into_shape((n_occ, n_virt, n_occ, n_virt)).unwrap();
        apb = apb
            + 4.0
                * tensordot(&qtrans_ov, &gq_ov, &[Axis(0)], &[Axis(0)])
                    .into_dimensionality::<Ix4>()
                    .unwrap();

        let apb_transformed: Array2<f64> =
            apb.into_shape((n_occ * n_virt, n_occ * n_virt)).unwrap();

        let err_1: Array1<f64> = apb_transformed
            .dot(&XpY_state.clone().into_shape(n_occ * n_virt).unwrap())
            - omega_state * XmY_state.clone().into_shape(n_occ * n_virt).unwrap();
        let err_sum: f64 = err_1.mapv(|err_1| err_1.abs()).sum();
        assert!(err_sum < 1.0e-5);
        // doesnt work
        //let r_ia_flat: Array1<f64> = r_ia.clone().into_shape((n_occ * n_virt)).unwrap();
        //working alternative
        //let my_vec: Vec<f64> = Vec::from(r_ia.as_slice_memory_order().unwrap());
        //let my_arr2: Array2<f64> = Array::from_shape_vec((n_virt, n_occ), my_vec.clone()).unwrap();
        //println!("{:?}", my_arr2.t().iter().cloned().collect::<Vec<f64>>());

        let r_ia_flat: Array1<f64> = r_ia.t().to_owned_f().into_shape((n_occ * n_virt)).unwrap();

        // solve for Z
        let z_matrix: Array1<f64> = apb_transformed.solve(&r_ia_flat).unwrap();
        let z_ia_full: Array2<f64> = z_matrix.into_shape((n_occ, n_virt)).unwrap();
        // compare with iterative solution
        let z_diff: Array2<f64> = z_ia_transformed.clone() - z_ia_full;
        let err: f64 = z_diff.mapv(|z_diff| z_diff.abs()).sum();
        assert!(err < 1e-10);
    }
    // build w

    // Continue here with error checking !!!!!!!!!!!!!!!!

    let mut w_ij: Array2<f64> = q_ij
        + h_plus_no_lr(
            g0,
            qtrans_oo,
            qtrans_ov,
            qtrans_oo,
            qtrans_ov,
            qtrans_ov,
            qtrans_oo,
            z_ia_transformed.view(),
        );
    for i in 0..w_ij.dim().0 {
        w_ij[[i, i]] = w_ij[[i, i]] / 2.0;
    }
    let w_ia: Array2<f64> = &q_ai.t() + &ei.dot(&z_ia_transformed);

    let w_ai: Array2<f64> = w_ia.clone().reversed_axes();
    let mut w_ab: Array2<f64> = q_ab;
    for i in 0..w_ab.dim().0 {
        w_ab[[i, i]] = w_ab[[i, i]] / 2.0;
    }

    let length: usize = n_occ + n_virt;
    let mut w_matrix: Array2<f64> = Array::zeros((length, length));
    for i in 0..w_ij.dim().0 {
        w_matrix
            .slice_mut(s![i, ..w_ij.dim().1])
            .assign(&w_ij.slice(s![i, ..]));
        w_matrix
            .slice_mut(s![i, w_ij.dim().1..])
            .assign(&w_ia.slice(s![i, ..]));
    }
    for i in 0..w_ai.dim().0 {
        w_matrix
            .slice_mut(s![w_ij.dim().0 + i, ..w_ai.dim().1])
            .assign(&w_ai.slice(s![i, ..]));
        w_matrix
            .slice_mut(s![w_ij.dim().0 + i, w_ai.dim().1..])
            .assign(&w_ab.slice(s![i, ..]));
    }
    // assemble gradient
    //dh/dr
    let grad_h: Array3<f64> = &grad_h0 + &f_dmd0;

    // transform vectors to a0 basis
    let t_oo: Array2<f64> = orbs_occ.dot(&t_ij.dot(&orbs_occ.t()));
    let t_vv: Array2<f64> = orbs_virt.dot(&t_ab.dot(&orbs_virt.t()));
    let z_ao: Array2<f64> = orbs_occ.dot(&z_ia_transformed.dot(&orbs_virt.t()));

    let mut orbs: Array2<f64> = Array::zeros((length, length));

    for i in 0..length {
        orbs.slice_mut(s![i, ..orbs_occ.dim().1])
            .assign(&orbs_occ.slice(s![i, ..]));
        orbs.slice_mut(s![i, orbs_occ.dim().1..])
            .assign(&orbs_virt.slice(s![i, ..]));
    }
    let w_triangular: Array2<f64> = w_matrix.into_triangular(UPLO::Upper);
    let w_ao: Array2<f64> = orbs.dot(&w_triangular.dot(&orbs.t()));

    let XpY_ao = orbs_occ.dot(&XpY_state.dot(&orbs_virt.t()));
    let XmY_ao = orbs_occ.dot(&XmY_state.dot(&orbs_virt.t()));

    let mut gradExc: Array1<f64> = Array::zeros(3 * n_at);
    let f: Array3<f64> = f_v_new(XpY_ao.view(), s, grad_s, g0_ao, g1_ao, n_at, n_orb);
    gradExc = gradExc
        + tensordot(
            &grad_h,
            &(&t_vv - &t_oo + &z_ao),
            &[Axis(1), Axis(2)],
            &[Axis(0), Axis(1)],
        )
        .into_dimensionality::<Ix1>()
        .unwrap();
    gradExc = gradExc
        - tensordot(&grad_s, &w_ao, &[Axis(1), Axis(2)], &[Axis(0), Axis(1)])
            .into_dimensionality::<Ix1>()
            .unwrap();
    gradExc = gradExc
        + 2.0
            * tensordot(&XpY_ao, &f, &[Axis(0), Axis(1)], &[Axis(1), Axis(2)])
                .into_dimensionality::<Ix1>()
                .unwrap();

    return (gradExc,z_ia);
}

pub fn gradients_lc_ex(
    state: usize,
    g0: ArrayView2<f64>,
    g1: ArrayView3<f64>,
    g0_ao: ArrayView2<f64>,
    g1_ao: ArrayView3<f64>,
    g0lr: ArrayView2<f64>,
    g1lr: ArrayView3<f64>,
    g0lr_ao: ArrayView2<f64>,
    g1lr_ao: ArrayView3<f64>,
    s: ArrayView2<f64>,
    grad_s: ArrayView3<f64>,
    grad_h0: ArrayView3<f64>,
    XmY: ArrayView3<f64>,
    XpY: ArrayView3<f64>,
    omega: ArrayView1<f64>,
    qtrans_oo: ArrayView3<f64>,
    qtrans_vv: ArrayView3<f64>,
    qtrans_ov: ArrayView3<f64>,
    orbe_occ: Array1<f64>,
    orbe_virt: Array1<f64>,
    orbs_occ: ArrayView2<f64>,
    orbs_virt: ArrayView2<f64>,
    f_dmd0: ArrayView3<f64>,
    f_lrdmd0: ArrayView3<f64>,
    multiplicity: u8,
    spin_couplings: ArrayView1<f64>,
    check_z_vec: Option<usize>,
    old_z_vec:Option<Array3<f64>>
) -> (Array1<f64>,Array3<f64>) {
    let grad_timer = Instant::now();

    let ei: Array2<f64> = Array2::from_diag(&orbe_occ);
    let ea: Array2<f64> = Array2::from_diag(&orbe_virt);
    let n_occ: usize = orbe_occ.len();
    let n_virt: usize = orbe_virt.len();
    let n_at: usize = g0.dim().0;
    let n_orb: usize = g0_ao.dim().0;

    //select state in XpY and XmY
    let XmY_state: Array2<f64> = XmY.slice(s![state, .., ..]).to_owned();
    let XpY_state: Array2<f64> = XpY.slice(s![state, .., ..]).to_owned();
    let omega_state: f64 = omega[state];

    // vectors U, V and T
    let u_ab: Array2<f64> = tensordot(&XpY_state, &XmY_state, &[Axis(0)], &[Axis(0)])
        .into_dimensionality::<Ix2>()
        .unwrap()
        + tensordot(&XmY_state, &XpY_state, &[Axis(0)], &[Axis(0)])
            .into_dimensionality::<Ix2>()
            .unwrap();
    let u_ij: Array2<f64> = tensordot(&XpY_state, &XmY_state, &[Axis(1)], &[Axis(1)])
        .into_dimensionality::<Ix2>()
        .unwrap()
        + tensordot(&XmY_state, &XpY_state, &[Axis(1)], &[Axis(1)])
            .into_dimensionality::<Ix2>()
            .unwrap();
    let v_ab: Array2<f64> = tensordot(&(ei.dot(&XpY_state)), &XpY_state, &[Axis(0)], &[Axis(0)])
        .into_dimensionality::<Ix2>()
        .unwrap()
        + tensordot(&(ei.dot(&XmY_state)), &XmY_state, &[Axis(0)], &[Axis(0)])
            .into_dimensionality::<Ix2>()
            .unwrap();
    let v_ij: Array2<f64> = tensordot(&(XpY_state.dot(&ea)), &XpY_state, &[Axis(1)], &[Axis(1)])
        .into_dimensionality::<Ix2>()
        .unwrap()
        + tensordot(&(XmY_state.dot(&ea)), &XmY_state, &[Axis(1)], &[Axis(1)])
            .into_dimensionality::<Ix2>()
            .unwrap();
    let t_ab: Array2<f64> = 0.5
        * (tensordot(&XpY_state, &XpY_state, &[Axis(0)], &[Axis(0)])
            .into_dimensionality::<Ix2>()
            .unwrap()
            + tensordot(&XmY_state, &XmY_state, &[Axis(0)], &[Axis(0)])
                .into_dimensionality::<Ix2>()
                .unwrap());
    let t_ij: Array2<f64> = 0.5
        * (tensordot(&XpY_state, &XpY_state, &[Axis(1)], &[Axis(1)])
            .into_dimensionality::<Ix2>()
            .unwrap()
            + tensordot(&XmY_state, &XmY_state, &[Axis(1)], &[Axis(1)])
                .into_dimensionality::<Ix2>()
                .unwrap());
    // H^+_ij[T_ab]
    let h_pij_tab: Array2<f64> = h_plus_lr(
        g0,
        g0lr,
        qtrans_oo,
        qtrans_vv,
        qtrans_ov,
        qtrans_ov,
        qtrans_ov,
        qtrans_ov,
        t_ab.view(),
    );
    // H^+_ij[T_ij]
    let h_pij_tij: Array2<f64> = h_plus_lr(
        g0,
        g0lr,
        qtrans_oo,
        qtrans_oo,
        qtrans_oo,
        qtrans_oo,
        qtrans_oo,
        qtrans_oo,
        t_ij.view(),
    );
    let g_ij: Array2<f64> = h_pij_tab - h_pij_tij;
    // build Q
    let mut qtrans_vo: Array3<f64> = qtrans_ov.to_owned();
    qtrans_vo.swap_axes(1, 2);
    // q_ij
    let q_ij: Array2<f64> = omega_state * u_ij - v_ij + g_ij;
    // q_ia
    let mut q_ia = tensordot(
        &XpY_state,
        &h_plus_lr(
            g0,
            g0lr,
            qtrans_vv,
            qtrans_ov,
            qtrans_vo.view(),
            qtrans_vv,
            qtrans_vv,
            qtrans_vo.view(),
            XpY_state.view(),
        ),
        &[Axis(1)],
        &[Axis(1)],
    )
    .into_dimensionality::<Ix2>()
    .unwrap();

    q_ia = q_ia
        + tensordot(
            &XmY_state,
            &h_minus(
                g0lr,
                qtrans_vv,
                qtrans_vo.view(),
                qtrans_vo.view(),
                qtrans_vv,
                XmY_state.view(),
            ),
            &[Axis(1)],
            &[Axis(1)],
        )
        .into_dimensionality::<Ix2>()
        .unwrap();
    q_ia = q_ia
        + h_plus_lr(
            g0,
            g0lr,
            qtrans_ov,
            qtrans_vv,
            qtrans_ov,
            qtrans_vv,
            qtrans_ov,
            qtrans_vv,
            t_ab.view(),
        );
    q_ia = q_ia
        - h_plus_lr(
            g0,
            g0lr,
            qtrans_ov,
            qtrans_oo,
            qtrans_oo,
            qtrans_vo.view(),
            qtrans_oo,
            qtrans_vo.view(),
            t_ij.view(),
        );
    // q_ai
    let q_ai: Array2<f64> = tensordot(
        &XpY_state,
        &h_plus_lr(
            g0,
            g0lr,
            qtrans_oo,
            qtrans_ov,
            qtrans_oo,
            qtrans_ov,
            qtrans_ov,
            qtrans_oo,
            XpY_state.view(),
        ),
        &[Axis(0)],
        &[Axis(0)],
    )
    .into_dimensionality::<Ix2>()
    .unwrap()
        + tensordot(
            &XmY_state,
            &h_minus(
                g0lr,
                qtrans_ov,
                qtrans_oo,
                qtrans_oo,
                qtrans_ov,
                XmY_state.view(),
            ),
            &[Axis(0)],
            &[Axis(0)],
        )
        .into_dimensionality::<Ix2>()
        .unwrap();

    //q_ab
    let q_ab: Array2<f64> = omega_state * u_ab + v_ab;

    info!(
        "{:>68} {:>8.2} s",
        "elapsed time for tensor dots in excited gradients:",
        grad_timer.elapsed().as_secs_f32()
    );
    drop(grad_timer);
    let grad_timer = Instant::now();

    // right hand side
    let r_ia: Array2<f64> = &q_ai.t() - &q_ia;
    // solve z-vector equation
    // build omega
    //let omega_input: Array2<f64> =
    //    get_outer_product(&Array::ones(orbe_occ.len()).view(), &orbe_virt.view())
    //        - get_outer_product(&orbe_occ.view(), &Array::ones(orbe_virt.len()).view());
    // let omega_input: Array2<f64> = einsum("i,j->ij", &[&Array::ones(orbe_occ.len()), &orbe_virt])
    //     .unwrap()
    //     .into_dimensionality::<Ix2>()
    //     .unwrap()
    //     - einsum("i,j->ij", &[&orbe_occ, &Array::ones(orbe_virt.len())])
    //         .unwrap()
    //         .into_dimensionality::<Ix2>()
    //         .unwrap();
    let omega_input: Array2<f64> = into_col(Array::ones(orbe_occ.len())).dot(&into_row(orbe_virt.clone())) -
        into_col(orbe_occ.clone()).dot(&into_row(Array::ones(orbe_virt.len())));
    let b_matrix_input: Array3<f64> = r_ia.clone().into_shape((n_occ, n_virt, 1)).unwrap();

    let z_ia: Array3<f64> = krylov_solver_zvector(
        omega_input.view(),
        b_matrix_input.view(),
        old_z_vec,
        None,
        None,
        g0,
        Some(g0lr),
        Some(qtrans_oo),
        Some(qtrans_vv),
        qtrans_ov,
        1,
        multiplicity,
        spin_couplings,
    );
    let z_ia_transformed: Array2<f64> = z_ia.clone().into_shape((n_occ, n_virt)).unwrap();

    info!(
        "{:>68} {:>8.2} s",
        "elapsed time for krylov z vector:",
        grad_timer.elapsed().as_secs_f32()
    );
    drop(grad_timer);

    if check_z_vec.is_some() && check_z_vec.unwrap() == 1 {
        // compare with full solution
        let gq_ov: Array3<f64> = tensordot(&g0, &qtrans_ov, &[Axis(1)], &[Axis(0)])
            .into_dimensionality::<Ix3>()
            .unwrap();
        let gq_lr_oo: Array3<f64> = tensordot(&g0lr, &qtrans_oo, &[Axis(1)], &[Axis(0)])
            .into_dimensionality::<Ix3>()
            .unwrap();
        let gq_lr_ov: Array3<f64> = tensordot(&g0lr, &qtrans_ov, &[Axis(1)], &[Axis(0)])
            .into_dimensionality::<Ix3>()
            .unwrap();
        let gq_lr_vv: Array3<f64> = tensordot(&g0lr, &qtrans_vv, &[Axis(1)], &[Axis(0)])
            .into_dimensionality::<Ix3>()
            .unwrap();

        // build (A+B)_(ia,jb)
        let omega_temp: Array1<f64> = omega_input.into_shape((n_occ * n_virt)).unwrap();
        let tmp: Array2<f64> = Array::from_diag(&omega_temp);
        let mut apb: Array4<f64> = tmp.into_shape((n_occ, n_virt, n_occ, n_virt)).unwrap();
        apb = apb
            + 4.0
                * tensordot(&qtrans_ov, &gq_ov, &[Axis(0)], &[Axis(0)])
                    .into_dimensionality::<Ix4>()
                    .unwrap();
        let mut tmp: Array4<f64> = tensordot(&qtrans_oo, &gq_lr_vv, &[Axis(0)], &[Axis(0)])
            .into_dimensionality::<Ix4>()
            .unwrap();
        tmp.swap_axes(1, 2);
        apb = apb - tmp;
        let mut tmp: Array4<f64> = tensordot(&qtrans_ov, &gq_lr_ov, &[Axis(0)], &[Axis(0)])
            .into_dimensionality::<Ix4>()
            .unwrap();
        tmp.swap_axes(1, 3);
        apb = apb - tmp;

        let apb_transformed: Array2<f64> =
            apb.into_shape((n_occ * n_virt, n_occ * n_virt)).unwrap();
        let err_1: Array1<f64> = apb_transformed
            .dot(&XpY_state.clone().into_shape(n_occ * n_virt).unwrap())
            - omega_state * XmY_state.clone().into_shape(n_occ * n_virt).unwrap();
        let err_sum: f64 = err_1.mapv(|err_1| err_1.abs()).sum();
        assert!(err_sum < 1.0e-5);

        // doesnt work
        //let r_ia_flat: Array1<f64> = r_ia.clone().into_shape((n_occ * n_virt)).unwrap();
        //working alternative
        //let my_vec: Vec<f64> = Vec::from(r_ia.as_slice_memory_order().unwrap());
        //let my_arr2: Array2<f64> = Array::from_shape_vec((n_virt, n_occ), my_vec.clone()).unwrap();
        //println!("{:?}", my_arr2.t().iter().cloned().collect::<Vec<f64>>());

        let r_ia_flat: Array1<f64> = r_ia.t().to_owned_f().into_shape((n_occ * n_virt)).unwrap();
        // solve for Z
        let z_matrix: Array1<f64> = apb_transformed.solve(&r_ia_flat).unwrap();
        let z_ia_full: Array2<f64> = z_matrix.into_shape((n_occ, n_virt)).unwrap();

        // compare with iterative solution
        let z_diff: Array2<f64> = z_ia_transformed.clone() - z_ia_full;
        let err: f64 = z_diff.mapv(|z_diff| z_diff.abs()).sum();
        assert!(err < 1e-10);
    }
    let grad_timer = Instant::now();

    // build w
    let mut w_ij: Array2<f64> = q_ij
        + h_plus_lr(
            g0,
            g0lr,
            qtrans_oo,
            qtrans_ov,
            qtrans_oo,
            qtrans_ov,
            qtrans_ov,
            qtrans_oo,
            z_ia_transformed.view(),
        );
    for i in 0..w_ij.dim().0 {
        w_ij[[i, i]] = w_ij[[i, i]] / 2.0;
    }

    let w_ia: Array2<f64> = &q_ai.t() + &ei.dot(&z_ia_transformed);
    let w_ai: Array2<f64> = w_ia.clone().reversed_axes();
    let mut w_ab: Array2<f64> = q_ab;
    for i in 0..w_ab.dim().0 {
        w_ab[[i, i]] = w_ab[[i, i]] / 2.0;
    }

    let length: usize = n_occ + n_virt;
    let mut w_matrix: Array2<f64> = Array::zeros((length, length));
    for i in 0..w_ij.dim().0 {
        w_matrix
            .slice_mut(s![i, ..w_ij.dim().1])
            .assign(&w_ij.slice(s![i, ..]));
        w_matrix
            .slice_mut(s![i, w_ij.dim().1..])
            .assign(&w_ia.slice(s![i, ..]));
    }
    for i in 0..w_ai.dim().0 {
        w_matrix
            .slice_mut(s![w_ij.dim().0 + i, ..w_ai.dim().1])
            .assign(&w_ai.slice(s![i, ..]));
        w_matrix
            .slice_mut(s![w_ij.dim().0 + i, w_ai.dim().1..])
            .assign(&w_ab.slice(s![i, ..]));
    }
    // assemble gradient

    info!(
        "{:>68} {:>8.2} s",
        "elapsed time build w matric:",
        grad_timer.elapsed().as_secs_f32()
    );
    drop(grad_timer);
    let grad_timer = Instant::now();

    //dh/dr
    let grad_h: Array3<f64> = &grad_h0 + &f_dmd0 - 0.5 * &f_lrdmd0;

    // transform vectors to a0 basis
    let t_oo: Array2<f64> = orbs_occ.dot(&t_ij.dot(&orbs_occ.t()));
    let t_vv: Array2<f64> = orbs_virt.dot(&t_ab.dot(&orbs_virt.t()));
    let z_ao: Array2<f64> = orbs_occ.dot(&z_ia_transformed.dot(&orbs_virt.t()));
    // numpy hstack

    let mut orbs: Array2<f64> = Array::zeros((length, length));

    for i in 0..length {
        orbs.slice_mut(s![i, ..orbs_occ.dim().1])
            .assign(&orbs_occ.slice(s![i, ..]));
        orbs.slice_mut(s![i, orbs_occ.dim().1..])
            .assign(&orbs_virt.slice(s![i, ..]));
    }

    let w_triangular: Array2<f64> = w_matrix.into_triangular(UPLO::Upper);
    let w_ao: Array2<f64> = orbs.dot(&w_triangular.dot(&orbs.t()));

    let XpY_ao = orbs_occ.dot(&XpY_state.dot(&orbs_virt.t()));
    let XmY_ao = orbs_occ.dot(&XmY_state.dot(&orbs_virt.t()));

    let mut gradExc: Array1<f64> = Array::zeros(3 * n_at);
    let f: Array3<f64> = f_v_new(XpY_ao.view(), s, grad_s, g0_ao, g1_ao, n_at, n_orb);

    let flr_p = f_lr_new(
        (&XpY_ao + &XpY_ao.t()).view(),
        s,
        grad_s,
        g0lr_ao,
        g1lr_ao,
        n_at,
        n_orb,
    );
    let flr_m = -f_lr_new(
        (&XmY_ao - &XmY_ao.t()).view(),
        s,
        grad_s,
        g0lr_ao,
        g1lr_ao,
        n_at,
        n_orb,
    );
    gradExc = gradExc
        + tensordot(
            &grad_h,
            &(t_vv - t_oo + z_ao),
            &[Axis(1), Axis(2)],
            &[Axis(0), Axis(1)],
        )
        .into_dimensionality::<Ix1>()
        .unwrap();
    gradExc = gradExc
        - tensordot(&grad_s, &w_ao, &[Axis(1), Axis(2)], &[Axis(0), Axis(1)])
            .into_dimensionality::<Ix1>()
            .unwrap();
    gradExc = gradExc
        + 2.0
            * tensordot(&XpY_ao, &f, &[Axis(0), Axis(1)], &[Axis(1), Axis(2)])
                .into_dimensionality::<Ix1>()
                .unwrap();
    gradExc = gradExc
        - 0.5
            * tensordot(&XpY_ao, &flr_p, &[Axis(0), Axis(1)], &[Axis(1), Axis(2)])
                .into_dimensionality::<Ix1>()
                .unwrap();
    gradExc = gradExc
        - 0.5
            * tensordot(&XmY_ao, &flr_m, &[Axis(0), Axis(1)], &[Axis(1), Axis(2)])
                .into_dimensionality::<Ix1>()
                .unwrap();

    info!(
        "{:>68} {:>8.2} s",
        "elapsed time assemble gradient:",
        grad_timer.elapsed().as_secs_f32()
    );
    drop(grad_timer);

    return (gradExc,z_ia);
}

fn get_outer_product(v1: &ArrayView1<f64>, v2: &ArrayView1<f64>) -> (Array2<f64>) {
    let mut matrix: Array2<f64> = Array::zeros((v1.len(), v2.len()));
    for (i, i_value) in v1.outer_iter().enumerate() {
        for (j, j_value) in v2.outer_iter().enumerate() {
            matrix[[i, j]] = (&i_value * &j_value).into_scalar();
        }
    }
    return matrix;
}

fn f_v_new(v: ArrayView2<f64>,
            s: ArrayView2<f64>,
            grad_s: ArrayView3<f64>,
            g0_ao: ArrayView2<f64>,
            g1_ao: ArrayView3<f64>,
            n_atoms: usize,
            n_orb: usize,
)->Array3<f64>{
    let vp:Array2<f64> = v.to_owned()+v.t().to_owned();
    let sv:Array1<f64> = (&s*&vp).sum_axis(Axis(0));
    let gsv:Array1<f64> = g0_ao.dot(&sv);

    let mut f_return:Array3<f64> = Array3::zeros((3*n_atoms,n_orb,n_orb));
    //let iter_range= ;

    //for nc in 0..3*n_atoms{
    //    let ds:Array2<f64> = grad_s.slice(s![nc,..,..]).to_owned();
    //    let dg:Array2<f64> = g1_ao.slice(s![nc,..,..]).to_owned();
    //
    //    let gdsv:Array1<f64> = g0_ao.dot(&(&ds*&vp).sum_axis(Axis(0)));
    //   let dgsv:Array1<f64> = dg.dot(&sv);
    //    let mut d_f:Array2<f64> = Array2::zeros((n_orb,n_orb));
    //
    //    for b in 0..n_orb{
    //        for a in 0..n_orb{
    //            d_f[[a,b]] = ds[[a,b]]*(gsv[a]+gsv[b]) + s[[a,b]]*(dgsv[a]+gdsv[a]+dgsv[b]+gdsv[b]);
    //       }
    //   }
    //
    //    d_f = d_f * 0.25;
    //    f_return.slice_mut(s![nc,..,..]).assign(&d_f);
    //}

    let mut f_return:Vec<_> = (0..3*n_atoms).into_par_iter().map(|nc|{
        let ds:Array2<f64> = grad_s.slice(s![nc,..,..]).to_owned();
        let dg:Array2<f64> = g1_ao.slice(s![nc,..,..]).to_owned();

        let gdsv:Array1<f64> = g0_ao.dot(&(&ds*&vp).sum_axis(Axis(0)));
        let dgsv:Array1<f64> = dg.dot(&sv);
        //let mut d_f:Array2<f64> = Array2::zeros((n_orb,n_orb));
        let mut d_f:Vec<f64> = Vec::new();

        for b in 0..n_orb{
            for a in 0..n_orb{
                d_f.push(ds[[a,b]]*(gsv[a]+gsv[b]) + s[[a,b]]*(dgsv[a]+gdsv[a]+dgsv[b]+gdsv[b]));
            }
        }
        (Array::from(d_f) * 0.25).to_vec()
    }).collect();
    let mut f_result:Vec<f64> = Vec::new();

    for vec in f_return.iter_mut(){
        f_result.append(&mut *vec);
    }

    //for i in 0..f_return.len(){
    //    for j in 0..f_return[i].len(){
    //        f_result.push(f_return[i][j]);
    //    }
    //}
    let f_result_temp:Array1<f64> = Array::from(f_result);
    let f_return:Array3<f64> = f_result_temp.into_shape((3*n_atoms,n_orb,n_orb)).unwrap();

    return f_return;
}

fn f_lr_new(v: ArrayView2<f64>,
            s: ArrayView2<f64>,
            grad_s: ArrayView3<f64>,
            g0_lr_a0: ArrayView2<f64>,
            g1_lr_ao: ArrayView3<f64>,
            n_atoms: usize,
            n_orb: usize,
)->Array3<f64>{
    let sv: Array2<f64> = s.dot(&v);
    let v_t:Array2<f64> = v.t().to_owned();
    let sv_t: Array2<f64> = s.dot(&v_t);
    let gv: Array2<f64> = &g0_lr_a0 * &v;

    let t_sv:Array2<f64> = sv.t().to_owned();
    let svg_t:Array2<f64> =(&sv * &g0_lr_a0).t().to_owned();
    let sgv_t:Array2<f64> = s.dot(&gv).t().to_owned();

    let mut f_return:Array3<f64> = Array3::zeros((3*n_atoms,n_orb,n_orb));

    //for nc in 0..3*n_atoms{
    //    let d_s:Array2<f64> = grad_s.slice(s![nc,..,..]).to_owned();
    //    let d_g:Array2<f64> = g1_lr_ao.slice(s![nc,..,..]).to_owned();

    //    let d_sv_t:Array2<f64> = d_s.dot(&v_t);
    //    let d_sv:Array2<f64> = d_s.dot(&v);
    //    let d_gv:Array2<f64> = d_g.clone() * v;

    //    let mut d_f:Array2<f64> = Array2::zeros((n_orb,n_orb));
    //    // 1st term
    //    d_f = d_f + g0_lr_a0.to_owned()*d_s.dot(&t_sv);
    //    // 2nd term
    //    d_f = d_f + (&d_sv_t*&g0_lr_a0).dot(&s);
    //    // 3rd term
    //    d_f = d_f + d_s.dot(&svg_t);
    //    // 4th term
    //    d_f = d_f + d_s.dot(&sgv_t);
    //    // 5th term
    //    d_f = d_f + g0_lr_a0.to_owned() * s.dot(&d_sv.t());
    //    // 6th term
    //    d_f = d_f + (sv_t.clone()*g0_lr_a0).dot(&d_s.t());
    //    // 7th term
    //    d_f = d_f + s.dot(&(&d_sv*&g0_lr_a0).t());
    //    // 8th term
    //    d_f = d_f + s.dot(&(d_s.dot(&gv)).t());
    //    // 9th term
    //    d_f = d_f + d_g.clone()*s.dot(&t_sv);
    //    // 10th term
    //    d_f = d_f + (sv_t.clone()*d_g.clone()).dot(&s);
    //    // 11th term
    //    d_f = d_f + s.dot(&(&sv*&d_g).t());
    //    // 12th term
    //    d_f = d_f + s.dot(&(s.dot(&d_gv)).t());
    //    d_f = d_f * 0.25;
    //
    //    //f_return.slice_mut(s![..,..,nc]).assign(&d_f);
    //    f_return.slice_mut(s![nc,..,..]).assign(&d_f);
    //}
    // f_return.swap_axes(1,2);
    // f_return.swap_axes(0,1);
    let mut f_return:Vec<_> = (0..3*n_atoms).into_par_iter().map(|nc|{
        let d_s:Array2<f64> = grad_s.slice(s![nc,..,..]).to_owned();
        let d_g:Array2<f64> = g1_lr_ao.slice(s![nc,..,..]).to_owned();

        let d_sv_t:Array2<f64> = d_s.dot(&v_t);
        let d_sv:Array2<f64> = d_s.dot(&v);
        let d_gv:Array2<f64> = d_g.clone() * v;

        let mut d_f:Array2<f64> = Array2::zeros((n_orb,n_orb));
        // 1st term
        d_f = d_f + g0_lr_a0.to_owned()*d_s.dot(&t_sv);
        // 2nd term
        d_f = d_f + (&d_sv_t*&g0_lr_a0).dot(&s);
        // 3rd term
        d_f = d_f + d_s.dot(&svg_t);
        // 4th term
        d_f = d_f + d_s.dot(&sgv_t);
        // 5th term
        d_f = d_f + g0_lr_a0.to_owned() * s.dot(&d_sv.t());
        // 6th term
        d_f = d_f + (sv_t.clone()*g0_lr_a0).dot(&d_s.t());
        // 7th term
        d_f = d_f + s.dot(&(&d_sv*&g0_lr_a0).t());
        // 8th term
        d_f = d_f + s.dot(&(d_s.dot(&gv)).t());
        // 9th term
        d_f = d_f + d_g.clone()*s.dot(&t_sv);
        // 10th term
        d_f = d_f + (sv_t.clone()*d_g.clone()).dot(&s);
        // 11th term
        d_f = d_f + s.dot(&(&sv*&d_g).t());
        // 12th term
        d_f = d_f + s.dot(&(s.dot(&d_gv)).t());
        d_f = d_f * 0.25;

        //f_return.slice_mut(s![..,..,nc]).assign(&d_f);
        d_f.into_shape(n_orb*n_orb).unwrap().to_vec()
    }).collect();
    let mut f_result:Vec<f64> = Vec::new();

    for vec in f_return.iter_mut(){
        f_result.append(&mut *vec);
    }

    //for i in 0..f_return.len(){
    //    for j in 0..f_return[i].len(){
    //        f_result.push(f_return[i][j]);
    //    }
    //}
    let f_result_temp:Array1<f64> = Array::from(f_result);
    let f_return:Array3<f64> = f_result_temp.into_shape((3*n_atoms,n_orb,n_orb)).unwrap();

    return f_return;
}

fn f_lr(
    v: ArrayView2<f64>,
    s: ArrayView2<f64>,
    grad_s: ArrayView3<f64>,
    g0_ao: ArrayView2<f64>,
    g0_lr_a0: ArrayView2<f64>,
    g1_ao: ArrayView3<f64>,
    g1_lr_ao: ArrayView3<f64>,
    n_atoms: usize,
    n_orb: usize,
) -> (Array3<f64>) {
    let now = Instant::now();

    let sv: Array2<f64> = s.dot(&v);
    let svt: Array2<f64> = s.dot(&v.t());
    let gv: Array2<f64> = &g0_lr_a0 * &v;

    let dsv24: Array3<f64> = tensordot(&grad_s, &v, &[Axis(2)], &[Axis(1)])
        .into_dimensionality::<Ix3>()
        .unwrap();
    let dsv23: Array3<f64> = tensordot(&grad_s, &v, &[Axis(2)], &[Axis(0)])
        .into_dimensionality::<Ix3>()
        .unwrap();
    let mut dgv: Array3<f64> = Array::zeros((3 * n_atoms, n_orb, n_orb));

    let mut flr: Array3<f64> = Array::zeros((3 * n_atoms, n_orb, n_orb));
    let tmp1: Array3<f64> = tensordot(&grad_s, &sv, &[Axis(2)], &[Axis(1)])
        .into_dimensionality::<Ix3>()
        .unwrap();

    let mut tmp2: Array3<f64> = Array::zeros((3 * n_atoms, n_orb, n_orb));
    let mut tmp7: Array3<f64> = Array::zeros((3 * n_atoms, n_orb, n_orb));
    let mut tmp10: Array3<f64> = Array::zeros((3 * n_atoms, n_orb, n_orb));
    let mut tmp11: Array3<f64> = Array::zeros((3 * n_atoms, n_orb, n_orb));

    info!(
        "{:>65} {:>8.3} s",
        "elapsed time before loop:",
        now.elapsed().as_secs_f32()
    );
    drop(now);

    let now = Instant::now();
    for nc in 0..(3*n_atoms){
       dgv.slice_mut(s![nc,..,..]).assign(&(g1_lr_ao.slice(s![nc,..,..]).to_owned()*&v));
       flr.slice_mut(s![nc,..,..]).add_assign(&(&g0_lr_a0*&tmp1.slice(s![nc,..,..])));
       tmp2.slice_mut(s![nc,..,..]).assign(&(&dsv24.slice(s![nc,..,..])*&g0_lr_a0));
       tmp7.slice_mut(s![nc,..,..]).assign(&(&dsv23.slice(s![nc,..,..])*&g0_lr_a0));
       tmp10.slice_mut(s![nc,..,..]).assign(&(&svt*&g1_lr_ao.slice(s![nc,..,..])));
       tmp11.slice_mut(s![nc,..,..]).assign(&(&sv*&g1_lr_ao.slice(s![nc,..,..])));
    }
    info!(
        "{:>65} {:>8.3} s",
        "elapsed time for loop:",
        now.elapsed().as_secs_f32()
    );
    drop(now);

    // let now = Instant::now();
    // // replace loop with einsums
    // dgv = einsum("ijk,jk->ijk", &[&g1_lr_ao, &v])
    //     .unwrap()
    //     .into_dimensionality::<Ix3>()
    //     .unwrap();
    // flr = flr
    //     + einsum("jk,ijk->ijk", &[&g0_lr_a0, &tmp1])
    //         .unwrap()
    //         .into_dimensionality::<Ix3>()
    //         .unwrap();
    // tmp2 = einsum("ijk,jk->ijk", &[&dsv24, &g0_lr_a0])
    //     .unwrap()
    //     .into_dimensionality::<Ix3>()
    //     .unwrap();
    // tmp7 = einsum("ijk,jk->ijk", &[&dsv23, &g0_lr_a0])
    //     .unwrap()
    //     .into_dimensionality::<Ix3>()
    //     .unwrap();
    // tmp10 = einsum("jk,ijk->ijk", &[&svt, &g1_lr_ao])
    //     .unwrap()
    //     .into_dimensionality::<Ix3>()
    //     .unwrap();
    // tmp11 = einsum("jk,ijk->ijk", &[&sv, &g1_lr_ao])
    //     .unwrap()
    //     .into_dimensionality::<Ix3>()
    //     .unwrap();
    //
    // println!("Einsum test. Time elapsed in micro sec: {}", now.elapsed().as_micros());

    let now = Instant::now();

    flr = flr
        + tensordot(&tmp2, &s, &[Axis(2)], &[Axis(1)])
            .into_dimensionality::<Ix3>()
            .unwrap();
    flr = flr + tensordot(&grad_s, &(&sv * &g0_lr_a0), &[Axis(2)], &[Axis(1)]);
    flr = flr + tensordot(&grad_s, &s.dot(&gv), &[Axis(2)], &[Axis(1)]);

    let mut tmp5: Array3<f64> = tensordot(&s, &dsv23, &[Axis(1)], &[Axis(2)])
        .into_dimensionality::<Ix3>()
        .unwrap();
    tmp5.swap_axes(0, 1);

    for nc in 0..(3 * n_atoms) {
        flr.slice_mut(s![nc, .., ..])
            .add_assign(&(&g0_lr_a0 * &tmp5.slice(s![nc, .., ..])));
    }
    let mut tmp_6: Array3<f64> = tensordot(&(&svt * &g0_lr_a0), &grad_s, &[Axis(1)], &[Axis(2)])
        .into_dimensionality::<Ix3>()
        .unwrap();
    tmp_6.swap_axes(0, 1);

    flr = flr + tmp_6;

    info!(
        "{:>65} {:>8.3} s",
        "elapsed time after loop part1:",
        now.elapsed().as_secs_f32()
    );
    drop(now);
    let now = Instant::now();

    // let mut tmp_7_loop:Array3<f64> = Array3::zeros((s.dim().0,tmp7.dim().0,tmp7.dim().1));
    //
    //
    // for k in 0..tmp7.dim().0{
    //     for l in 0..tmp7.dim().1{
    //         for m in 0.. tmp7.dim().2{
    //             tmp_7_loop[[i,k,l]] += s[[i,j]] * tmp7[[k,l,m]];
    //         }
    //     }
    // }

    let mut tmp_7: Array3<f64> = tensordot(&s, &tmp7, &[Axis(1)], &[Axis(2)])
        .into_dimensionality::<Ix3>()
        .unwrap();
    tmp_7.swap_axes(0, 1);

    flr = flr + tmp_7;

    let mut tmp8: Array3<f64> = tensordot(&grad_s, &gv, &[Axis(2)], &[Axis(0)])
        .into_dimensionality::<Ix3>()
        .unwrap();
    tmp8 = tensordot(&s, &tmp8, &[Axis(1)], &[Axis(2)])
        .into_dimensionality::<Ix3>()
        .unwrap();

    tmp8.swap_axes(0, 1);

    flr = flr + tmp8;
    info!(
        "{:>65} {:>8.3} s",
        "elapsed time after loop part2:",
        now.elapsed().as_secs_f32()
    );
    drop(now);

    let now = Instant::now();

    let tmp9: Array2<f64> = s.dot(&sv.t());

    for nc in 0..(3 * n_atoms) {
        flr.slice_mut(s![nc, .., ..])
            .add_assign(&(&g1_lr_ao.slice(s![nc, .., ..]) * &tmp9));
    }

    flr = flr
        + tensordot(&tmp10, &s, &[Axis(2)], &[Axis(1)])
            .into_dimensionality::<Ix3>()
            .unwrap();

    let mut tmp_11: Array3<f64> = tensordot(&s, &tmp11, &[Axis(1)], &[Axis(2)])
        .into_dimensionality::<Ix3>()
        .unwrap();
    tmp_11.swap_axes(0, 1);
    flr = flr + tmp_11;

    let mut tmp12: Array3<f64> = tensordot(&dgv, &s, &[Axis(1)], &[Axis(1)])
        .into_dimensionality::<Ix3>()
        .unwrap();
    tmp12 = tensordot(&s, &tmp12, &[Axis(1)], &[Axis(1)])
        .into_dimensionality::<Ix3>()
        .unwrap();
    tmp12.swap_axes(0, 1);

    flr = flr + tmp12;

    flr = flr * 0.25;

    info!(
        "{:>65} {:>8.3} s",
        "elapsed time after loop part3:",
        now.elapsed().as_secs_f32()
    );
    drop(now);

    return flr;
}

fn h_minus(
    g0_lr_a0: ArrayView2<f64>,
    q_ps: ArrayView3<f64>,
    q_qr: ArrayView3<f64>,
    q_pr: ArrayView3<f64>,
    q_qs: ArrayView3<f64>,
    v_rs: ArrayView2<f64>,
) -> (Array2<f64>) {
    // term 1
    let tmp: Array3<f64> = tensordot(&q_qr, &v_rs, &[Axis(2)], &[Axis(0)])
        .into_dimensionality::<Ix3>()
        .unwrap();
    let tmp2: Array3<f64> = tensordot(&g0_lr_a0, &tmp, &[Axis(1)], &[Axis(0)])
        .into_dimensionality::<Ix3>()
        .unwrap();
    let mut h_minus_pq: Array2<f64> =
        tensordot(&q_ps, &tmp2, &[Axis(0), Axis(2)], &[Axis(0), Axis(2)])
            .into_dimensionality::<Ix2>()
            .unwrap();
    // term 2
    let tmp: Array3<f64> = tensordot(&q_qs, &v_rs, &[Axis(2)], &[Axis(1)])
        .into_dimensionality::<Ix3>()
        .unwrap();
    let tmp2: Array3<f64> = tensordot(&g0_lr_a0, &tmp, &[Axis(1)], &[Axis(0)])
        .into_dimensionality::<Ix3>()
        .unwrap();
    h_minus_pq = h_minus_pq
        - tensordot(&q_pr, &tmp2, &[Axis(0), Axis(2)], &[Axis(0), Axis(2)])
            .into_dimensionality::<Ix2>()
            .unwrap();
    return h_minus_pq;
}

fn h_plus_lr(
    g0_ao: ArrayView2<f64>,
    g0_lr_a0: ArrayView2<f64>,
    q_pq: ArrayView3<f64>,
    q_rs: ArrayView3<f64>,
    q_pr: ArrayView3<f64>,
    q_qs: ArrayView3<f64>,
    q_ps: ArrayView3<f64>,
    q_qr: ArrayView3<f64>,
    v_rs: ArrayView2<f64>,
) -> (Array2<f64>) {
    // term 1
    let tmp: Array1<f64> = tensordot(&q_rs, &v_rs, &[Axis(1), Axis(2)], &[Axis(0), Axis(1)])
        .into_dimensionality::<Ix1>()
        .unwrap();
    let tmp2: Array1<f64> = g0_ao.to_owned().dot(&tmp);
    let mut hplus_pq: Array2<f64> = 4.0
        * tensordot(&q_pq, &tmp2, &[Axis(0)], &[Axis(0)])
            .into_dimensionality::<Ix2>()
            .unwrap();
    // term 2
    let tmp: Array3<f64> = tensordot(&q_qs, &v_rs, &[Axis(2)], &[Axis(1)])
        .into_dimensionality::<Ix3>()
        .unwrap();
    let tmp2: Array3<f64> = tensordot(&g0_lr_a0, &tmp, &[Axis(1)], &[Axis(0)])
        .into_dimensionality::<Ix3>()
        .unwrap();
    hplus_pq = hplus_pq
        - tensordot(&q_pr, &tmp2, &[Axis(0), Axis(2)], &[Axis(0), Axis(2)])
            .into_dimensionality::<Ix2>()
            .unwrap();
    // term 3
    let tmp: Array3<f64> = tensordot(&q_qr, &v_rs, &[Axis(2)], &[Axis(0)])
        .into_dimensionality::<Ix3>()
        .unwrap();
    let tmp2: Array3<f64> = tensordot(&g0_lr_a0, &tmp, &[Axis(1)], &[Axis(0)])
        .into_dimensionality::<Ix3>()
        .unwrap();
    hplus_pq = hplus_pq
        - tensordot(&q_ps, &tmp2, &[Axis(0), Axis(2)], &[Axis(0), Axis(2)])
            .into_dimensionality::<Ix2>()
            .unwrap();
    return hplus_pq;
}

fn h_plus_no_lr(
    g0: ArrayView2<f64>,
    q_pq: ArrayView3<f64>,
    q_rs: ArrayView3<f64>,
    q_pr: ArrayView3<f64>,
    q_qs: ArrayView3<f64>,
    q_ps: ArrayView3<f64>,
    q_qr: ArrayView3<f64>,
    v_rs: ArrayView2<f64>,
) -> (Array2<f64>) {
    // term 1
    let tmp: Array1<f64> = tensordot(&q_rs, &v_rs, &[Axis(1), Axis(2)], &[Axis(0), Axis(1)])
        .into_dimensionality::<Ix1>()
        .unwrap();
    let tmp2: Array1<f64> = g0.to_owned().dot(&tmp);
    let hplus_pq: Array2<f64> = 4.0
        * tensordot(&q_pq, &tmp2, &[Axis(0)], &[Axis(0)])
            .into_dimensionality::<Ix2>()
            .unwrap();
    return hplus_pq;
}

//  Compute the gradient of the repulsive potential
//  Parameters:
//  ===========
//  atomlist: list of tuples (Zi, [xi,yi,zi]) for each atom
//  distances: matrix with distances between atoms, distance[i,j]
//    is the distance between atoms i and j
//  directions: directions[i,j,:] is the unit vector pointing from
//    atom j to atom i
//  VREP: dictionary, VREP[(Zi,Zj)] has to be an instance of RepulsivePotential
//    for the atom pair Zi-Zj
fn gradient_v_rep(
    atomic_numbers: &[u8],
    distances: ArrayView2<f64>,
    directions: ArrayView3<f64>,
    v_rep: &HashMap<(u8, u8), RepulsivePotentialTable>,
) -> Array1<f64> {
    let n_atoms: usize = atomic_numbers.len();
    let mut grad: Array1<f64> = Array1::zeros([3 * n_atoms]);
    for (i, z_i) in atomic_numbers.iter().enumerate() {
        let mut grad_i: Array1<f64> = Array::zeros([3]);
        for (j, z_j) in atomic_numbers.iter().enumerate() {
            if i != j {
                let (z_1, z_2): (u8, u8) = if z_i > z_j {
                    (*z_j, *z_i)
                } else {
                    (*z_i, *z_j)
                };
                let r_ij: f64 = distances[[i, j]];
                let v_ij_deriv: f64 = v_rep[&(z_1, z_2)].spline_deriv(r_ij);
                grad_i = &grad_i + &directions.slice(s![i, j, ..]).map(|x| x * v_ij_deriv);
            }
        }
        grad.slice_mut(s![i * 3..i * 3 + 3]).assign(&grad_i);
    }
    return grad;
}

#[test]
fn get_gradients_gs_routine() {
    let mut mol: Molecule = get_water_molecule();

    let S: Array2<f64> = array![
        [
            1.0000000000000000,
            0.0000000000000000,
            0.0000000000000000,
            0.0000000000000000,
            0.3074918525690681,
            0.3074937992389065
        ],
        [
            0.0000000000000000,
            1.0000000000000000,
            0.0000000000000000,
            0.0000000000000000,
            0.0000000000000000,
            -0.1987769748092704
        ],
        [
            0.0000000000000000,
            0.0000000000000000,
            1.0000000000000000,
            0.0000000000000000,
            0.0000000000000000,
            -0.3185054221819456
        ],
        [
            0.0000000000000000,
            0.0000000000000000,
            0.0000000000000000,
            1.0000000000000000,
            -0.3982160222204482,
            0.1327383036929333
        ],
        [
            0.3074918525690681,
            0.0000000000000000,
            0.0000000000000000,
            -0.3982160222204482,
            1.0000000000000000,
            0.0268024699984349
        ],
        [
            0.3074937992389065,
            -0.1987769748092704,
            -0.3185054221819456,
            0.1327383036929333,
            0.0268024699984349,
            1.0000000000000000
        ]
    ];
    let f_occ: Array1<f64> = array![
        2.0000000000000000,
        2.0000000000000000,
        2.0000000000000000,
        2.0000000000000000,
        0.0000000000000000,
        0.0000000000000000
    ];
    let orbe: Array1<f64> = array![
        -0.8274698453897238,
        -0.4866977301135242,
        -0.4293504173916476,
        -0.3805317623354740,
        0.4597732058522524,
        0.5075648555895222
    ];
    let orbs: Array2<f64> = array![
        [
            8.7633817073094666e-01,
            -7.3282333485870987e-07,
            -2.5626946551477237e-01,
            6.5297360604596939e-16,
            4.4638746429764842e-05,
            6.5169208620110397e-01
        ],
        [
            1.5609825393253833e-02,
            -1.9781346650257903e-01,
            -3.5949496391505154e-01,
            -8.4834397825097185e-01,
            2.8325035872464288e-01,
            -2.9051011756322170e-01
        ],
        [
            2.5012021798979999e-02,
            -3.1696156822051985e-01,
            -5.7602795979721200e-01,
            5.2944545948125277e-01,
            4.5385928211929161e-01,
            -4.6549177907241801e-01
        ],
        [
            2.0847651645102452e-02,
            5.2838144790877872e-01,
            -4.8012913249889100e-01,
            7.0500141149039645e-17,
            -7.5667687027915898e-01,
            -3.8791257751171815e-01
        ],
        [
            1.6641905232449239e-01,
            -3.7146604214646906e-01,
            2.5136102811674521e-01,
            3.5209333698603627e-16,
            -7.2004450606557047e-01,
            -7.6949321868972731e-01
        ],
        [
            1.6641962261695781e-01,
            3.7146556016199661e-01,
            2.5135992631728726e-01,
            -1.6703880555921563e-15,
            7.1993590540308161e-01,
            -7.6959837575446732e-01
        ]
    ];

    let gradVrep_ref: Array1<f64> = array![
        0.1578504879797087,
        0.1181937590058072,
        0.1893848779393944,
        -0.2367773309532266,
        0.0000000000000000,
        0.0000000000000000,
        0.0789268429735179,
        -0.1181937590058072,
        -0.1893848779393944
    ];
    let gradE0_ref: Array1<f64> = array![
        -0.0955096709004203,
        -0.0715133858595338,
        -0.1145877241401148,
        0.1612048707194526,
        -0.0067164109317917,
        -0.0107618767285816,
        -0.0656951998190324,
        0.0782297967913256,
        0.1253496008686964
    ];

    mol.calculator.set_active_orbitals(f_occ.to_vec());

    let (grad_e0, grad_vrep, grad_exc): (Array1<f64>, Array1<f64>, Array1<f64>) =
        get_gradients(&orbe, &orbs, &S, &mol, &None, &None, None, &None);

    println!("grad_e0 {}", grad_e0);
    assert!(grad_e0.abs_diff_eq(&gradE0_ref, 1e-12));
    assert!(grad_vrep.abs_diff_eq(&gradVrep_ref, 1e-9));
}

#[test]
fn get_gradients_exc_no_lc_restricted_space_routine() {
    let atomic_numbers: Vec<u8> = vec![8, 1, 1];
    let mut positions: Array2<f64> = array![
        [0.34215, 1.17577, 0.00000],
        [1.31215, 1.17577, 0.00000],
        [0.01882, 1.65996, 0.77583]
    ];
    // transform coordinates in au
    positions = positions / 0.529177249;
    let charge: Option<i8> = Some(0);
    let multiplicity: Option<u8> = Some(1);
    let config: GeneralConfig = toml::from_str("").unwrap();
    let mut mol: Molecule = Molecule::new(
        atomic_numbers,
        positions,
        charge,
        multiplicity,
        Some(0.0),
        Some((2, 2)),
        config,
    );

    let S: Array2<f64> = array![
        [
            1.0000000000000000,
            0.0000000000000000,
            0.0000000000000000,
            0.0000000000000000,
            0.3074918525690681,
            0.3074937992389065
        ],
        [
            0.0000000000000000,
            1.0000000000000000,
            0.0000000000000000,
            0.0000000000000000,
            0.0000000000000000,
            -0.1987769748092704
        ],
        [
            0.0000000000000000,
            0.0000000000000000,
            1.0000000000000000,
            0.0000000000000000,
            0.0000000000000000,
            -0.3185054221819456
        ],
        [
            0.0000000000000000,
            0.0000000000000000,
            0.0000000000000000,
            1.0000000000000000,
            -0.3982160222204482,
            0.1327383036929333
        ],
        [
            0.3074918525690681,
            0.0000000000000000,
            0.0000000000000000,
            -0.3982160222204482,
            1.0000000000000000,
            0.0268024699984349
        ],
        [
            0.3074937992389065,
            -0.1987769748092704,
            -0.3185054221819456,
            0.1327383036929333,
            0.0268024699984349,
            1.0000000000000000
        ]
    ];
    let f_occ: Array1<f64> = array![
        2.0000000000000000,
        2.0000000000000000,
        2.0000000000000000,
        2.0000000000000000,
        0.0000000000000000,
        0.0000000000000000
    ];
    let orbe: Array1<f64> = array![
        -0.8688942612299978,
        -0.4499991998359348,
        -0.3563323833221640,
        -0.2833072445490362,
        0.3766541361485592,
        0.4290384545096948
    ];
    let orbs: Array2<f64> = array![
        [
            -8.6192454822470443e-01,
            -1.2183272339283827e-06,
            -2.9726068852099652e-01,
            1.4081526534480036e-16,
            4.3204927822587669e-05,
            6.5350390970911720e-01
        ],
        [
            2.6757514101592716e-03,
            -2.0080751179746489e-01,
            -3.6133406147262681e-01,
            8.4834397825097330e-01,
            2.8113675949218103e-01,
            -2.8862841063402733e-01
        ],
        [
            4.2874248054355704e-03,
            -3.2175900344457298e-01,
            -5.7897479277207053e-01,
            -5.2944545948125010e-01,
            4.5047260810181733e-01,
            -4.6247667201346043e-01
        ],
        [
            3.5735935812310771e-03,
            5.3637854372415550e-01,
            -4.8258565481595922e-01,
            1.1681492606832304e-17,
            -7.5102779853479884e-01,
            -3.8540269278998796e-01
        ],
        [
            -1.7925702667916332e-01,
            -3.6380704327446040e-01,
            2.3851989294055637e-01,
            1.2590381109703569e-16,
            -7.2394294209808119e-01,
            -7.7069762107663153e-01
        ],
        [
            -1.7925784113437207e-01,
            3.6380666541133738e-01,
            2.3851861974981367e-01,
            -1.2849138889170433e-16,
            7.2383785715164428e-01,
            -7.7079977605732564e-01
        ]
    ];

    let gradVrep_ref: Array1<f64> = array![
        0.1578504879797087,
        0.1181937590058072,
        0.1893848779393944,
        -0.2367773309532266,
        0.0000000000000000,
        0.0000000000000000,
        0.0789268429735179,
        -0.1181937590058072,
        -0.1893848779393944
    ];
    let gradE0_ref: Array1<f64> = array![
        -0.1198269660296394,
        -0.0897205271709988,
        -0.1437614915530595,
        0.1981679566667185,
        -0.0068989246413277,
        -0.0110543231055604,
        -0.0783409906370793,
        0.0966194518123265,
        0.1548158146586200
    ];
    let gradExc_ref: Array1<f64> = array![
        0.5301096820126840,
        0.3967857296812357,
        0.6357799059431072,
        -0.5830667467837136,
        -0.0793698814582118,
        -0.1271763876406461,
        0.0529570647710296,
        -0.3174158482230239,
        -0.5086035183024611
    ];
    let XmY: Array3<f64> = array![
        [
            [2.7063246009456231e-17, -3.2756125104607562e-17],
            [9.9999999999999978e-01, 7.4698556463902725e-16]
        ],
        [
            [-3.1602131522632894e-16, 8.7425110515875567e-17],
            [-5.9403324516172074e-16, 9.9999999999999989e-01]
        ],
        [
            [1.0131643214811845e+00, 6.7976721107275515e-07],
            [-1.0054775987482397e-16, 3.0574187752830874e-16]
        ],
        [
            [7.2683778448924594e-07, -1.0110633959347501e+00],
            [-3.9411902335027564e-17, 9.7453983132208496e-17]
        ]
    ];
    let XpY: Array3<f64> = array![
        [
            [3.0057811075373949e-17, -3.8980622409089955e-17],
            [9.9999999999999989e-01, 6.9205390760659361e-16]
        ],
        [
            [-3.2517830069359200e-16, 9.6387375198766007e-17],
            [-6.4118452937589336e-16, 1.0000000000000000e+00]
        ],
        [
            [9.8700672615235674e-01, 7.0954381790488854e-07],
            [-1.0662502668617736e-16, 2.8686400680805510e-16]
        ],
        [
            [6.6359321506871898e-07, -9.8905766346629098e-01],
            [-3.2397714542625453e-17, 8.6468685116943593e-17]
        ]
    ];
    let omega: Array1<f64> = array![
        0.6599613806975955,
        0.7123456990587311,
        0.7524120859332170,
        0.8028447032941497
    ];

    mol.calculator.set_active_orbitals(f_occ.to_vec());

    let (grad_e0, grad_vrep, grad_exc): (Array1<f64>, Array1<f64>, Array1<f64>) = get_gradients(
        &orbe,
        &orbs,
        &S,
        &mol,
        &Some(XmY),
        &Some(XpY),
        Some(0),
        &Some(omega),
    );

    println!("grad_e0 {}", &grad_e0);
    println!("grad_e0_ref {}", &gradE0_ref);
    assert!(grad_e0.abs_diff_eq(&gradE0_ref, 1e-12));
    assert!(grad_vrep.abs_diff_eq(&gradVrep_ref, 1e-9));
    println!("grad_exc {}", &grad_exc);
    println!("grad_exc_ref {}", &gradExc_ref);
    assert!(grad_exc.abs_diff_eq(&gradExc_ref, 1e-12));
}

#[test]
fn get_gradients_exc_no_lc_routine() {
    let atomic_numbers: Vec<u8> = vec![8, 1, 1];
    let mut positions: Array2<f64> = array![
        [0.34215, 1.17577, 0.00000],
        [1.31215, 1.17577, 0.00000],
        [0.01882, 1.65996, 0.77583]
    ];
    // transform coordinates in au
    positions = positions / 0.529177249;
    let charge: Option<i8> = Some(0);
    let multiplicity: Option<u8> = Some(1);
    let config: GeneralConfig = toml::from_str("").unwrap();
    let mut mol: Molecule = Molecule::new(
        atomic_numbers,
        positions,
        charge,
        multiplicity,
        Some(0.0),
        None,
        config,
    );

    let S: Array2<f64> = array![
        [
            1.0000000000000000,
            0.0000000000000000,
            0.0000000000000000,
            0.0000000000000000,
            0.3074918525690681,
            0.3074937992389065
        ],
        [
            0.0000000000000000,
            1.0000000000000000,
            0.0000000000000000,
            0.0000000000000000,
            0.0000000000000000,
            -0.1987769748092704
        ],
        [
            0.0000000000000000,
            0.0000000000000000,
            1.0000000000000000,
            0.0000000000000000,
            0.0000000000000000,
            -0.3185054221819456
        ],
        [
            0.0000000000000000,
            0.0000000000000000,
            0.0000000000000000,
            1.0000000000000000,
            -0.3982160222204482,
            0.1327383036929333
        ],
        [
            0.3074918525690681,
            0.0000000000000000,
            0.0000000000000000,
            -0.3982160222204482,
            1.0000000000000000,
            0.0268024699984349
        ],
        [
            0.3074937992389065,
            -0.1987769748092704,
            -0.3185054221819456,
            0.1327383036929333,
            0.0268024699984349,
            1.0000000000000000
        ]
    ];
    let f_occ: Array1<f64> = array![
        2.0000000000000000,
        2.0000000000000000,
        2.0000000000000000,
        2.0000000000000000,
        0.0000000000000000,
        0.0000000000000000
    ];
    let orbe: Array1<f64> = array![
        -0.8688942612299978,
        -0.4499991998359348,
        -0.3563323833221640,
        -0.2833072445490362,
        0.3766541361485592,
        0.4290384545096948
    ];
    let orbs: Array2<f64> = array![
        [
            -8.6192454822470443e-01,
            -1.2183272339283827e-06,
            -2.9726068852099652e-01,
            1.4081526534480036e-16,
            4.3204927822587669e-05,
            6.5350390970911720e-01
        ],
        [
            2.6757514101592716e-03,
            -2.0080751179746489e-01,
            -3.6133406147262681e-01,
            8.4834397825097330e-01,
            2.8113675949218103e-01,
            -2.8862841063402733e-01
        ],
        [
            4.2874248054355704e-03,
            -3.2175900344457298e-01,
            -5.7897479277207053e-01,
            -5.2944545948125010e-01,
            4.5047260810181733e-01,
            -4.6247667201346043e-01
        ],
        [
            3.5735935812310771e-03,
            5.3637854372415550e-01,
            -4.8258565481595922e-01,
            1.1681492606832304e-17,
            -7.5102779853479884e-01,
            -3.8540269278998796e-01
        ],
        [
            -1.7925702667916332e-01,
            -3.6380704327446040e-01,
            2.3851989294055637e-01,
            1.2590381109703569e-16,
            -7.2394294209808119e-01,
            -7.7069762107663153e-01
        ],
        [
            -1.7925784113437207e-01,
            3.6380666541133738e-01,
            2.3851861974981367e-01,
            -1.2849138889170433e-16,
            7.2383785715164428e-01,
            -7.7079977605732564e-01
        ]
    ];

    let gradVrep_ref: Array1<f64> = array![
        0.1578504879797087,
        0.1181937590058072,
        0.1893848779393944,
        -0.2367773309532266,
        0.0000000000000000,
        0.0000000000000000,
        0.0789268429735179,
        -0.1181937590058072,
        -0.1893848779393944
    ];
    let gradE0_ref: Array1<f64> = array![
        -0.1198269660296394,
        -0.0897205271709988,
        -0.1437614915530595,
        0.1981679566667185,
        -0.0068989246413277,
        -0.0110543231055604,
        -0.0783409906370793,
        0.0966194518123265,
        0.1548158146586200
    ];
    let gradExc_ref: Array1<f64> = array![
        0.5301096820126833,
        0.3967857296812363,
        0.6357799059431082,
        -0.5830667467837132,
        -0.0793698814582118,
        -0.1271763876406463,
        0.0529570647710299,
        -0.3174158482230244,
        -0.5086035183024619
    ];
    let XmY: Array3<f64> = array![
        [
            [2.2128648618044417e-18, -4.2837885645157593e-18],
            [-2.8331089290168361e-17, 1.0956852790925327e-17],
            [-2.1117244243003086e-17, 2.5711253844323120e-17],
            [-1.0000000000000000e+00, -1.2449955808069987e-16]
        ],
        [
            [8.4566420156591629e-18, -6.9515054799941099e-18],
            [-6.1028158643554143e-17, 4.9783268042835159e-17],
            [-2.5743903384582700e-16, 6.5166726178582824e-17],
            [-1.9800776586924378e-16, 9.9999999999999956e-01]
        ],
        [
            [2.1571381149268650e-02, -3.0272950956508287e-07],
            [2.9991274782833736e-05, 1.4821884853200859e-01],
            [9.9507889372419522e-01, 3.2471746776120414e-06],
            [-2.1086226126538834e-17, 2.5417238012172805e-16]
        ],
        [
            [1.1109010931404383e-06, -1.2585514282200026e-02],
            [-3.2069605724195532e-01, 2.8289343610151735e-05],
            [9.1191885305385101e-06, -9.4937779050850379e-01],
            [-1.7561409942356875e-17, 4.5339333385871467e-17]
        ],
        [
            [9.1609974781150986e-06, 6.0701873653884228e-02],
            [-9.6788599240179385e-01, 1.0919490802974424e-05],
            [2.9445559546949760e-05, 3.4280398643310944e-01],
            [4.4324175033345075e-17, -9.2400447203945273e-17]
        ],
        [
            [-1.0110298012914951e-01, 9.9804621423379319e-06],
            [1.5702586865564740e-05, 1.0113993758545037e+00],
            [-1.7694318737760151e-01, 2.6156157292938292e-05],
            [1.9857946600048738e-17, -1.0466006324463316e-16]
        ],
        [
            [1.0046988096296809e+00, 9.6514695321655601e-06],
            [1.5280031987727591e-05, 1.3343212650520786e-01],
            [-6.0845305188056441e-02, 1.2489695971976725e-07],
            [7.5122763960793728e-18, -3.9132864065320797e-17]
        ],
        [
            [9.3758930983432614e-06, -1.0067757866575058e+00],
            [-8.1915557416614687e-02, 1.5848191461390946e-05],
            [-1.1132783883529338e-06, 5.1182023937158247e-02],
            [1.2955170604817585e-17, -2.2231889566890241e-17]
        ]
    ];
    let XpY: Array3<f64> = array![
        [
            [4.1763508636254349e-18, -8.4248404334045637e-18],
            [-3.5486909017295750e-17, 1.4594014828813940e-17],
            [-2.3453880501508304e-17, 3.0597046386914307e-17],
            [-1.0000000000000002e+00, -1.1534413748233340e-16]
        ],
        [
            [1.4786580341155389e-17, -1.2666022125834313e-17],
            [-7.0821135018403943e-17, 6.1432766736513571e-17],
            [-2.6489854805594991e-16, 7.1847203400656705e-17],
            [-2.1372459741218609e-16, 9.9999999999999989e-01]
        ],
        [
            [3.6031757025213461e-02, -5.2693108222979895e-07],
            [3.3247977273821135e-05, 1.7472610444659498e-01],
            [9.7813856605377358e-01, 3.4200094269070232e-06],
            [-1.8662261150095090e-17, 2.4280970577917310e-16]
        ],
        [
            [1.7446652974159811e-06, -2.0596777031237985e-02],
            [-3.3426673906292786e-01, 3.1354975875636876e-05],
            [8.4280732848682095e-06, -9.4013443503879601e-01],
            [-1.4613492623422834e-17, 4.0723215116316388e-17]
        ],
        [
            [1.3093105142174889e-05, 9.0405231040811093e-02],
            [-9.1809349842438848e-01, 1.1014103424754594e-05],
            [2.4765955235883321e-05, 3.0892988258405030e-01],
            [3.3565913282383666e-17, -7.5527335597635306e-17]
        ],
        [
            [-1.3470126301599275e-01, 1.3856384770590849e-05],
            [1.3884867212394084e-05, 9.5099287606167959e-01],
            [-1.3873209262143607e-01, 2.1973326807669002e-05],
            [1.4991749835052334e-17, -7.8178779166510453e-17]
        ],
        [
            [9.8099453932497549e-01, 9.8200956597785595e-06],
            [9.9018827855579505e-06, 9.1947088357042614e-02],
            [-3.4961749454181061e-02, 7.6894757708179213e-08],
            [3.8051933329030105e-18, -2.1807050492333845e-17]
        ],
        [
            [8.8257671639771870e-06, -9.8756150574886581e-01],
            [-5.1176316697330339e-02, 1.0528497535975099e-05],
            [-6.1670714139410095e-07, 3.0378857620768730e-02],
            [6.4616119150035461e-18, -1.1968683832692411e-17]
        ]
    ];
    let omega: Array1<f64> = array![
        0.6599613806975956,
        0.7123456990587312,
        0.7456810724193218,
        0.7930925652349430,
        0.8714866033195208,
        0.9348736014086754,
        1.2756452171930386,
        1.3231856682449914
    ];

    mol.calculator.set_active_orbitals(f_occ.to_vec());

    let (grad_e0, grad_vrep, grad_exc): (Array1<f64>, Array1<f64>, Array1<f64>) = get_gradients(
        &orbe,
        &orbs,
        &S,
        &mol,
        &Some(XmY),
        &Some(XpY),
        Some(0),
        &Some(omega),
    );

    println!("grad_e0 {}", &grad_e0);
    assert!(grad_e0.abs_diff_eq(&gradE0_ref, 1e-12));
    assert!(grad_vrep.abs_diff_eq(&gradVrep_ref, 1e-5));
    println!("grad_exc {}", &grad_exc);
    println!("grad_exc_ref {}", &gradExc_ref);
    assert!(grad_exc.abs_diff_eq(&gradExc_ref, 1e-12));
}

#[test]
fn get_gradients_exc_lc_restricted_space_routine() {
    let atomic_numbers: Vec<u8> = vec![8, 1, 1];
    let mut positions: Array2<f64> = array![
        [0.34215, 1.17577, 0.00000],
        [1.31215, 1.17577, 0.00000],
        [0.01882, 1.65996, 0.77583]
    ];
    // transform coordinates in au
    positions = positions / 0.529177249;
    let charge: Option<i8> = Some(0);
    let multiplicity: Option<u8> = Some(1);
    let config: GeneralConfig = toml::from_str("").unwrap();
    let mut mol: Molecule = Molecule::new(
        atomic_numbers,
        positions,
        charge,
        multiplicity,
        None,
        Some((2, 2)),
        config,
    );


    let S: Array2<f64> = array![
        [
            1.0000000000000000,
            0.0000000000000000,
            0.0000000000000000,
            0.0000000000000000,
            0.3074918525690681,
            0.3074937992389065
        ],
        [
            0.0000000000000000,
            1.0000000000000000,
            0.0000000000000000,
            0.0000000000000000,
            0.0000000000000000,
            -0.1987769748092704
        ],
        [
            0.0000000000000000,
            0.0000000000000000,
            1.0000000000000000,
            0.0000000000000000,
            0.0000000000000000,
            -0.3185054221819456
        ],
        [
            0.0000000000000000,
            0.0000000000000000,
            0.0000000000000000,
            1.0000000000000000,
            -0.3982160222204482,
            0.1327383036929333
        ],
        [
            0.3074918525690681,
            0.0000000000000000,
            0.0000000000000000,
            -0.3982160222204482,
            1.0000000000000000,
            0.0268024699984349
        ],
        [
            0.3074937992389065,
            -0.1987769748092704,
            -0.3185054221819456,
            0.1327383036929333,
            0.0268024699984349,
            1.0000000000000000
        ]
    ];
    let f_occ: Array1<f64> = array![
        2.0000000000000000,
        2.0000000000000000,
        2.0000000000000000,
        2.0000000000000000,
        0.0000000000000000,
        0.0000000000000000
    ];
    let orbe: Array1<f64> = array![
        -0.8274698453897238,
        -0.4866977301135242,
        -0.4293504173916476,
        -0.3805317623354740,
        0.4597732058522524,
        0.5075648555895222
    ];
    let orbs: Array2<f64> = array![
        [
            8.7633817073094666e-01,
            -7.3282333485870987e-07,
            -2.5626946551477237e-01,
            6.5297360604596939e-16,
            4.4638746429764842e-05,
            6.5169208620110397e-01
        ],
        [
            1.5609825393253833e-02,
            -1.9781346650257903e-01,
            -3.5949496391505154e-01,
            -8.4834397825097185e-01,
            2.8325035872464288e-01,
            -2.9051011756322170e-01
        ],
        [
            2.5012021798979999e-02,
            -3.1696156822051985e-01,
            -5.7602795979721200e-01,
            5.2944545948125277e-01,
            4.5385928211929161e-01,
            -4.6549177907241801e-01
        ],
        [
            2.0847651645102452e-02,
            5.2838144790877872e-01,
            -4.8012913249889100e-01,
            7.0500141149039645e-17,
            -7.5667687027915898e-01,
            -3.8791257751171815e-01
        ],
        [
            1.6641905232449239e-01,
            -3.7146604214646906e-01,
            2.5136102811674521e-01,
            3.5209333698603627e-16,
            -7.2004450606557047e-01,
            -7.6949321868972731e-01
        ],
        [
            1.6641962261695781e-01,
            3.7146556016199661e-01,
            2.5135992631728726e-01,
            -1.6703880555921563e-15,
            7.1993590540308161e-01,
            -7.6959837575446732e-01
        ]
    ];

    let gradVrep_ref: Array1<f64> = array![
        0.1578504879797087,
        0.1181937590058072,
        0.1893848779393944,
        -0.2367773309532266,
        0.0000000000000000,
        0.0000000000000000,
        0.0789268429735179,
        -0.1181937590058072,
        -0.1893848779393944
    ];
    let gradE0_ref: Array1<f64> = array![
        -0.0955096709004203,
        -0.0715133858595338,
        -0.1145877241401148,
        0.1612048707194526,
        -0.0067164109317917,
        -0.0107618767285816,
        -0.0656951998190324,
        0.0782297967913256,
        0.1253496008686964
    ];
    let gradExc_ref: Array1<f64> = array![
        0.4946669782916357,
        0.3702581780570956,
        0.5932741326380890,
        -0.5433861598681151,
        -0.0743246009786249,
        -0.1190922059052163,
        0.0487191815764794,
        -0.2959335770784708,
        -0.4741819267328728
    ];
    let XmY: Array3<f64> = array![
        [
            [-9.3770101237413551e-16, 4.5234464989518220e-16],
            [-9.9999999999555889e-01, 2.9807538859391899e-06]
        ],
        [
            [-3.5736970394229989e-15, 7.5036404451411344e-16],
            [2.9807538860147474e-06, 9.9999999999555744e-01]
        ],
        [
            [1.0148177760773915e+00, -1.1956390117550505e-06],
            [-1.0073755620628790e-15, 3.6492557116358842e-15]
        ],
        [
            [-1.1935929555783853e-06, -1.0129935201818199e+00],
            [-5.3608696667638440e-16, 7.9410337116353287e-16]
        ]
    ];
    let XpY: Array3<f64> = array![
        [
            [-9.9037537241987202e-16, 5.2921416229455253e-16],
            [-9.9999999999555689e-01, 2.9807538858716738e-06]
        ],
        [
            [-3.5983355893695108e-15, 7.8392018175415903e-16],
            [2.9807538860947869e-06, 9.9999999999555722e-01]
        ],
        [
            [9.8539858442758499e-01, -1.1610783142686914e-06],
            [-9.2663306824357898e-16, 3.5190275554484272e-15]
        ],
        [
            [-1.1630686338990244e-06, -9.8717314580563587e-01],
            [-4.4653919078348176e-16, 7.4073641302443477e-16]
        ]
    ];
    let omega: Array1<f64> = array![
        0.5639270376739993,
        0.6133146373942716,
        0.6360114620307553,
        0.6831517141209629
    ];

    mol.calculator.set_active_orbitals(f_occ.to_vec());

    let (grad_e0, grad_vrep, grad_exc): (Array1<f64>, Array1<f64>, Array1<f64>) = get_gradients(
        &orbe,
        &orbs,
        &S,
        &mol,
        &Some(XmY),
        &Some(XpY),
        Some(0),
        &Some(omega),
    );

    println!("grad_e0 {}", &grad_e0);
    println!("grad_e0_ref {}", &gradE0_ref);
    assert!(grad_e0.abs_diff_eq(&gradE0_ref, 1e-12));
    assert!(grad_vrep.abs_diff_eq(&gradVrep_ref, 1e-5));
    println!("grad_exc {}", &grad_exc);
    println!("grad_exc_ref {}", &gradExc_ref);
    assert!(grad_exc.abs_diff_eq(&gradExc_ref, 1e-12));
}

#[test]
fn get_gradients_exc_routine() {
    let mut mol: Molecule = get_water_molecule();

    let S: Array2<f64> = array![
        [
            1.0000000000000000,
            0.0000000000000000,
            0.0000000000000000,
            0.0000000000000000,
            0.3074918525690681,
            0.3074937992389065
        ],
        [
            0.0000000000000000,
            1.0000000000000000,
            0.0000000000000000,
            0.0000000000000000,
            0.0000000000000000,
            -0.1987769748092704
        ],
        [
            0.0000000000000000,
            0.0000000000000000,
            1.0000000000000000,
            0.0000000000000000,
            0.0000000000000000,
            -0.3185054221819456
        ],
        [
            0.0000000000000000,
            0.0000000000000000,
            0.0000000000000000,
            1.0000000000000000,
            -0.3982160222204482,
            0.1327383036929333
        ],
        [
            0.3074918525690681,
            0.0000000000000000,
            0.0000000000000000,
            -0.3982160222204482,
            1.0000000000000000,
            0.0268024699984349
        ],
        [
            0.3074937992389065,
            -0.1987769748092704,
            -0.3185054221819456,
            0.1327383036929333,
            0.0268024699984349,
            1.0000000000000000
        ]
    ];
    let f_occ: Array1<f64> = array![
        2.0000000000000000,
        2.0000000000000000,
        2.0000000000000000,
        2.0000000000000000,
        0.0000000000000000,
        0.0000000000000000
    ];
    let orbe: Array1<f64> = array![
        -0.8274698453897238,
        -0.4866977301135242,
        -0.4293504173916476,
        -0.3805317623354740,
        0.4597732058522524,
        0.5075648555895222
    ];
    let orbs: Array2<f64> = array![
        [
            8.7633817073094666e-01,
            -7.3282333485870987e-07,
            -2.5626946551477237e-01,
            6.5297360604596939e-16,
            4.4638746429764842e-05,
            6.5169208620110397e-01
        ],
        [
            1.5609825393253833e-02,
            -1.9781346650257903e-01,
            -3.5949496391505154e-01,
            -8.4834397825097185e-01,
            2.8325035872464288e-01,
            -2.9051011756322170e-01
        ],
        [
            2.5012021798979999e-02,
            -3.1696156822051985e-01,
            -5.7602795979721200e-01,
            5.2944545948125277e-01,
            4.5385928211929161e-01,
            -4.6549177907241801e-01
        ],
        [
            2.0847651645102452e-02,
            5.2838144790877872e-01,
            -4.8012913249889100e-01,
            7.0500141149039645e-17,
            -7.5667687027915898e-01,
            -3.8791257751171815e-01
        ],
        [
            1.6641905232449239e-01,
            -3.7146604214646906e-01,
            2.5136102811674521e-01,
            3.5209333698603627e-16,
            -7.2004450606557047e-01,
            -7.6949321868972731e-01
        ],
        [
            1.6641962261695781e-01,
            3.7146556016199661e-01,
            2.5135992631728726e-01,
            -1.6703880555921563e-15,
            7.1993590540308161e-01,
            -7.6959837575446732e-01
        ]
    ];

    let gradVrep_ref: Array1<f64> = array![
        0.1578504879797087,
        0.1181937590058072,
        0.1893848779393944,
        -0.2367773309532266,
        0.0000000000000000,
        0.0000000000000000,
        0.0789268429735179,
        -0.1181937590058072,
        -0.1893848779393944
    ];
    let gradE0_ref: Array1<f64> = array![
        -0.0955096709004203,
        -0.0715133858595338,
        -0.1145877241401148,
        0.1612048707194526,
        -0.0067164109317917,
        -0.0107618767285816,
        -0.0656951998190324,
        0.0782297967913256,
        0.1253496008686964
    ];
    let XmY: Array3<f64> = array![
        [
            [-4.9249060013851426e-17, 3.7890112152062509e-17],
            [-1.0517033306738143e-15, 1.9719483715120949e-16],
            [-8.2761073974823309e-16, 2.3620781709442772e-16],
            [-9.9999999999555711e-01, 2.9807538850177845e-06]
        ],
        [
            [6.8025489113854439e-18, 3.2251743662662751e-17],
            [-2.6128655269371809e-16, 8.5284544658248611e-16],
            [-2.2737394400128232e-15, 6.4211149650459433e-16],
            [2.9807538850297527e-06, 9.9999999999555722e-01]
        ],
        [
            [-3.4096336997071673e-02, 6.1258454659127010e-07],
            [3.9780204904923028e-05, 1.7222258226334589e-01],
            [9.9024005503008172e-01, 2.9144620345834820e-06],
            [-8.0819572437431446e-16, 2.0823937674932426e-15]
        ],
        [
            [-2.5364612083100027e-06, 1.4682256488049049e-02],
            [-4.6763207818763364e-01, 3.7130880372275215e-05],
            [1.5649698448331654e-05, -8.8583534829329014e-01],
            [2.7850302959295244e-16, 4.5662985150257178e-16]
        ],
        [
            [-1.0628036268750079e-05, -7.1701437719355651e-02],
            [-9.0792672280397080e-01, 8.2541765574838998e-06],
            [3.6384675264880588e-05, 4.8569044549209567e-01],
            [1.1434636901515338e-15, -5.7949205690823816e-16]
        ],
        [
            [-1.1896987769743016e-01, 1.1788386438874647e-05],
            [-1.8212172835016740e-05, -1.0063064903016525e+00],
            [2.0293601397975403e-01, -3.2261881486361722e-05],
            [-4.3067088266223082e-16, 1.3556427290641763e-15]
        ],
        [
            [1.0016339682724584e+00, 6.6106320058891710e-06],
            [-1.6702215607085361e-05, -1.5033047374962272e-01],
            [7.9992335306750595e-02, -4.7224233605846185e-07],
            [-1.8524656141683975e-16, 3.2400782537041088e-16]
        ],
        [
            [-6.0223763823440421e-06, 1.0057436303032692e+00],
            [-8.3630812238133123e-02, 1.7129089350695122e-05],
            [-1.2248116998698104e-06, 6.7510772476670894e-02],
            [1.8150063920298560e-16, -1.2102415086105825e-16]
        ]
    ];
    let XpY: Array3<f64> = array![
        [
            [-7.7629276266421026e-17, 6.9018329157217989e-17],
            [-1.1170335717959569e-15, 2.6281328011692795e-16],
            [-8.6456671194323071e-16, 2.7642703012509646e-16],
            [-9.9999999999555811e-01, 2.9807538850244736e-06]
        ],
        [
            [-8.7883092582767411e-18, 5.1789667159666267e-17],
            [-2.8557483031764465e-16, 8.7059686802567231e-16],
            [-2.2947017970052182e-15, 6.6708904705866036e-16],
            [2.9807538850235295e-06, 9.9999999999555733e-01]
        ],
        [
            [-4.7420378519552130e-02, 8.2900487767254282e-07],
            [4.2985498973746859e-05, 2.0184926468960851e-01],
            [9.7311771078766407e-01, 3.1099380150871025e-06],
            [-7.6319414051315345e-16, 2.0001377132826540e-15]
        ],
        [
            [-3.5195127517947152e-06, 1.9781980905013517e-02],
            [-4.7198640639971418e-01, 4.0288485622899130e-05],
            [1.4408580146746288e-05, -8.7938867144102706e-01],
            [2.8941824847814043e-16, 4.4070187197038630e-16]
        ],
        [
            [-1.4654734884628188e-05, -1.0108421929430177e-01],
            [-8.5334248772725330e-01, 7.8848241670392036e-06],
            [3.1146410006756766e-05, 4.4880369482938187e-01],
            [9.9961896587325152e-16, -5.0782575701582655e-16]
        ],
        [
            [-1.5428166166672488e-01, 1.5821073294489167e-05],
            [-1.6325778045011004e-05, -9.4347361543836439e-01],
            [1.5877667515111901e-01, -2.7419455419210064e-05],
            [-3.0984073595019389e-16, 1.1856695491360106e-15]
        ],
        [
            [9.7842954534177129e-01, 6.8180504172337557e-06],
            [-1.1049986933798428e-05, -1.0519074149796680e-01],
            [5.1984450448916371e-02, -3.4611368119906707e-07],
            [-1.0980634289088405e-16, 2.0256391001319354e-16]
        ],
        [
            [-5.5872568625492605e-06, 9.8679389249228810e-01],
            [-5.3946210431273039e-02, 1.1600954869649867e-05],
            [-7.8528545114459930e-07, 4.4833771912455314e-02],
            [1.0471821703518376e-16, -7.4721749315661873e-17]
        ]
    ];
    let omega: Array1<f64> = array![
        0.5639270376740010,
        0.6133146373942718,
        0.6284386094838718,
        0.6699518396823424,
        0.7221984798804708,
        0.7797834247427701,
        1.0399489219631415,
        1.0845186330829153
    ];

    let gradVrep_ref: Array1<f64> = array![
        0.1578504879797087,
        0.1181937590058072,
        0.1893848779393944,
        -0.2367773309532266,
        0.0000000000000000,
        0.0000000000000000,
        0.0789268429735179,
        -0.1181937590058072,
        -0.1893848779393944
    ];
    let gradE0_ref: Array1<f64> = array![
        -0.0955096709004203,
        -0.0715133858595338,
        -0.1145877241401148,
        0.1612048707194526,
        -0.0067164109317917,
        -0.0107618767285816,
        -0.0656951998190324,
        0.0782297967913256,
        0.1253496008686964
    ];
    let gradExc_ref: Array1<f64> = array![
        0.4946669782916375,
        0.3702581780570954,
        0.5932741326380887,
        -0.5433861598681164,
        -0.0743246009786250,
        -0.1190922059052164,
        0.0487191815764790,
        -0.2959335770784704,
        -0.4741819267328722
    ];

    mol.calculator.set_active_orbitals(f_occ.to_vec());

    let (grad_e0, grad_vrep, grad_exc): (Array1<f64>, Array1<f64>, Array1<f64>) = get_gradients(
        &orbe,
        &orbs,
        &S,
        &mol,
        &Some(XmY),
        &Some(XpY),
        Some(0),
        &Some(omega),
    );

    println!("grad_e0 {}", &grad_e0);
    assert!(grad_e0.abs_diff_eq(&gradE0_ref, 1e-12));
    assert!(grad_vrep.abs_diff_eq(&gradVrep_ref, 1e-5));
    println!("grad_exc {}", &grad_exc);
    println!("grad_exc_ref {}", &gradExc_ref);
    assert!(grad_exc.abs_diff_eq(&gradExc_ref, 1e-12));
}

#[test]
fn gs_gradients_no_lc_routine() {
    let mol: Molecule = get_water_molecule();

    let S: Array2<f64> = array![
        [
            1.0000000000000000,
            0.0000000000000000,
            0.0000000000000000,
            0.0000000000000000,
            0.3074918525690681,
            0.3074937992389065
        ],
        [
            0.0000000000000000,
            1.0000000000000000,
            0.0000000000000000,
            0.0000000000000000,
            0.0000000000000000,
            -0.1987769748092704
        ],
        [
            0.0000000000000000,
            0.0000000000000000,
            1.0000000000000000,
            0.0000000000000000,
            0.0000000000000000,
            -0.3185054221819456
        ],
        [
            0.0000000000000000,
            0.0000000000000000,
            0.0000000000000000,
            1.0000000000000000,
            -0.3982160222204482,
            0.1327383036929333
        ],
        [
            0.3074918525690681,
            0.0000000000000000,
            0.0000000000000000,
            -0.3982160222204482,
            1.0000000000000000,
            0.0268024699984349
        ],
        [
            0.3074937992389065,
            -0.1987769748092704,
            -0.3185054221819456,
            0.1327383036929333,
            0.0268024699984349,
            1.0000000000000000
        ]
    ];
    let orbe_occ: Array1<f64> = array![
        -0.8688942612301258,
        -0.4499991998360209,
        -0.3563323833222918,
        -0.2833072445491910
    ];
    let orbe_virt: Array1<f64> = array![0.3766541361485015, 0.4290384545096518];
    let orbs_occ: Array2<f64> = array![
        [
            -8.6192454822475639e-01,
            -1.2183272343139559e-06,
            -2.9726068852089849e-01,
            2.6222307203584133e-16
        ],
        [
            2.6757514101551499e-03,
            -2.0080751179749709e-01,
            -3.6133406147264924e-01,
            8.4834397825097341e-01
        ],
        [
            4.2874248054290296e-03,
            -3.2175900344462377e-01,
            -5.7897479277210717e-01,
            -5.2944545948124977e-01
        ],
        [
            3.5735935812255637e-03,
            5.3637854372423877e-01,
            -4.8258565481599014e-01,
            3.4916084620212056e-16
        ],
        [
            -1.7925702667910837e-01,
            -3.6380704327437935e-01,
            2.3851989294050652e-01,
            -2.0731761365694774e-16
        ],
        [
            -1.7925784113431714e-01,
            3.6380666541125695e-01,
            2.3851861974976313e-01,
            -9.2582148396003538e-17
        ]
    ];

    let gradVrep_ref: Array1<f64> = array![
        0.1578504879797087,
        0.1181937590058072,
        0.1893848779393944,
        -0.2367773309532266,
        0.0000000000000000,
        0.0000000000000000,
        0.0789268429735179,
        -0.1181937590058072,
        -0.1893848779393944
    ];
    let gradE0_ref: Array1<f64> = array![
        -0.1198269660296263,
        -0.0897205271709892,
        -0.1437614915530440,
        0.1981679566666738,
        -0.0068989246413182,
        -0.0110543231055452,
        -0.0783409906370475,
        0.0966194518123075,
        0.1548158146585892
    ];

    let (gradE0, grad_v_rep, grad_s, grad_h0, fdmdO, flrdmdO, g1, g1_ao, g1lr, g1lr_ao): (
        Array1<f64>,
        Array1<f64>,
        Array3<f64>,
        Array3<f64>,
        Array3<f64>,
        Array3<f64>,
        Array3<f64>,
        Array3<f64>,
        Array3<f64>,
        Array3<f64>,
    ) = gradient_lc_gs(&mol, &orbe_occ, &orbe_virt, &orbs_occ, &S, Some(0.0));
    println!("gradE0 {}", gradE0);
    println!("gradE0_ref {}", gradE0_ref);
    assert!(gradE0.abs_diff_eq(&gradE0_ref, 1.0e-14));
    assert!(grad_v_rep.abs_diff_eq(&gradVrep_ref, 1.0e-5));
}
#[test]
fn gs_gradients_lc_routine() {
    let mol: Molecule = get_water_molecule();

    let S: Array2<f64> = array![
        [
            1.0000000000000000,
            0.0000000000000000,
            0.0000000000000000,
            0.0000000000000000,
            0.3074918525690681,
            0.3074937992389065
        ],
        [
            0.0000000000000000,
            1.0000000000000000,
            0.0000000000000000,
            0.0000000000000000,
            0.0000000000000000,
            -0.1987769748092704
        ],
        [
            0.0000000000000000,
            0.0000000000000000,
            1.0000000000000000,
            0.0000000000000000,
            0.0000000000000000,
            -0.3185054221819456
        ],
        [
            0.0000000000000000,
            0.0000000000000000,
            0.0000000000000000,
            1.0000000000000000,
            -0.3982160222204482,
            0.1327383036929333
        ],
        [
            0.3074918525690681,
            0.0000000000000000,
            0.0000000000000000,
            -0.3982160222204482,
            1.0000000000000000,
            0.0268024699984349
        ],
        [
            0.3074937992389065,
            -0.1987769748092704,
            -0.3185054221819456,
            0.1327383036929333,
            0.0268024699984349,
            1.0000000000000000
        ]
    ];
    let orbe_occ: Array1<f64> = array![
        -0.8274698453897348,
        -0.4866977301135286,
        -0.4293504173916549,
        -0.3805317623354842
    ];
    let orbe_virt: Array1<f64> = array![0.4597732058522500, 0.5075648555895175];
    let orbs_occ: Array2<f64> = array![
        [
            8.7633817073096332e-01,
            -7.3282333460513933e-07,
            -2.5626946551477814e-01,
            3.5545737574547093e-16
        ],
        [
            1.5609825393248001e-02,
            -1.9781346650256848e-01,
            -3.5949496391504693e-01,
            -8.4834397825097241e-01
        ],
        [
            2.5012021798970618e-02,
            -3.1696156822050980e-01,
            -5.7602795979720633e-01,
            5.2944545948125143e-01
        ],
        [
            2.0847651645094598e-02,
            5.2838144790875974e-01,
            -4.8012913249888561e-01,
            1.3290510512115002e-15
        ],
        [
            1.6641905232447368e-01,
            -3.7146604214648776e-01,
            2.5136102811675498e-01,
            -5.9695075273495377e-16
        ],
        [
            1.6641962261693885e-01,
            3.7146556016201521e-01,
            2.5135992631729770e-01,
            4.7826699854874327e-17
        ]
    ];
    let orbs_virt: Array2<f64> = array![
        [4.4638746430458731e-05, 6.5169208620107999e-01],
        [2.8325035872464788e-01, -2.9051011756322664e-01],
        [4.5385928211929927e-01, -4.6549177907242634e-01],
        [-7.5667687027917274e-01, -3.8791257751172398e-01],
        [-7.2004450606556147e-01, -7.6949321868972742e-01],
        [7.1993590540307117e-01, -7.6959837575446877e-01]
    ];
    let gradVrep_ref: Array1<f64> = array![
        0.1578504879797087,
        0.1181937590058072,
        0.1893848779393944,
        -0.2367773309532266,
        0.0000000000000000,
        0.0000000000000000,
        0.0789268429735179,
        -0.1181937590058072,
        -0.1893848779393944
    ];
    let gradE0_ref: Array1<f64> = array![
        -0.0955096709004110,
        -0.0715133858595269,
        -0.1145877241401038,
        0.1612048707194388,
        -0.0067164109317917,
        -0.0107618767285816,
        -0.0656951998190278,
        0.0782297967913186,
        0.1253496008686854
    ];

    let (gradE0, grad_v_rep, grad_s, grad_h0, fdmdO, flrdmdO, g1, g1_ao, g1lr, g1lr_ao): (
        Array1<f64>,
        Array1<f64>,
        Array3<f64>,
        Array3<f64>,
        Array3<f64>,
        Array3<f64>,
        Array3<f64>,
        Array3<f64>,
        Array3<f64>,
        Array3<f64>,
    ) = gradient_lc_gs(&mol, &orbe_occ, &orbe_virt, &orbs_occ, &S, Some(1.0));
    println!("gradE0 {}", gradE0);
    println!("gradE0_ref {}", gradE0_ref);
    assert!(gradE0.abs_diff_eq(&gradE0_ref, 1.0e-14));
    assert!(grad_v_rep.abs_diff_eq(&gradVrep_ref, 1.0e-5));
}

#[test]
fn exc_gradient_no_lc_routine() {
    let mol: Molecule = get_water_molecule();

    let orbs: Array2<f64> = array![
        [
            -8.6192475509337374e-01,
            -1.2183336763751098e-06,
            -2.9726029578790070e-01,
            -1.0617173035797705e-16,
            4.3204846337269176e-05,
            6.5350381550742609e-01
        ],
        [
            2.6757349898771515e-03,
            -2.0080763751606209e-01,
            -3.6133415221394610e-01,
            8.4834397825097296e-01,
            2.8113666974634488e-01,
            -2.8862829713723015e-01
        ],
        [
            4.2873984947983486e-03,
            -3.2175920488669046e-01,
            -5.7897493816920131e-01,
            -5.2944545948125077e-01,
            4.5047246429977195e-01,
            -4.6247649015464443e-01
        ],
        [
            3.5735716506930821e-03,
            5.3637887951745156e-01,
            -4.8258577602132369e-01,
            -1.0229037571655944e-16,
            -7.5102755864519533e-01,
            -3.8540254135808827e-01
        ],
        [
            -1.7925680721591991e-01,
            -3.6380671959263217e-01,
            2.3851969138617155e-01,
            2.2055761208820838e-16,
            -7.2394310468946377e-01,
            -7.7069773456574175e-01
        ],
        [
            -1.7925762167314863e-01,
            3.6380634174056053e-01,
            2.3851841819041375e-01,
            2.5181078277624383e-17,
            7.2383801990121355e-01,
            -7.7079988940061905e-01
        ]
    ];
    let active_occupied_orbs: Vec<usize> = vec![2, 3];
    let active_virtual_orbs: Vec<usize> = vec![4, 5];
    let S: Array2<f64> = array![
        [
            1.0000000000000000,
            0.0000000000000000,
            0.0000000000000000,
            0.0000000000000000,
            0.3074918525690681,
            0.3074937992389065
        ],
        [
            0.0000000000000000,
            1.0000000000000000,
            0.0000000000000000,
            0.0000000000000000,
            0.0000000000000000,
            -0.1987769748092704
        ],
        [
            0.0000000000000000,
            0.0000000000000000,
            1.0000000000000000,
            0.0000000000000000,
            0.0000000000000000,
            -0.3185054221819456
        ],
        [
            0.0000000000000000,
            0.0000000000000000,
            0.0000000000000000,
            1.0000000000000000,
            -0.3982160222204482,
            0.1327383036929333
        ],
        [
            0.3074918525690681,
            0.0000000000000000,
            0.0000000000000000,
            -0.3982160222204482,
            1.0000000000000000,
            0.0268024699984349
        ],
        [
            0.3074937992389065,
            -0.1987769748092704,
            -0.3185054221819456,
            0.1327383036929333,
            0.0268024699984349,
            1.0000000000000000
        ]
    ];
    let qtrans_ov: Array3<f64> = array![
        [
            [-2.8128180967215699e-05, -4.2556726168188097e-01],
            [-5.5841428391588377e-01, 3.9062161363123682e-05],
            [2.6230140964894622e-05, 3.7065692971610431e-01],
            [8.3798119168991755e-17, -4.1770228089087565e-16]
        ],
        [
            [1.9941574838614257e-01, 2.1276907315399221e-01],
            [2.7922766432687390e-01, 2.9822390189614878e-01],
            [-1.7348148207962488e-01, -1.8531671657043469e-01],
            [1.3911327941665211e-16, 1.4864632621237686e-16]
        ],
        [
            [-1.9938762020517536e-01, 2.1279818852788895e-01],
            [2.7918661958901014e-01, -2.9826296405751196e-01],
            [1.7345525193865990e-01, -1.8534021314566926e-01],
            [-1.2791804822463816e-16, 1.3646231144806550e-16]
        ]
    ];
    let qtrans_oo: Array3<f64> = array![
        [
            [
                8.3848164205032949e-01,
                6.1966198783812432e-07,
                1.6942360993663974e-01,
                -1.6726043633702958e-16
            ],
            [
                6.1966198783877484e-07,
                5.8696925273219525e-01,
                6.3044315520843774e-07,
                5.9439073263148753e-17
            ],
            [
                1.6942360993663974e-01,
                6.3044315520843774e-07,
                8.3509720626502215e-01,
                3.0309041988910044e-16
            ],
            [
                -1.6856147894401218e-16,
                5.9439073263148753e-17,
                3.0309041988910044e-16,
                9.9999999999999978e-01
            ]
        ],
        [
            [
                8.0758771317081243e-02,
                1.3282878666703324e-01,
                -8.4711785129572156e-02,
                7.0739481847429051e-17
            ],
            [
                1.3282878666703324e-01,
                2.0651544310932970e-01,
                -1.3057860118005465e-01,
                1.0763019545169189e-16
            ],
            [
                -8.4711785129572156e-02,
                -1.3057860118005465e-01,
                8.2451766756952941e-02,
                -6.7819462121347612e-17
            ],
            [
                7.0739481847429051e-17,
                1.0763019545169189e-16,
                -6.7819462121347612e-17,
                5.5604455852449739e-32
            ]
        ],
        [
            [
                8.0759586632588587e-02,
                -1.3282940632902107e-01,
                -8.4711824807067571e-02,
                4.7886503144290639e-17
            ],
            [
                -1.3282940632902107e-01,
                2.0651530415847527e-01,
                1.3057797073689964e-01,
                -8.1137763619098240e-17
            ],
            [
                -8.4711824807067571e-02,
                1.3057797073689964e-01,
                8.2451026978025518e-02,
                -5.1969527145539535e-17
            ],
            [
                4.7886503144290639e-17,
                -8.1137763619098240e-17,
                -5.1969527145539535e-17,
                2.7922029245655617e-32
            ]
        ]
    ];
    let qtrans_vv: Array3<f64> = array![
        [
            [4.1303074685724855e-01, -5.9780600290271213e-06],
            [-5.9780600290271213e-06, 3.2642115209520417e-01]
        ],
        [
            [2.9352824890377344e-01, 3.1440112368021861e-01],
            [3.1440112368021861e-01, 3.3674576991286248e-01]
        ],
        [
            [2.9344100423897757e-01, -3.1439514562018966e-01],
            [-3.1439514562018966e-01, 3.3683307799193302e-01]
        ]
    ];

    let orbe: Array1<f64> = array![
        -0.8688942612301258,
        -0.4499991998360209,
        -0.3563323833222918,
        -0.2833072445491910,
        0.3766541361485015,
        0.4290384545096518
    ];
    let df: Array2<f64> = array![
        [2.0000000000000000, 2.0000000000000000],
        [2.0000000000000000, 2.0000000000000000]
    ];
    let omega0: Array2<f64> = array![
        [0.7329867988448483, 0.7853711745345131],
        [0.6599617692239994, 0.7123461449136643]
    ];
    let gamma0_lr: Array2<f64> = array![
        [0.2860554418243039, 0.2692279296946004, 0.2692280400920803],
        [0.2692279296946004, 0.2923649998054588, 0.2429686492032624],
        [0.2692280400920803, 0.2429686492032624, 0.2923649998054588]
    ];
    let gamma0_lr_ao: Array2<f64> = array![
        [
            0.2860554418243039,
            0.2860554418243039,
            0.2860554418243039,
            0.2860554418243039,
            0.2692279296946004,
            0.2692280400920803
        ],
        [
            0.2860554418243039,
            0.2860554418243039,
            0.2860554418243039,
            0.2860554418243039,
            0.2692279296946004,
            0.2692280400920803
        ],
        [
            0.2860554418243039,
            0.2860554418243039,
            0.2860554418243039,
            0.2860554418243039,
            0.2692279296946004,
            0.2692280400920803
        ],
        [
            0.2860554418243039,
            0.2860554418243039,
            0.2860554418243039,
            0.2860554418243039,
            0.2692279296946004,
            0.2692280400920803
        ],
        [
            0.2692279296946004,
            0.2692279296946004,
            0.2692279296946004,
            0.2692279296946004,
            0.2923649998054588,
            0.2429686492032624
        ],
        [
            0.2692280400920803,
            0.2692280400920803,
            0.2692280400920803,
            0.2692280400920803,
            0.2429686492032624,
            0.2923649998054588
        ]
    ];
    let gamma1_lr: Array3<f64> = array![
        [
            [0.0000000000000000, 0.0203615522580970, -0.0067871192953180],
            [0.0000000000000000, 0.0000000000000000, 0.0000000000000000],
            [0.0000000000000000, 0.0000000000000000, 0.0000000000000000]
        ],
        [
            [0.0000000000000000, -0.0000000000000000, 0.0101637809408346],
            [0.0000000000000000, 0.0000000000000000, 0.0000000000000000],
            [0.0000000000000000, 0.0000000000000000, 0.0000000000000000]
        ],
        [
            [0.0000000000000000, -0.0000000000000000, 0.0162856857170278],
            [0.0000000000000000, 0.0000000000000000, 0.0000000000000000],
            [0.0000000000000000, 0.0000000000000000, 0.0000000000000000]
        ],
        [
            [0.0000000000000000, 0.0000000000000000, 0.0000000000000000],
            [-0.0203615522580970, 0.0000000000000000, -0.0225742810190271],
            [0.0000000000000000, 0.0000000000000000, 0.0000000000000000]
        ],
        [
            [0.0000000000000000, 0.0000000000000000, 0.0000000000000000],
            [0.0000000000000000, 0.0000000000000000, 0.0084512391474741],
            [0.0000000000000000, 0.0000000000000000, 0.0000000000000000]
        ],
        [
            [0.0000000000000000, 0.0000000000000000, 0.0000000000000000],
            [0.0000000000000000, 0.0000000000000000, 0.0135416362745717],
            [0.0000000000000000, 0.0000000000000000, 0.0000000000000000]
        ],
        [
            [0.0000000000000000, 0.0000000000000000, 0.0000000000000000],
            [0.0000000000000000, 0.0000000000000000, 0.0000000000000000],
            [0.0067871192953180, 0.0225742810190271, 0.0000000000000000]
        ],
        [
            [0.0000000000000000, 0.0000000000000000, 0.0000000000000000],
            [0.0000000000000000, 0.0000000000000000, 0.0000000000000000],
            [-0.0101637809408346, -0.0084512391474741, 0.0000000000000000]
        ],
        [
            [0.0000000000000000, 0.0000000000000000, 0.0000000000000000],
            [0.0000000000000000, 0.0000000000000000, 0.0000000000000000],
            [-0.0162856857170278, -0.0135416362745717, 0.0000000000000000]
        ]
    ];
    let gamma1_lr_ao: Array3<f64> = array![
        [
            [
                0.0000000000000000,
                0.0000000000000000,
                0.0000000000000000,
                0.0000000000000000,
                0.0203615522580970,
                -0.0067871192953180
            ],
            [
                0.0000000000000000,
                0.0000000000000000,
                0.0000000000000000,
                0.0000000000000000,
                0.0203615522580970,
                -0.0067871192953180
            ],
            [
                0.0000000000000000,
                0.0000000000000000,
                0.0000000000000000,
                0.0000000000000000,
                0.0203615522580970,
                -0.0067871192953180
            ],
            [
                0.0000000000000000,
                0.0000000000000000,
                0.0000000000000000,
                0.0000000000000000,
                0.0203615522580970,
                -0.0067871192953180
            ],
            [
                0.0203615522580970,
                0.0203615522580970,
                0.0203615522580970,
                0.0203615522580970,
                0.0000000000000000,
                0.0000000000000000
            ],
            [
                -0.0067871192953180,
                -0.0067871192953180,
                -0.0067871192953180,
                -0.0067871192953180,
                0.0000000000000000,
                0.0000000000000000
            ]
        ],
        [
            [
                0.0000000000000000,
                0.0000000000000000,
                0.0000000000000000,
                0.0000000000000000,
                0.0000000000000000,
                0.0101637809408346
            ],
            [
                0.0000000000000000,
                0.0000000000000000,
                0.0000000000000000,
                0.0000000000000000,
                0.0000000000000000,
                0.0101637809408346
            ],
            [
                0.0000000000000000,
                0.0000000000000000,
                0.0000000000000000,
                0.0000000000000000,
                0.0000000000000000,
                0.0101637809408346
            ],
            [
                0.0000000000000000,
                0.0000000000000000,
                0.0000000000000000,
                0.0000000000000000,
                0.0000000000000000,
                0.0101637809408346
            ],
            [
                0.0000000000000000,
                0.0000000000000000,
                0.0000000000000000,
                0.0000000000000000,
                0.0000000000000000,
                0.0000000000000000
            ],
            [
                0.0101637809408346,
                0.0101637809408346,
                0.0101637809408346,
                0.0101637809408346,
                0.0000000000000000,
                0.0000000000000000
            ]
        ],
        [
            [
                0.0000000000000000,
                0.0000000000000000,
                0.0000000000000000,
                0.0000000000000000,
                0.0000000000000000,
                0.0162856857170278
            ],
            [
                0.0000000000000000,
                0.0000000000000000,
                0.0000000000000000,
                0.0000000000000000,
                0.0000000000000000,
                0.0162856857170278
            ],
            [
                0.0000000000000000,
                0.0000000000000000,
                0.0000000000000000,
                0.0000000000000000,
                0.0000000000000000,
                0.0162856857170278
            ],
            [
                0.0000000000000000,
                0.0000000000000000,
                0.0000000000000000,
                0.0000000000000000,
                0.0000000000000000,
                0.0162856857170278
            ],
            [
                0.0000000000000000,
                0.0000000000000000,
                0.0000000000000000,
                0.0000000000000000,
                0.0000000000000000,
                0.0000000000000000
            ],
            [
                0.0162856857170278,
                0.0162856857170278,
                0.0162856857170278,
                0.0162856857170278,
                0.0000000000000000,
                0.0000000000000000
            ]
        ],
        [
            [
                0.0000000000000000,
                0.0000000000000000,
                0.0000000000000000,
                0.0000000000000000,
                -0.0203615522580970,
                0.0000000000000000
            ],
            [
                0.0000000000000000,
                0.0000000000000000,
                0.0000000000000000,
                0.0000000000000000,
                -0.0203615522580970,
                0.0000000000000000
            ],
            [
                0.0000000000000000,
                0.0000000000000000,
                0.0000000000000000,
                0.0000000000000000,
                -0.0203615522580970,
                0.0000000000000000
            ],
            [
                0.0000000000000000,
                0.0000000000000000,
                0.0000000000000000,
                0.0000000000000000,
                -0.0203615522580970,
                0.0000000000000000
            ],
            [
                -0.0203615522580970,
                -0.0203615522580970,
                -0.0203615522580970,
                -0.0203615522580970,
                0.0000000000000000,
                -0.0225742810190271
            ],
            [
                0.0000000000000000,
                0.0000000000000000,
                0.0000000000000000,
                0.0000000000000000,
                -0.0225742810190271,
                0.0000000000000000
            ]
        ],
        [
            [
                0.0000000000000000,
                0.0000000000000000,
                0.0000000000000000,
                0.0000000000000000,
                0.0000000000000000,
                0.0000000000000000
            ],
            [
                0.0000000000000000,
                0.0000000000000000,
                0.0000000000000000,
                0.0000000000000000,
                0.0000000000000000,
                0.0000000000000000
            ],
            [
                0.0000000000000000,
                0.0000000000000000,
                0.0000000000000000,
                0.0000000000000000,
                0.0000000000000000,
                0.0000000000000000
            ],
            [
                0.0000000000000000,
                0.0000000000000000,
                0.0000000000000000,
                0.0000000000000000,
                0.0000000000000000,
                0.0000000000000000
            ],
            [
                0.0000000000000000,
                0.0000000000000000,
                0.0000000000000000,
                0.0000000000000000,
                0.0000000000000000,
                0.0084512391474741
            ],
            [
                0.0000000000000000,
                0.0000000000000000,
                0.0000000000000000,
                0.0000000000000000,
                0.0084512391474741,
                0.0000000000000000
            ]
        ],
        [
            [
                0.0000000000000000,
                0.0000000000000000,
                0.0000000000000000,
                0.0000000000000000,
                0.0000000000000000,
                0.0000000000000000
            ],
            [
                0.0000000000000000,
                0.0000000000000000,
                0.0000000000000000,
                0.0000000000000000,
                0.0000000000000000,
                0.0000000000000000
            ],
            [
                0.0000000000000000,
                0.0000000000000000,
                0.0000000000000000,
                0.0000000000000000,
                0.0000000000000000,
                0.0000000000000000
            ],
            [
                0.0000000000000000,
                0.0000000000000000,
                0.0000000000000000,
                0.0000000000000000,
                0.0000000000000000,
                0.0000000000000000
            ],
            [
                0.0000000000000000,
                0.0000000000000000,
                0.0000000000000000,
                0.0000000000000000,
                0.0000000000000000,
                0.0135416362745717
            ],
            [
                0.0000000000000000,
                0.0000000000000000,
                0.0000000000000000,
                0.0000000000000000,
                0.0135416362745717,
                0.0000000000000000
            ]
        ],
        [
            [
                0.0000000000000000,
                0.0000000000000000,
                0.0000000000000000,
                0.0000000000000000,
                0.0000000000000000,
                0.0067871192953180
            ],
            [
                0.0000000000000000,
                0.0000000000000000,
                0.0000000000000000,
                0.0000000000000000,
                0.0000000000000000,
                0.0067871192953180
            ],
            [
                0.0000000000000000,
                0.0000000000000000,
                0.0000000000000000,
                0.0000000000000000,
                0.0000000000000000,
                0.0067871192953180
            ],
            [
                0.0000000000000000,
                0.0000000000000000,
                0.0000000000000000,
                0.0000000000000000,
                0.0000000000000000,
                0.0067871192953180
            ],
            [
                0.0000000000000000,
                0.0000000000000000,
                0.0000000000000000,
                0.0000000000000000,
                0.0000000000000000,
                0.0225742810190271
            ],
            [
                0.0067871192953180,
                0.0067871192953180,
                0.0067871192953180,
                0.0067871192953180,
                0.0225742810190271,
                0.0000000000000000
            ]
        ],
        [
            [
                0.0000000000000000,
                0.0000000000000000,
                0.0000000000000000,
                0.0000000000000000,
                0.0000000000000000,
                -0.0101637809408346
            ],
            [
                0.0000000000000000,
                0.0000000000000000,
                0.0000000000000000,
                0.0000000000000000,
                0.0000000000000000,
                -0.0101637809408346
            ],
            [
                0.0000000000000000,
                0.0000000000000000,
                0.0000000000000000,
                0.0000000000000000,
                0.0000000000000000,
                -0.0101637809408346
            ],
            [
                0.0000000000000000,
                0.0000000000000000,
                0.0000000000000000,
                0.0000000000000000,
                0.0000000000000000,
                -0.0101637809408346
            ],
            [
                0.0000000000000000,
                0.0000000000000000,
                0.0000000000000000,
                0.0000000000000000,
                0.0000000000000000,
                -0.0084512391474741
            ],
            [
                -0.0101637809408346,
                -0.0101637809408346,
                -0.0101637809408346,
                -0.0101637809408346,
                -0.0084512391474741,
                0.0000000000000000
            ]
        ],
        [
            [
                0.0000000000000000,
                0.0000000000000000,
                0.0000000000000000,
                0.0000000000000000,
                0.0000000000000000,
                -0.0162856857170278
            ],
            [
                0.0000000000000000,
                0.0000000000000000,
                0.0000000000000000,
                0.0000000000000000,
                0.0000000000000000,
                -0.0162856857170278
            ],
            [
                0.0000000000000000,
                0.0000000000000000,
                0.0000000000000000,
                0.0000000000000000,
                0.0000000000000000,
                -0.0162856857170278
            ],
            [
                0.0000000000000000,
                0.0000000000000000,
                0.0000000000000000,
                0.0000000000000000,
                0.0000000000000000,
                -0.0162856857170278
            ],
            [
                0.0000000000000000,
                0.0000000000000000,
                0.0000000000000000,
                0.0000000000000000,
                0.0000000000000000,
                -0.0135416362745717
            ],
            [
                -0.0162856857170278,
                -0.0162856857170278,
                -0.0162856857170278,
                -0.0162856857170278,
                -0.0135416362745717,
                0.0000000000000000
            ]
        ]
    ];
    let gamma0: Array2<f64> = array![
        [0.4467609798860577, 0.3863557889890281, 0.3863561531176491],
        [0.3863557889890281, 0.4720158398964135, 0.3084885848056254],
        [0.3863561531176491, 0.3084885848056254, 0.4720158398964135]
    ];
    let gamma1: Array3<f64> = array![
        [
            [0.0000000000000000, 0.0671593223694436, -0.0223862512902948],
            [0.0000000000000000, 0.0000000000000000, 0.0000000000000000],
            [0.0000000000000000, 0.0000000000000000, 0.0000000000000000]
        ],
        [
            [0.0000000000000000, -0.0000000000000000, 0.0335236415187203],
            [0.0000000000000000, 0.0000000000000000, 0.0000000000000000],
            [0.0000000000000000, 0.0000000000000000, 0.0000000000000000]
        ],
        [
            [0.0000000000000000, -0.0000000000000000, 0.0537157867768206],
            [0.0000000000000000, 0.0000000000000000, 0.0000000000000000],
            [0.0000000000000000, 0.0000000000000000, 0.0000000000000000]
        ],
        [
            [0.0000000000000000, 0.0000000000000000, 0.0000000000000000],
            [-0.0671593223694436, 0.0000000000000000, -0.0573037072665056],
            [0.0000000000000000, 0.0000000000000000, 0.0000000000000000]
        ],
        [
            [0.0000000000000000, 0.0000000000000000, 0.0000000000000000],
            [0.0000000000000000, 0.0000000000000000, 0.0214530568542981],
            [0.0000000000000000, 0.0000000000000000, 0.0000000000000000]
        ],
        [
            [0.0000000000000000, 0.0000000000000000, 0.0000000000000000],
            [0.0000000000000000, 0.0000000000000000, 0.0343747807663729],
            [0.0000000000000000, 0.0000000000000000, 0.0000000000000000]
        ],
        [
            [0.0000000000000000, 0.0000000000000000, 0.0000000000000000],
            [0.0000000000000000, 0.0000000000000000, 0.0000000000000000],
            [0.0223862512902948, 0.0573037072665056, 0.0000000000000000]
        ],
        [
            [0.0000000000000000, 0.0000000000000000, 0.0000000000000000],
            [0.0000000000000000, 0.0000000000000000, 0.0000000000000000],
            [-0.0335236415187203, -0.0214530568542981, 0.0000000000000000]
        ],
        [
            [0.0000000000000000, 0.0000000000000000, 0.0000000000000000],
            [0.0000000000000000, 0.0000000000000000, 0.0000000000000000],
            [-0.0537157867768206, -0.0343747807663729, 0.0000000000000000]
        ]
    ];
    let gamma0_AO: Array2<f64> = array![
        [
            0.4467609798860577,
            0.4467609798860577,
            0.4467609798860577,
            0.4467609798860577,
            0.3863557889890281,
            0.3863561531176491
        ],
        [
            0.4467609798860577,
            0.4467609798860577,
            0.4467609798860577,
            0.4467609798860577,
            0.3863557889890281,
            0.3863561531176491
        ],
        [
            0.4467609798860577,
            0.4467609798860577,
            0.4467609798860577,
            0.4467609798860577,
            0.3863557889890281,
            0.3863561531176491
        ],
        [
            0.4467609798860577,
            0.4467609798860577,
            0.4467609798860577,
            0.4467609798860577,
            0.3863557889890281,
            0.3863561531176491
        ],
        [
            0.3863557889890281,
            0.3863557889890281,
            0.3863557889890281,
            0.3863557889890281,
            0.4720158398964135,
            0.3084885848056254
        ],
        [
            0.3863561531176491,
            0.3863561531176491,
            0.3863561531176491,
            0.3863561531176491,
            0.3084885848056254,
            0.4720158398964135
        ]
    ];
    let gamma1_AO: Array3<f64> = array![
        [
            [
                0.0000000000000000,
                0.0000000000000000,
                0.0000000000000000,
                0.0000000000000000,
                0.0671593223694436,
                -0.0223862512902948
            ],
            [
                0.0000000000000000,
                0.0000000000000000,
                0.0000000000000000,
                0.0000000000000000,
                0.0671593223694436,
                -0.0223862512902948
            ],
            [
                0.0000000000000000,
                0.0000000000000000,
                0.0000000000000000,
                0.0000000000000000,
                0.0671593223694436,
                -0.0223862512902948
            ],
            [
                0.0000000000000000,
                0.0000000000000000,
                0.0000000000000000,
                0.0000000000000000,
                0.0671593223694436,
                -0.0223862512902948
            ],
            [
                0.0671593223694436,
                0.0671593223694436,
                0.0671593223694436,
                0.0671593223694436,
                0.0000000000000000,
                0.0000000000000000
            ],
            [
                -0.0223862512902948,
                -0.0223862512902948,
                -0.0223862512902948,
                -0.0223862512902948,
                0.0000000000000000,
                0.0000000000000000
            ]
        ],
        [
            [
                0.0000000000000000,
                0.0000000000000000,
                0.0000000000000000,
                0.0000000000000000,
                0.0000000000000000,
                0.0335236415187203
            ],
            [
                0.0000000000000000,
                0.0000000000000000,
                0.0000000000000000,
                0.0000000000000000,
                0.0000000000000000,
                0.0335236415187203
            ],
            [
                0.0000000000000000,
                0.0000000000000000,
                0.0000000000000000,
                0.0000000000000000,
                0.0000000000000000,
                0.0335236415187203
            ],
            [
                0.0000000000000000,
                0.0000000000000000,
                0.0000000000000000,
                0.0000000000000000,
                0.0000000000000000,
                0.0335236415187203
            ],
            [
                0.0000000000000000,
                0.0000000000000000,
                0.0000000000000000,
                0.0000000000000000,
                0.0000000000000000,
                0.0000000000000000
            ],
            [
                0.0335236415187203,
                0.0335236415187203,
                0.0335236415187203,
                0.0335236415187203,
                0.0000000000000000,
                0.0000000000000000
            ]
        ],
        [
            [
                0.0000000000000000,
                0.0000000000000000,
                0.0000000000000000,
                0.0000000000000000,
                0.0000000000000000,
                0.0537157867768206
            ],
            [
                0.0000000000000000,
                0.0000000000000000,
                0.0000000000000000,
                0.0000000000000000,
                0.0000000000000000,
                0.0537157867768206
            ],
            [
                0.0000000000000000,
                0.0000000000000000,
                0.0000000000000000,
                0.0000000000000000,
                0.0000000000000000,
                0.0537157867768206
            ],
            [
                0.0000000000000000,
                0.0000000000000000,
                0.0000000000000000,
                0.0000000000000000,
                0.0000000000000000,
                0.0537157867768206
            ],
            [
                0.0000000000000000,
                0.0000000000000000,
                0.0000000000000000,
                0.0000000000000000,
                0.0000000000000000,
                0.0000000000000000
            ],
            [
                0.0537157867768206,
                0.0537157867768206,
                0.0537157867768206,
                0.0537157867768206,
                0.0000000000000000,
                0.0000000000000000
            ]
        ],
        [
            [
                0.0000000000000000,
                0.0000000000000000,
                0.0000000000000000,
                0.0000000000000000,
                -0.0671593223694436,
                0.0000000000000000
            ],
            [
                0.0000000000000000,
                0.0000000000000000,
                0.0000000000000000,
                0.0000000000000000,
                -0.0671593223694436,
                0.0000000000000000
            ],
            [
                0.0000000000000000,
                0.0000000000000000,
                0.0000000000000000,
                0.0000000000000000,
                -0.0671593223694436,
                0.0000000000000000
            ],
            [
                0.0000000000000000,
                0.0000000000000000,
                0.0000000000000000,
                0.0000000000000000,
                -0.0671593223694436,
                0.0000000000000000
            ],
            [
                -0.0671593223694436,
                -0.0671593223694436,
                -0.0671593223694436,
                -0.0671593223694436,
                0.0000000000000000,
                -0.0573037072665056
            ],
            [
                0.0000000000000000,
                0.0000000000000000,
                0.0000000000000000,
                0.0000000000000000,
                -0.0573037072665056,
                0.0000000000000000
            ]
        ],
        [
            [
                0.0000000000000000,
                0.0000000000000000,
                0.0000000000000000,
                0.0000000000000000,
                0.0000000000000000,
                0.0000000000000000
            ],
            [
                0.0000000000000000,
                0.0000000000000000,
                0.0000000000000000,
                0.0000000000000000,
                0.0000000000000000,
                0.0000000000000000
            ],
            [
                0.0000000000000000,
                0.0000000000000000,
                0.0000000000000000,
                0.0000000000000000,
                0.0000000000000000,
                0.0000000000000000
            ],
            [
                0.0000000000000000,
                0.0000000000000000,
                0.0000000000000000,
                0.0000000000000000,
                0.0000000000000000,
                0.0000000000000000
            ],
            [
                0.0000000000000000,
                0.0000000000000000,
                0.0000000000000000,
                0.0000000000000000,
                0.0000000000000000,
                0.0214530568542981
            ],
            [
                0.0000000000000000,
                0.0000000000000000,
                0.0000000000000000,
                0.0000000000000000,
                0.0214530568542981,
                0.0000000000000000
            ]
        ],
        [
            [
                0.0000000000000000,
                0.0000000000000000,
                0.0000000000000000,
                0.0000000000000000,
                0.0000000000000000,
                0.0000000000000000
            ],
            [
                0.0000000000000000,
                0.0000000000000000,
                0.0000000000000000,
                0.0000000000000000,
                0.0000000000000000,
                0.0000000000000000
            ],
            [
                0.0000000000000000,
                0.0000000000000000,
                0.0000000000000000,
                0.0000000000000000,
                0.0000000000000000,
                0.0000000000000000
            ],
            [
                0.0000000000000000,
                0.0000000000000000,
                0.0000000000000000,
                0.0000000000000000,
                0.0000000000000000,
                0.0000000000000000
            ],
            [
                0.0000000000000000,
                0.0000000000000000,
                0.0000000000000000,
                0.0000000000000000,
                0.0000000000000000,
                0.0343747807663729
            ],
            [
                0.0000000000000000,
                0.0000000000000000,
                0.0000000000000000,
                0.0000000000000000,
                0.0343747807663729,
                0.0000000000000000
            ]
        ],
        [
            [
                0.0000000000000000,
                0.0000000000000000,
                0.0000000000000000,
                0.0000000000000000,
                0.0000000000000000,
                0.0223862512902948
            ],
            [
                0.0000000000000000,
                0.0000000000000000,
                0.0000000000000000,
                0.0000000000000000,
                0.0000000000000000,
                0.0223862512902948
            ],
            [
                0.0000000000000000,
                0.0000000000000000,
                0.0000000000000000,
                0.0000000000000000,
                0.0000000000000000,
                0.0223862512902948
            ],
            [
                0.0000000000000000,
                0.0000000000000000,
                0.0000000000000000,
                0.0000000000000000,
                0.0000000000000000,
                0.0223862512902948
            ],
            [
                0.0000000000000000,
                0.0000000000000000,
                0.0000000000000000,
                0.0000000000000000,
                0.0000000000000000,
                0.0573037072665056
            ],
            [
                0.0223862512902948,
                0.0223862512902948,
                0.0223862512902948,
                0.0223862512902948,
                0.0573037072665056,
                0.0000000000000000
            ]
        ],
        [
            [
                0.0000000000000000,
                0.0000000000000000,
                0.0000000000000000,
                0.0000000000000000,
                0.0000000000000000,
                -0.0335236415187203
            ],
            [
                0.0000000000000000,
                0.0000000000000000,
                0.0000000000000000,
                0.0000000000000000,
                0.0000000000000000,
                -0.0335236415187203
            ],
            [
                0.0000000000000000,
                0.0000000000000000,
                0.0000000000000000,
                0.0000000000000000,
                0.0000000000000000,
                -0.0335236415187203
            ],
            [
                0.0000000000000000,
                0.0000000000000000,
                0.0000000000000000,
                0.0000000000000000,
                0.0000000000000000,
                -0.0335236415187203
            ],
            [
                0.0000000000000000,
                0.0000000000000000,
                0.0000000000000000,
                0.0000000000000000,
                0.0000000000000000,
                -0.0214530568542981
            ],
            [
                -0.0335236415187203,
                -0.0335236415187203,
                -0.0335236415187203,
                -0.0335236415187203,
                -0.0214530568542981,
                0.0000000000000000
            ]
        ],
        [
            [
                0.0000000000000000,
                0.0000000000000000,
                0.0000000000000000,
                0.0000000000000000,
                0.0000000000000000,
                -0.0537157867768206
            ],
            [
                0.0000000000000000,
                0.0000000000000000,
                0.0000000000000000,
                0.0000000000000000,
                0.0000000000000000,
                -0.0537157867768206
            ],
            [
                0.0000000000000000,
                0.0000000000000000,
                0.0000000000000000,
                0.0000000000000000,
                0.0000000000000000,
                -0.0537157867768206
            ],
            [
                0.0000000000000000,
                0.0000000000000000,
                0.0000000000000000,
                0.0000000000000000,
                0.0000000000000000,
                -0.0537157867768206
            ],
            [
                0.0000000000000000,
                0.0000000000000000,
                0.0000000000000000,
                0.0000000000000000,
                0.0000000000000000,
                -0.0343747807663729
            ],
            [
                -0.0537157867768206,
                -0.0537157867768206,
                -0.0537157867768206,
                -0.0537157867768206,
                -0.0343747807663729,
                0.0000000000000000
            ]
        ]
    ];
    let gradS: Array3<f64> = array![
        [
            [
                0.0000000000000000,
                0.0000000000000000,
                0.0000000000000000,
                0.0000000000000000,
                0.3590399304938401,
                -0.1196795358000320
            ],
            [
                0.0000000000000000,
                0.0000000000000000,
                0.0000000000000000,
                0.0000000000000000,
                0.0000000000000000,
                0.0918870323801337
            ],
            [
                0.0000000000000000,
                0.0000000000000000,
                0.0000000000000000,
                0.0000000000000000,
                0.0000000000000000,
                0.1472329381678249
            ],
            [
                0.0000000000000000,
                0.0000000000000000,
                0.0000000000000000,
                0.0000000000000000,
                -0.3350012527450977,
                0.1558859507933732
            ],
            [
                0.3590399304938401,
                0.0000000000000000,
                0.0000000000000000,
                -0.3350012527450977,
                0.0000000000000000,
                0.0000000000000000
            ],
            [
                -0.1196795358000320,
                0.0918870323801337,
                0.1472329381678249,
                0.1558859507933732,
                0.0000000000000000,
                0.0000000000000000
            ]
        ],
        [
            [
                0.0000000000000000,
                0.0000000000000000,
                0.0000000000000000,
                0.0000000000000000,
                0.0000000000000000,
                0.1792213355983593
            ],
            [
                0.0000000000000000,
                0.0000000000000000,
                0.0000000000000000,
                0.0000000000000000,
                0.2172441846869481,
                0.0796440422386294
            ],
            [
                0.0000000000000000,
                0.0000000000000000,
                0.0000000000000000,
                0.0000000000000000,
                0.0000000000000000,
                -0.2204828389926055
            ],
            [
                0.0000000000000000,
                0.0000000000000000,
                0.0000000000000000,
                0.0000000000000000,
                0.0000000000000000,
                0.0918870323801337
            ],
            [
                0.0000000000000000,
                0.2172441846869481,
                0.0000000000000000,
                0.0000000000000000,
                0.0000000000000000,
                0.0000000000000000
            ],
            [
                0.1792213355983593,
                0.0796440422386294,
                -0.2204828389926055,
                0.0918870323801337,
                0.0000000000000000,
                0.0000000000000000
            ]
        ],
        [
            [
                0.0000000000000000,
                0.0000000000000000,
                0.0000000000000000,
                0.0000000000000000,
                0.0000000000000000,
                0.2871709221530289
            ],
            [
                0.0000000000000000,
                0.0000000000000000,
                0.0000000000000000,
                0.0000000000000000,
                0.0000000000000000,
                -0.2204828389926055
            ],
            [
                0.0000000000000000,
                0.0000000000000000,
                0.0000000000000000,
                0.0000000000000000,
                0.2172441846869481,
                -0.1360394644282639
            ],
            [
                0.0000000000000000,
                0.0000000000000000,
                0.0000000000000000,
                0.0000000000000000,
                0.0000000000000000,
                0.1472329381678249
            ],
            [
                0.0000000000000000,
                0.0000000000000000,
                0.2172441846869481,
                0.0000000000000000,
                0.0000000000000000,
                0.0000000000000000
            ],
            [
                0.2871709221530289,
                -0.2204828389926055,
                -0.1360394644282639,
                0.1472329381678249,
                0.0000000000000000,
                0.0000000000000000
            ]
        ],
        [
            [
                0.0000000000000000,
                0.0000000000000000,
                0.0000000000000000,
                0.0000000000000000,
                -0.3590399304938401,
                0.0000000000000000
            ],
            [
                0.0000000000000000,
                0.0000000000000000,
                0.0000000000000000,
                0.0000000000000000,
                0.0000000000000000,
                0.0000000000000000
            ],
            [
                0.0000000000000000,
                0.0000000000000000,
                0.0000000000000000,
                0.0000000000000000,
                0.0000000000000000,
                0.0000000000000000
            ],
            [
                0.0000000000000000,
                0.0000000000000000,
                0.0000000000000000,
                0.0000000000000000,
                0.3350012527450977,
                0.0000000000000000
            ],
            [
                -0.3590399304938401,
                0.0000000000000000,
                0.0000000000000000,
                0.3350012527450977,
                0.0000000000000000,
                -0.0493263812570877
            ],
            [
                0.0000000000000000,
                0.0000000000000000,
                0.0000000000000000,
                0.0000000000000000,
                -0.0493263812570877,
                0.0000000000000000
            ]
        ],
        [
            [
                0.0000000000000000,
                0.0000000000000000,
                0.0000000000000000,
                0.0000000000000000,
                0.0000000000000000,
                0.0000000000000000
            ],
            [
                0.0000000000000000,
                0.0000000000000000,
                0.0000000000000000,
                0.0000000000000000,
                -0.2172441846869481,
                0.0000000000000000
            ],
            [
                0.0000000000000000,
                0.0000000000000000,
                0.0000000000000000,
                0.0000000000000000,
                0.0000000000000000,
                0.0000000000000000
            ],
            [
                0.0000000000000000,
                0.0000000000000000,
                0.0000000000000000,
                0.0000000000000000,
                0.0000000000000000,
                0.0000000000000000
            ],
            [
                0.0000000000000000,
                -0.2172441846869481,
                0.0000000000000000,
                0.0000000000000000,
                0.0000000000000000,
                0.0184665480123938
            ],
            [
                0.0000000000000000,
                0.0000000000000000,
                0.0000000000000000,
                0.0000000000000000,
                0.0184665480123938,
                0.0000000000000000
            ]
        ],
        [
            [
                0.0000000000000000,
                0.0000000000000000,
                0.0000000000000000,
                0.0000000000000000,
                0.0000000000000000,
                0.0000000000000000
            ],
            [
                0.0000000000000000,
                0.0000000000000000,
                0.0000000000000000,
                0.0000000000000000,
                0.0000000000000000,
                0.0000000000000000
            ],
            [
                0.0000000000000000,
                0.0000000000000000,
                0.0000000000000000,
                0.0000000000000000,
                -0.2172441846869481,
                0.0000000000000000
            ],
            [
                0.0000000000000000,
                0.0000000000000000,
                0.0000000000000000,
                0.0000000000000000,
                0.0000000000000000,
                0.0000000000000000
            ],
            [
                0.0000000000000000,
                0.0000000000000000,
                -0.2172441846869481,
                0.0000000000000000,
                0.0000000000000000,
                0.0295894213933693
            ],
            [
                0.0000000000000000,
                0.0000000000000000,
                0.0000000000000000,
                0.0000000000000000,
                0.0295894213933693,
                0.0000000000000000
            ]
        ],
        [
            [
                0.0000000000000000,
                0.0000000000000000,
                0.0000000000000000,
                0.0000000000000000,
                0.0000000000000000,
                0.1196795358000320
            ],
            [
                0.0000000000000000,
                0.0000000000000000,
                0.0000000000000000,
                0.0000000000000000,
                0.0000000000000000,
                -0.0918870323801337
            ],
            [
                0.0000000000000000,
                0.0000000000000000,
                0.0000000000000000,
                0.0000000000000000,
                0.0000000000000000,
                -0.1472329381678249
            ],
            [
                0.0000000000000000,
                0.0000000000000000,
                0.0000000000000000,
                0.0000000000000000,
                0.0000000000000000,
                -0.1558859507933732
            ],
            [
                0.0000000000000000,
                0.0000000000000000,
                0.0000000000000000,
                0.0000000000000000,
                0.0000000000000000,
                0.0493263812570877
            ],
            [
                0.1196795358000320,
                -0.0918870323801337,
                -0.1472329381678249,
                -0.1558859507933732,
                0.0493263812570877,
                0.0000000000000000
            ]
        ],
        [
            [
                0.0000000000000000,
                0.0000000000000000,
                0.0000000000000000,
                0.0000000000000000,
                0.0000000000000000,
                -0.1792213355983593
            ],
            [
                0.0000000000000000,
                0.0000000000000000,
                0.0000000000000000,
                0.0000000000000000,
                0.0000000000000000,
                -0.0796440422386294
            ],
            [
                0.0000000000000000,
                0.0000000000000000,
                0.0000000000000000,
                0.0000000000000000,
                0.0000000000000000,
                0.2204828389926055
            ],
            [
                0.0000000000000000,
                0.0000000000000000,
                0.0000000000000000,
                0.0000000000000000,
                0.0000000000000000,
                -0.0918870323801337
            ],
            [
                0.0000000000000000,
                0.0000000000000000,
                0.0000000000000000,
                0.0000000000000000,
                0.0000000000000000,
                -0.0184665480123938
            ],
            [
                -0.1792213355983593,
                -0.0796440422386294,
                0.2204828389926055,
                -0.0918870323801337,
                -0.0184665480123938,
                0.0000000000000000
            ]
        ],
        [
            [
                0.0000000000000000,
                0.0000000000000000,
                0.0000000000000000,
                0.0000000000000000,
                0.0000000000000000,
                -0.2871709221530289
            ],
            [
                0.0000000000000000,
                0.0000000000000000,
                0.0000000000000000,
                0.0000000000000000,
                0.0000000000000000,
                0.2204828389926055
            ],
            [
                0.0000000000000000,
                0.0000000000000000,
                0.0000000000000000,
                0.0000000000000000,
                0.0000000000000000,
                0.1360394644282639
            ],
            [
                0.0000000000000000,
                0.0000000000000000,
                0.0000000000000000,
                0.0000000000000000,
                0.0000000000000000,
                -0.1472329381678249
            ],
            [
                0.0000000000000000,
                0.0000000000000000,
                0.0000000000000000,
                0.0000000000000000,
                0.0000000000000000,
                -0.0295894213933693
            ],
            [
                -0.2871709221530289,
                0.2204828389926055,
                0.1360394644282639,
                -0.1472329381678249,
                -0.0295894213933693,
                0.0000000000000000
            ]
        ]
    ];
    let gradH0: Array3<f64> = array![
        [
            [
                0.0000000000000000,
                0.0000000000000000,
                0.0000000000000000,
                0.0000000000000000,
                -0.4466562325187367,
                0.1488849546574482
            ],
            [
                0.0000000000000000,
                0.0000000000000000,
                0.0000000000000000,
                0.0000000000000000,
                0.0000000000000000,
                -0.0859724600043996
            ],
            [
                0.0000000000000000,
                0.0000000000000000,
                0.0000000000000000,
                0.0000000000000000,
                0.0000000000000000,
                -0.1377558678312508
            ],
            [
                0.0000000000000000,
                0.0000000000000000,
                0.0000000000000000,
                0.0000000000000000,
                0.3151837170301471,
                -0.1441050567093689
            ],
            [
                -0.4466562325187367,
                0.0000000000000000,
                0.0000000000000000,
                0.3151837170301471,
                0.0000000000000000,
                0.0000000000000000
            ],
            [
                0.1488849546574482,
                -0.0859724600043996,
                -0.1377558678312508,
                -0.1441050567093689,
                0.0000000000000000,
                0.0000000000000000
            ]
        ],
        [
            [
                0.0000000000000000,
                0.0000000000000000,
                0.0000000000000000,
                0.0000000000000000,
                0.0000000000000000,
                -0.2229567506745117
            ],
            [
                0.0000000000000000,
                0.0000000000000000,
                0.0000000000000000,
                0.0000000000000000,
                -0.2015137919014903,
                -0.0727706772643434
            ],
            [
                0.0000000000000000,
                0.0000000000000000,
                0.0000000000000000,
                0.0000000000000000,
                0.0000000000000000,
                0.2062908287050795
            ],
            [
                0.0000000000000000,
                0.0000000000000000,
                0.0000000000000000,
                0.0000000000000000,
                0.0000000000000000,
                -0.0859724600043996
            ],
            [
                0.0000000000000000,
                -0.2015137919014903,
                0.0000000000000000,
                0.0000000000000000,
                0.0000000000000000,
                0.0000000000000000
            ],
            [
                -0.2229567506745117,
                -0.0727706772643434,
                0.2062908287050795,
                -0.0859724600043996,
                0.0000000000000000,
                0.0000000000000000
            ]
        ],
        [
            [
                0.0000000000000000,
                0.0000000000000000,
                0.0000000000000000,
                0.0000000000000000,
                0.0000000000000000,
                -0.3572492944418646
            ],
            [
                0.0000000000000000,
                0.0000000000000000,
                0.0000000000000000,
                0.0000000000000000,
                0.0000000000000000,
                0.2062908287050795
            ],
            [
                0.0000000000000000,
                0.0000000000000000,
                0.0000000000000000,
                0.0000000000000000,
                -0.2015137919014903,
                0.1290297419048926
            ],
            [
                0.0000000000000000,
                0.0000000000000000,
                0.0000000000000000,
                0.0000000000000000,
                0.0000000000000000,
                -0.1377558678312508
            ],
            [
                0.0000000000000000,
                0.0000000000000000,
                -0.2015137919014903,
                0.0000000000000000,
                0.0000000000000000,
                0.0000000000000000
            ],
            [
                -0.3572492944418646,
                0.2062908287050795,
                0.1290297419048926,
                -0.1377558678312508,
                0.0000000000000000,
                0.0000000000000000
            ]
        ],
        [
            [
                0.0000000000000000,
                0.0000000000000000,
                0.0000000000000000,
                0.0000000000000000,
                0.4466562325187367,
                0.0000000000000000
            ],
            [
                0.0000000000000000,
                0.0000000000000000,
                0.0000000000000000,
                0.0000000000000000,
                0.0000000000000000,
                0.0000000000000000
            ],
            [
                0.0000000000000000,
                0.0000000000000000,
                0.0000000000000000,
                0.0000000000000000,
                0.0000000000000000,
                0.0000000000000000
            ],
            [
                0.0000000000000000,
                0.0000000000000000,
                0.0000000000000000,
                0.0000000000000000,
                -0.3151837170301471,
                0.0000000000000000
            ],
            [
                0.4466562325187367,
                0.0000000000000000,
                0.0000000000000000,
                -0.3151837170301471,
                0.0000000000000000,
                0.0738575792762484
            ],
            [
                0.0000000000000000,
                0.0000000000000000,
                0.0000000000000000,
                0.0000000000000000,
                0.0738575792762484,
                0.0000000000000000
            ]
        ],
        [
            [
                0.0000000000000000,
                0.0000000000000000,
                0.0000000000000000,
                0.0000000000000000,
                0.0000000000000000,
                0.0000000000000000
            ],
            [
                0.0000000000000000,
                0.0000000000000000,
                0.0000000000000000,
                0.0000000000000000,
                0.2015137919014903,
                0.0000000000000000
            ],
            [
                0.0000000000000000,
                0.0000000000000000,
                0.0000000000000000,
                0.0000000000000000,
                0.0000000000000000,
                0.0000000000000000
            ],
            [
                0.0000000000000000,
                0.0000000000000000,
                0.0000000000000000,
                0.0000000000000000,
                0.0000000000000000,
                0.0000000000000000
            ],
            [
                0.0000000000000000,
                0.2015137919014903,
                0.0000000000000000,
                0.0000000000000000,
                0.0000000000000000,
                -0.0276504073281890
            ],
            [
                0.0000000000000000,
                0.0000000000000000,
                0.0000000000000000,
                0.0000000000000000,
                -0.0276504073281890,
                0.0000000000000000
            ]
        ],
        [
            [
                0.0000000000000000,
                0.0000000000000000,
                0.0000000000000000,
                0.0000000000000000,
                0.0000000000000000,
                0.0000000000000000
            ],
            [
                0.0000000000000000,
                0.0000000000000000,
                0.0000000000000000,
                0.0000000000000000,
                0.0000000000000000,
                0.0000000000000000
            ],
            [
                0.0000000000000000,
                0.0000000000000000,
                0.0000000000000000,
                0.0000000000000000,
                0.2015137919014903,
                0.0000000000000000
            ],
            [
                0.0000000000000000,
                0.0000000000000000,
                0.0000000000000000,
                0.0000000000000000,
                0.0000000000000000,
                0.0000000000000000
            ],
            [
                0.0000000000000000,
                0.0000000000000000,
                0.2015137919014903,
                0.0000000000000000,
                0.0000000000000000,
                -0.0443049536699000
            ],
            [
                0.0000000000000000,
                0.0000000000000000,
                0.0000000000000000,
                0.0000000000000000,
                -0.0443049536699000,
                0.0000000000000000
            ]
        ],
        [
            [
                0.0000000000000000,
                0.0000000000000000,
                0.0000000000000000,
                0.0000000000000000,
                0.0000000000000000,
                -0.1488849546574482
            ],
            [
                0.0000000000000000,
                0.0000000000000000,
                0.0000000000000000,
                0.0000000000000000,
                0.0000000000000000,
                0.0859724600043996
            ],
            [
                0.0000000000000000,
                0.0000000000000000,
                0.0000000000000000,
                0.0000000000000000,
                0.0000000000000000,
                0.1377558678312508
            ],
            [
                0.0000000000000000,
                0.0000000000000000,
                0.0000000000000000,
                0.0000000000000000,
                0.0000000000000000,
                0.1441050567093689
            ],
            [
                0.0000000000000000,
                0.0000000000000000,
                0.0000000000000000,
                0.0000000000000000,
                0.0000000000000000,
                -0.0738575792762484
            ],
            [
                -0.1488849546574482,
                0.0859724600043996,
                0.1377558678312508,
                0.1441050567093689,
                -0.0738575792762484,
                0.0000000000000000
            ]
        ],
        [
            [
                0.0000000000000000,
                0.0000000000000000,
                0.0000000000000000,
                0.0000000000000000,
                0.0000000000000000,
                0.2229567506745117
            ],
            [
                0.0000000000000000,
                0.0000000000000000,
                0.0000000000000000,
                0.0000000000000000,
                0.0000000000000000,
                0.0727706772643434
            ],
            [
                0.0000000000000000,
                0.0000000000000000,
                0.0000000000000000,
                0.0000000000000000,
                0.0000000000000000,
                -0.2062908287050795
            ],
            [
                0.0000000000000000,
                0.0000000000000000,
                0.0000000000000000,
                0.0000000000000000,
                0.0000000000000000,
                0.0859724600043996
            ],
            [
                0.0000000000000000,
                0.0000000000000000,
                0.0000000000000000,
                0.0000000000000000,
                0.0000000000000000,
                0.0276504073281890
            ],
            [
                0.2229567506745117,
                0.0727706772643434,
                -0.2062908287050795,
                0.0859724600043996,
                0.0276504073281890,
                0.0000000000000000
            ]
        ],
        [
            [
                0.0000000000000000,
                0.0000000000000000,
                0.0000000000000000,
                0.0000000000000000,
                0.0000000000000000,
                0.3572492944418646
            ],
            [
                0.0000000000000000,
                0.0000000000000000,
                0.0000000000000000,
                0.0000000000000000,
                0.0000000000000000,
                -0.2062908287050795
            ],
            [
                0.0000000000000000,
                0.0000000000000000,
                0.0000000000000000,
                0.0000000000000000,
                0.0000000000000000,
                -0.1290297419048926
            ],
            [
                0.0000000000000000,
                0.0000000000000000,
                0.0000000000000000,
                0.0000000000000000,
                0.0000000000000000,
                0.1377558678312508
            ],
            [
                0.0000000000000000,
                0.0000000000000000,
                0.0000000000000000,
                0.0000000000000000,
                0.0000000000000000,
                0.0443049536699000
            ],
            [
                0.3572492944418646,
                -0.2062908287050795,
                -0.1290297419048926,
                0.1377558678312508,
                0.0443049536699000,
                0.0000000000000000
            ]
        ]
    ];
    let orbe_occ: Array1<f64> = array![
        -0.8688942612301258,
        -0.4499991998360209,
        -0.3563323833222918,
        -0.2833072445491910
    ];
    let orbe_virt: Array1<f64> = array![0.3766541361485015, 0.4290384545096518];
    let orbs_occ: Array2<f64> = array![
        [
            -8.6192454822475639e-01,
            -1.2183272343139559e-06,
            -2.9726068852089849e-01,
            2.6222307203584133e-16
        ],
        [
            2.6757514101551499e-03,
            -2.0080751179749709e-01,
            -3.6133406147264924e-01,
            8.4834397825097341e-01
        ],
        [
            4.2874248054290296e-03,
            -3.2175900344462377e-01,
            -5.7897479277210717e-01,
            -5.2944545948124977e-01
        ],
        [
            3.5735935812255637e-03,
            5.3637854372423877e-01,
            -4.8258565481599014e-01,
            3.4916084620212056e-16
        ],
        [
            -1.7925702667910837e-01,
            -3.6380704327437935e-01,
            2.3851989294050652e-01,
            -2.0731761365694774e-16
        ],
        [
            -1.7925784113431714e-01,
            3.6380666541125695e-01,
            2.3851861974976313e-01,
            -9.2582148396003538e-17
        ]
    ];
    let orbs_virt: Array2<f64> = array![
        [4.3204927822809713e-05, 6.5350390970909367e-01],
        [2.8113675949215844e-01, -2.8862841063399913e-01],
        [4.5047260810178097e-01, -4.6247667201341525e-01],
        [-7.5102779853473878e-01, -3.8540269278994982e-01],
        [-7.2394294209812204e-01, -7.7069762107665973e-01],
        [7.2383785715168458e-01, -7.7079977605735461e-01]
    ];
    let nocc: usize = 4;
    let nvirt: usize = 2;
    let gradVrep: Array1<f64> = array![
        0.1578504879797087,
        0.1181937590058072,
        0.1893848779393944,
        -0.2367773309532266,
        0.0000000000000000,
        0.0000000000000000,
        0.0789268429735179,
        -0.1181937590058072,
        -0.1893848779393944
    ];
    let gradE0: Array1<f64> = array![
        -0.1198269660296263,
        -0.0897205271709892,
        -0.1437614915530440,
        0.1981679566666738,
        -0.0068989246413182,
        -0.0110543231055452,
        -0.0783409906370475,
        0.0966194518123075,
        0.1548158146585892
    ];
    let gradExc: Array1<f64> = array![
        0.3607539392221090,
        0.2702596932404471,
        0.4330440071185614,
        -0.7696026181183455,
        0.0854981908865757,
        0.1369959343140749,
        0.4088486788962364,
        -0.3557578841270227,
        -0.5700399414326363
    ];
    let omega: Array1<f64> = array![
        0.6599613806976925,
        0.7123456990588429,
        0.7456810724193919,
        0.7930925652350215,
        0.8714866033195531,
        0.9348736014087142,
        1.2756452171931041,
        1.3231856682450711
    ];
    let XmY: Array3<f64> = array![
        [
            [1.2521414892619180e-17, -3.0731988457045628e-18],
            [-2.0314998941993035e-17, 6.1984001001408129e-17],
            [-1.1949222929340009e-16, 1.8444992477011119e-17],
            [-9.9999999999999978e-01, -8.5678264450787104e-18]
        ],
        [
            [-5.6554497734654670e-33, -1.6132260882333921e-17],
            [-1.4165350977779408e-16, -1.2680008989475773e-17],
            [1.8003860860678714e-17, 1.5123402272838473e-16],
            [-7.1090761021361151e-18, 9.9999999999999967e-01]
        ],
        [
            [2.1571381149267578e-02, -3.0272950933503227e-07],
            [2.9991274783090719e-05, 1.4821884853203227e-01],
            [9.9507889372419056e-01, 3.2471746769845221e-06],
            [-1.1917605251843160e-16, -4.4289966266035466e-17]
        ],
        [
            [1.1109010931003951e-06, -1.2585514282188778e-02],
            [-3.2069605724216654e-01, 2.8289343609923937e-05],
            [9.1191885302142574e-06, -9.4937779050842874e-01],
            [-1.2601161265688548e-17, 1.0521007298293138e-16]
        ],
        [
            [9.1609974782184502e-06, 6.0701873653873452e-02],
            [-9.6788599240172246e-01, 1.0919490802280248e-05],
            [2.9445559547715203e-05, 3.4280398643331461e-01],
            [3.1783829909643794e-17, -2.1447832161459006e-16]
        ],
        [
            [-1.0110298012913056e-01, 9.9804621433036054e-06],
            [1.5702586864624103e-05, 1.0113993758544988e+00],
            [-1.7694318737762263e-01, 2.6156157292985052e-05],
            [1.0459553569289232e-16, 5.5045412199529119e-18]
        ],
        [
            [1.0046988096296818e+00, 9.6514695327939874e-06],
            [1.5280031987729607e-05, 1.3343212650518221e-01],
            [-6.0845305188051618e-02, 1.2489695961642065e-07],
            [4.2508419260228061e-17, 2.0822376030340786e-18]
        ],
        [
            [9.3758930989162589e-06, -1.0067757866575049e+00],
            [-8.1915557416596632e-02, 1.5848191461915825e-05],
            [-1.1132783884542197e-06, 5.1182023937152175e-02],
            [9.2945083674210509e-18, -5.1592764951007866e-17]
        ]
    ];
    let XpY: Array3<f64> = array![
        [
            [2.3631728626191835e-17, -6.0439980808443620e-18],
            [-2.5446127779063410e-17, 8.2559786740300318e-17],
            [-1.3271411906099627e-16, 2.1950010553683349e-17],
            [-9.9999999999999989e-01, -7.9377675442458068e-18]
        ],
        [
            [0.0000000000000000e+00, -2.9394105266280956e-17],
            [-1.6438371325218934e-16, -1.0269716205837895e-17],
            [1.7497024539465256e-17, 1.6673760312079509e-16],
            [-7.6733577656998602e-18, 9.9999999999999989e-01]
        ],
        [
            [3.6031757025210380e-02, -5.2693108210990112e-07],
            [3.3247977274044169e-05, 1.7472610444661485e-01],
            [9.7813856605377092e-01, 3.4200094262767256e-06],
            [-1.0544215582531297e-16, -4.5125435583086571e-17]
        ],
        [
            [1.7446652973543630e-06, -2.0596777031218809e-02],
            [-3.3426673906312654e-01, 3.1354975875389786e-05],
            [8.4280732845994917e-06, -9.4013443503872962e-01],
            [-1.0485887863620174e-17, 9.4498355264689231e-17]
        ],
        [
            [1.3093105142292459e-05, 9.0405231040797618e-02],
            [-9.1809349842431853e-01, 1.1014103424022125e-05],
            [2.4765955236613057e-05, 3.0892988258425691e-01],
            [2.4069331860443143e-17, -1.7531274647429604e-16]
        ],
        [
            [-1.3470126301596952e-01, 1.3856384771384507e-05],
            [1.3884867211514623e-05, 9.5099287606168215e-01],
            [-1.3873209262146027e-01, 2.1973326807706339e-05],
            [7.3838432359937210e-17, 4.0866099935227155e-18]
        ],
        [
            [9.8099453932498049e-01, 9.8200956604003138e-06],
            [9.9018827855576371e-06, 9.1947088357024670e-02],
            [-3.4961749454179805e-02, 7.6894757644272947e-08],
            [2.1531794612538988e-17, 1.1603416683232019e-18]
        ],
        [
            [8.8257671645045328e-06, -9.8756150574886925e-01],
            [-5.1176316697317654e-02, 1.0528497536484679e-05],
            [-6.1670714154333164e-07, 3.0378857620766524e-02],
            [4.6357942979609401e-18, -2.7775304023765253e-17]
        ]
    ];
    let FDmD0: Array3<f64> = array![
        [
            [
                1.2859460550231747e-01,
                0.0000000000000000e+00,
                0.0000000000000000e+00,
                0.0000000000000000e+00,
                5.5169274310242961e-02,
                3.1687451887156513e-02
            ],
            [
                0.0000000000000000e+00,
                1.2859460550231747e-01,
                0.0000000000000000e+00,
                0.0000000000000000e+00,
                0.0000000000000000e+00,
                -2.0270307973454305e-02
            ],
            [
                0.0000000000000000e+00,
                0.0000000000000000e+00,
                1.2859460550231747e-01,
                0.0000000000000000e+00,
                0.0000000000000000e+00,
                -3.2479632035038002e-02
            ],
            [
                0.0000000000000000e+00,
                0.0000000000000000e+00,
                0.0000000000000000e+00,
                1.2859460550231747e-01,
                -6.9533131791531380e-02,
                1.6734579981076435e-02
            ],
            [
                5.5169274310242961e-02,
                0.0000000000000000e+00,
                0.0000000000000000e+00,
                -6.9533131791531380e-02,
                1.9585661921955511e-01,
                3.8169975457847086e-03
            ],
            [
                3.1687451887156513e-02,
                -2.0270307973454305e-02,
                -3.2479632035038002e-02,
                1.6734579981076435e-02,
                3.8169975457847086e-03,
                8.8967693316386487e-02
            ]
        ],
        [
            [
                9.6284803364408963e-02,
                0.0000000000000000e+00,
                0.0000000000000000e+00,
                0.0000000000000000e+00,
                2.8121212967854570e-02,
                3.6912553323229229e-02
            ],
            [
                0.0000000000000000e+00,
                9.6284803364408963e-02,
                0.0000000000000000e+00,
                0.0000000000000000e+00,
                3.1985317138097402e-03,
                -2.0983424814785771e-02
            ],
            [
                0.0000000000000000e+00,
                0.0000000000000000e+00,
                9.6284803364408963e-02,
                0.0000000000000000e+00,
                0.0000000000000000e+00,
                -3.8747434343718246e-02
            ],
            [
                0.0000000000000000e+00,
                0.0000000000000000e+00,
                0.0000000000000000e+00,
                9.6284803364408963e-02,
                -3.6418257831913756e-02,
                1.6148135476012040e-02
            ],
            [
                2.8121212967854570e-02,
                3.1985317138097402e-03,
                0.0000000000000000e+00,
                -3.6418257831913756e-02,
                8.6622241052568244e-02,
                2.8579623716003246e-03
            ],
            [
                3.6912553323229229e-02,
                -2.0983424814785771e-02,
                -3.8747434343718246e-02,
                1.6148135476012040e-02,
                2.8579623716003246e-03,
                1.2663887792394501e-01
            ]
        ],
        [
            [
                1.5427959890582069e-01,
                0.0000000000000000e+00,
                0.0000000000000000e+00,
                0.0000000000000000e+00,
                4.5059337567588315e-02,
                5.9145926691507270e-02
            ],
            [
                0.0000000000000000e+00,
                1.5427959890582069e-01,
                0.0000000000000000e+00,
                0.0000000000000000e+00,
                0.0000000000000000e+00,
                -3.8747434343718211e-02
            ],
            [
                0.0000000000000000e+00,
                0.0000000000000000e+00,
                1.5427959890582069e-01,
                0.0000000000000000e+00,
                3.1985317138097402e-03,
                -5.8887429279635008e-02
            ],
            [
                0.0000000000000000e+00,
                0.0000000000000000e+00,
                0.0000000000000000e+00,
                1.5427959890582069e-01,
                -5.8353904404745277e-02,
                2.5874569789451261e-02
            ],
            [
                4.5059337567588315e-02,
                0.0000000000000000e+00,
                3.1985317138097402e-03,
                -5.8353904404745277e-02,
                1.3879702859582799e-01,
                4.5793860814115897e-03
            ],
            [
                5.9145926691507270e-02,
                -3.8747434343718211e-02,
                -5.8887429279635008e-02,
                2.5874569789451261e-02,
                4.5793860814115897e-03,
                2.0291670761423028e-01
            ]
        ],
        [
            [
                -2.0274730331707744e-01,
                0.0000000000000000e+00,
                0.0000000000000000e+00,
                0.0000000000000000e+00,
                -7.4441477127642444e-02,
                -5.7028858578436432e-02
            ],
            [
                0.0000000000000000e+00,
                -2.0274730331707744e-01,
                0.0000000000000000e+00,
                0.0000000000000000e+00,
                0.0000000000000000e+00,
                3.6865862053497241e-02
            ],
            [
                0.0000000000000000e+00,
                0.0000000000000000e+00,
                -2.0274730331707744e-01,
                0.0000000000000000e+00,
                0.0000000000000000e+00,
                5.9071112077830515e-02
            ],
            [
                0.0000000000000000e+00,
                0.0000000000000000e+00,
                0.0000000000000000e+00,
                -2.0274730331707744e-01,
                9.4491516481241836e-02,
                -2.4618102764941988e-02
            ],
            [
                -7.4441477127642444e-02,
                0.0000000000000000e+00,
                0.0000000000000000e+00,
                9.4491516481241836e-02,
                -2.4705490326907464e-01,
                -5.4645067468726107e-03
            ],
            [
                -5.7028858578436432e-02,
                3.6865862053497241e-02,
                5.9071112077830515e-02,
                -2.4618102764941988e-02,
                -5.4645067468726107e-03,
                -1.6817958184022622e-01
            ]
        ],
        [
            [
                3.6898758456716607e-03,
                0.0000000000000000e+00,
                0.0000000000000000e+00,
                0.0000000000000000e+00,
                2.9627859141285529e-04,
                1.4760992744354974e-04
            ],
            [
                0.0000000000000000e+00,
                3.6898758456716607e-03,
                0.0000000000000000e+00,
                0.0000000000000000e+00,
                -3.1985317138097402e-03,
                -9.5421289475329930e-05
            ],
            [
                0.0000000000000000e+00,
                0.0000000000000000e+00,
                3.6898758456716607e-03,
                0.0000000000000000e+00,
                0.0000000000000000e+00,
                -1.5289596855293426e-04
            ],
            [
                0.0000000000000000e+00,
                0.0000000000000000e+00,
                0.0000000000000000e+00,
                3.6898758456716607e-03,
                -3.8369433581985279e-04,
                6.3719956062823315e-05
            ],
            [
                2.9627859141285529e-04,
                -3.1985317138097402e-03,
                0.0000000000000000e+00,
                -3.8369433581985279e-04,
                -1.7628095579799831e-03,
                -9.7699346036441648e-05
            ],
            [
                1.4760992744354974e-04,
                -9.5421289475329930e-05,
                -1.5289596855293426e-04,
                6.3719956062823315e-05,
                -9.7699346036441648e-05,
                -2.7297919167670365e-03
            ]
        ],
        [
            [
                5.9123822824664772e-03,
                0.0000000000000000e+00,
                0.0000000000000000e+00,
                0.0000000000000000e+00,
                4.7473475201023347e-04,
                2.3651915572095363e-04
            ],
            [
                0.0000000000000000e+00,
                5.9123822824664772e-03,
                0.0000000000000000e+00,
                0.0000000000000000e+00,
                0.0000000000000000e+00,
                -1.5289596855293350e-04
            ],
            [
                0.0000000000000000e+00,
                0.0000000000000000e+00,
                5.9123822824664772e-03,
                0.0000000000000000e+00,
                -3.1985317138097402e-03,
                -2.4498911436093775e-04
            ],
            [
                0.0000000000000000e+00,
                0.0000000000000000e+00,
                0.0000000000000000e+00,
                5.9123822824664772e-03,
                -6.1480323129167410e-04,
                1.0210011258435735e-04
            ],
            [
                4.7473475201023347e-04,
                0.0000000000000000e+00,
                -3.1985317138097402e-03,
                -6.1480323129167410e-04,
                -2.8245947652112049e-03,
                -1.5654615674725339e-04
            ],
            [
                2.3651915572095363e-04,
                -1.5289596855293350e-04,
                -2.4498911436093775e-04,
                1.0210011258435735e-04,
                -1.5654615674725339e-04,
                -4.3740152890092152e-03
            ]
        ],
        [
            [
                7.4152697814759902e-02,
                0.0000000000000000e+00,
                0.0000000000000000e+00,
                0.0000000000000000e+00,
                1.9272202817399473e-02,
                2.5341406691279916e-02
            ],
            [
                0.0000000000000000e+00,
                7.4152697814759902e-02,
                0.0000000000000000e+00,
                0.0000000000000000e+00,
                0.0000000000000000e+00,
                -1.6595554080042929e-02
            ],
            [
                0.0000000000000000e+00,
                0.0000000000000000e+00,
                7.4152697814759902e-02,
                0.0000000000000000e+00,
                0.0000000000000000e+00,
                -2.6591480042792510e-02
            ],
            [
                0.0000000000000000e+00,
                0.0000000000000000e+00,
                0.0000000000000000e+00,
                7.4152697814759902e-02,
                -2.4958384689710456e-02,
                7.8835227838655493e-03
            ],
            [
                1.9272202817399473e-02,
                0.0000000000000000e+00,
                0.0000000000000000e+00,
                -2.4958384689710456e-02,
                5.1198284049519552e-02,
                1.6475092010879019e-03
            ],
            [
                2.5341406691279916e-02,
                -1.6595554080042929e-02,
                -2.6591480042792510e-02,
                7.8835227838655493e-03,
                1.6475092010879019e-03,
                7.9211888523839730e-02
            ]
        ],
        [
            [
                -9.9974679210080616e-02,
                0.0000000000000000e+00,
                0.0000000000000000e+00,
                0.0000000000000000e+00,
                -2.8417491559267427e-02,
                -3.7060163250672774e-02
            ],
            [
                0.0000000000000000e+00,
                -9.9974679210080616e-02,
                0.0000000000000000e+00,
                0.0000000000000000e+00,
                0.0000000000000000e+00,
                2.1078846104261098e-02
            ],
            [
                0.0000000000000000e+00,
                0.0000000000000000e+00,
                -9.9974679210080616e-02,
                0.0000000000000000e+00,
                0.0000000000000000e+00,
                3.8900330312271178e-02
            ],
            [
                0.0000000000000000e+00,
                0.0000000000000000e+00,
                0.0000000000000000e+00,
                -9.9974679210080616e-02,
                3.6801952167733604e-02,
                -1.6211855432074859e-02
            ],
            [
                -2.8417491559267427e-02,
                0.0000000000000000e+00,
                0.0000000000000000e+00,
                3.6801952167733604e-02,
                -8.4859431494588272e-02,
                -2.7602630255638833e-03
            ],
            [
                -3.7060163250672774e-02,
                2.1078846104261098e-02,
                3.8900330312271178e-02,
                -1.6211855432074859e-02,
                -2.7602630255638833e-03,
                -1.2390908600717797e-01
            ]
        ],
        [
            [
                -1.6019198118828715e-01,
                0.0000000000000000e+00,
                0.0000000000000000e+00,
                0.0000000000000000e+00,
                -4.5534072319598551e-02,
                -5.9382445847228217e-02
            ],
            [
                0.0000000000000000e+00,
                -1.6019198118828715e-01,
                0.0000000000000000e+00,
                0.0000000000000000e+00,
                0.0000000000000000e+00,
                3.8900330312271136e-02
            ],
            [
                0.0000000000000000e+00,
                0.0000000000000000e+00,
                -1.6019198118828715e-01,
                0.0000000000000000e+00,
                0.0000000000000000e+00,
                5.9132418393995939e-02
            ],
            [
                0.0000000000000000e+00,
                0.0000000000000000e+00,
                0.0000000000000000e+00,
                -1.6019198118828715e-01,
                5.8968707636036941e-02,
                -2.5976669902035621e-02
            ],
            [
                -4.5534072319598551e-02,
                0.0000000000000000e+00,
                0.0000000000000000e+00,
                5.8968707636036941e-02,
                -1.3597243383061677e-01,
                -4.4228399246643360e-03
            ],
            [
                -5.9382445847228217e-02,
                3.8900330312271136e-02,
                5.9132418393995939e-02,
                -2.5976669902035621e-02,
                -4.4228399246643360e-03,
                -1.9854269232522104e-01
            ]
        ]
    ];
    let f_matrix_ref: Array3<f64> = array![
        [
            [
                -1.3095118557477233e-18,
                0.0000000000000000e+00,
                0.0000000000000000e+00,
                0.0000000000000000e+00,
                -1.5682785358343564e-17,
                5.4177805777971490e-18
            ],
            [
                0.0000000000000000e+00,
                -1.3095118557477233e-18,
                0.0000000000000000e+00,
                0.0000000000000000e+00,
                0.0000000000000000e+00,
                -4.0060849244565283e-18
            ],
            [
                0.0000000000000000e+00,
                0.0000000000000000e+00,
                -1.3095118557477233e-18,
                0.0000000000000000e+00,
                0.0000000000000000e+00,
                -6.4190521632852976e-18
            ],
            [
                0.0000000000000000e+00,
                0.0000000000000000e+00,
                0.0000000000000000e+00,
                -1.3095118557477233e-18,
                1.4898757886224559e-17,
                -4.8620648676854233e-18
            ],
            [
                -1.5682785358343564e-17,
                0.0000000000000000e+00,
                0.0000000000000000e+00,
                1.4898757886224559e-17,
                -3.4694469519536142e-18,
                8.1366029360785854e-20
            ],
            [
                5.4177805777971490e-18,
                -4.0060849244565283e-18,
                -6.4190521632852976e-18,
                -4.8620648676854233e-18,
                8.1366029360785854e-20,
                9.5409791178724390e-18
            ]
        ],
        [
            [
                -1.1834244701821207e-01,
                0.0000000000000000e+00,
                0.0000000000000000e+00,
                0.0000000000000000e+00,
                -3.5155098804056893e-02,
                -3.5155579415381805e-02
            ],
            [
                0.0000000000000000e+00,
                -1.1834244701821207e-01,
                0.0000000000000000e+00,
                0.0000000000000000e+00,
                -9.0446060927013613e-18,
                2.2726050870467304e-02
            ],
            [
                0.0000000000000000e+00,
                0.0000000000000000e+00,
                -1.1834244701821207e-01,
                0.0000000000000000e+00,
                0.0000000000000000e+00,
                3.6414531582301686e-02
            ],
            [
                0.0000000000000000e+00,
                0.0000000000000000e+00,
                0.0000000000000000e+00,
                -1.1834244701821207e-01,
                4.5527461913397772e-02,
                -1.5175889687825432e-02
            ],
            [
                -3.5155098804056893e-02,
                -9.0446060927013613e-18,
                0.0000000000000000e+00,
                4.5527461913397772e-02,
                -1.1031466054635622e-01,
                -2.9567278725390581e-03
            ],
            [
                -3.5155579415381805e-02,
                2.2726050870467304e-02,
                3.6414531582301686e-02,
                -1.5175889687825432e-02,
                -2.9567278725390581e-03,
                -1.1031633896314529e-01
            ]
        ],
        [
            [
                7.3856681775322036e-02,
                0.0000000000000000e+00,
                0.0000000000000000e+00,
                0.0000000000000000e+00,
                2.1940047806782801e-02,
                2.1940347752901667e-02
            ],
            [
                0.0000000000000000e+00,
                7.3856681775322036e-02,
                0.0000000000000000e+00,
                0.0000000000000000e+00,
                0.0000000000000000e+00,
                -1.4183167151272260e-02
            ],
            [
                0.0000000000000000e+00,
                0.0000000000000000e+00,
                7.3856681775322036e-02,
                0.0000000000000000e+00,
                -9.0446060927013613e-18,
                -2.2726050870467297e-02
            ],
            [
                0.0000000000000000e+00,
                0.0000000000000000e+00,
                0.0000000000000000e+00,
                7.3856681775322036e-02,
                -2.8413366051645416e-02,
                9.4711651108466931e-03
            ],
            [
                2.1940047806782801e-02,
                0.0000000000000000e+00,
                -9.0446060927013613e-18,
                -2.8413366051645416e-02,
                6.8846597179717473e-02,
                1.8452728930367307e-03
            ],
            [
                2.1940347752901667e-02,
                -1.4183167151272260e-02,
                -2.2726050870467297e-02,
                9.4711651108466931e-03,
                1.8452728930367307e-03,
                6.8847644667730454e-02
            ]
        ],
        [
            [
                1.3201164616469479e-18,
                0.0000000000000000e+00,
                0.0000000000000000e+00,
                0.0000000000000000e+00,
                1.5542177658181059e-17,
                3.7894503577446934e-19
            ],
            [
                0.0000000000000000e+00,
                1.3201164616469479e-18,
                0.0000000000000000e+00,
                0.0000000000000000e+00,
                0.0000000000000000e+00,
                -2.4496607091486667e-19
            ],
            [
                0.0000000000000000e+00,
                0.0000000000000000e+00,
                1.3201164616469479e-18,
                0.0000000000000000e+00,
                0.0000000000000000e+00,
                -3.9251539023499230e-19
            ],
            [
                0.0000000000000000e+00,
                0.0000000000000000e+00,
                0.0000000000000000e+00,
                1.3201164616469479e-18,
                -1.4716664479246559e-17,
                1.6358222951507426e-19
            ],
            [
                1.5542177658181059e-17,
                0.0000000000000000e+00,
                0.0000000000000000e+00,
                -1.4716664479246559e-17,
                2.5442964874390038e-18,
                1.7607886195210724e-18
            ],
            [
                3.7894503577446934e-19,
                -2.4496607091486667e-19,
                -3.9251539023499230e-19,
                1.6358222951507426e-19,
                1.7607886195210724e-18,
                1.1446163993890481e-18
            ]
        ],
        [
            [
                5.9167066848125033e-02,
                0.0000000000000000e+00,
                0.0000000000000000e+00,
                0.0000000000000000e+00,
                1.8469145584213149e-02,
                1.6683721986871618e-02
            ],
            [
                0.0000000000000000e+00,
                5.9167066848125033e-02,
                0.0000000000000000e+00,
                0.0000000000000000e+00,
                9.0446060927013613e-18,
                -1.0785062311232586e-02
            ],
            [
                0.0000000000000000e+00,
                0.0000000000000000e+00,
                5.9167066848125033e-02,
                0.0000000000000000e+00,
                0.0000000000000000e+00,
                -1.7281180720220526e-02
            ],
            [
                0.0000000000000000e+00,
                0.0000000000000000e+00,
                0.0000000000000000e+00,
                5.9167066848125033e-02,
                -2.3918388818785757e-02,
                7.2019954916269068e-03
            ],
            [
                1.8469145584213149e-02,
                9.0446060927013613e-18,
                0.0000000000000000e+00,
                -2.3918388818785757e-02,
                6.0960640145767783e-02,
                1.4782604072106087e-03
            ],
            [
                1.6683721986871618e-02,
                -1.0785062311232586e-02,
                -1.7281180720220526e-02,
                7.2019954916269068e-03,
                1.4782604072106087e-03,
                4.9347134271808736e-02
            ]
        ],
        [
            [
                -3.6925746745026120e-02,
                0.0000000000000000e+00,
                0.0000000000000000e+00,
                0.0000000000000000e+00,
                -1.1526462756557687e-02,
                -1.0412192553553429e-02
            ],
            [
                0.0000000000000000e+00,
                -3.6925746745026120e-02,
                0.0000000000000000e+00,
                0.0000000000000000e+00,
                0.0000000000000000e+00,
                6.7308808894676652e-03
            ],
            [
                0.0000000000000000e+00,
                0.0000000000000000e+00,
                -3.6925746745026120e-02,
                0.0000000000000000e+00,
                9.0446060927013613e-18,
                1.0785062311232569e-02
            ],
            [
                0.0000000000000000e+00,
                0.0000000000000000e+00,
                0.0000000000000000e+00,
                -3.6925746745026120e-02,
                1.4927296807506617e-02,
                -4.4947143022193358e-03
            ],
            [
                -1.1526462756557687e-02,
                0.0000000000000000e+00,
                9.0446060927013613e-18,
                1.4927296807506617e-02,
                -3.8045103118182155e-02,
                -9.2257183476702977e-04
            ],
            [
                -1.0412192553553429e-02,
                6.7308808894676652e-03,
                1.0785062311232569e-02,
                -4.4947143022193358e-03,
                -9.2257183476702977e-04,
                -3.0797196477407474e-02
            ]
        ],
        [
            [
                8.7371839357182344e-19,
                0.0000000000000000e+00,
                0.0000000000000000e+00,
                0.0000000000000000e+00,
                4.7818651247407591e-19,
                -5.2180741153526060e-18
            ],
            [
                0.0000000000000000e+00,
                8.7371839357182344e-19,
                0.0000000000000000e+00,
                0.0000000000000000e+00,
                0.0000000000000000e+00,
                3.8769862351403739e-18
            ],
            [
                0.0000000000000000e+00,
                0.0000000000000000e+00,
                8.7371839357182344e-19,
                0.0000000000000000e+00,
                0.0000000000000000e+00,
                6.2121940370700683e-18
            ],
            [
                0.0000000000000000e+00,
                0.0000000000000000e+00,
                0.0000000000000000e+00,
                8.7371839357182344e-19,
                -6.1927341907091090e-19,
                4.9482737510093077e-18
            ],
            [
                4.7818651247407591e-19,
                0.0000000000000000e+00,
                0.0000000000000000e+00,
                -6.1927341907091090e-19,
                2.2365201931020580e-18,
                -1.7859939646658028e-18
            ],
            [
                -5.2180741153526060e-18,
                3.8769862351403739e-18,
                6.2121940370700683e-18,
                4.9482737510093077e-18,
                -1.7859939646658028e-18,
                -7.8062556418956319e-18
            ]
        ],
        [
            [
                5.9175380170087041e-02,
                0.0000000000000000e+00,
                0.0000000000000000e+00,
                0.0000000000000000e+00,
                1.6685953219843737e-02,
                1.8471857428510183e-02
            ],
            [
                0.0000000000000000e+00,
                5.9175380170087041e-02,
                0.0000000000000000e+00,
                0.0000000000000000e+00,
                0.0000000000000000e+00,
                -1.1940988559234721e-02
            ],
            [
                0.0000000000000000e+00,
                0.0000000000000000e+00,
                5.9175380170087041e-02,
                0.0000000000000000e+00,
                0.0000000000000000e+00,
                -1.9133350862081160e-02
            ],
            [
                0.0000000000000000e+00,
                0.0000000000000000e+00,
                0.0000000000000000e+00,
                5.9175380170087041e-02,
                -2.1609073094612016e-02,
                7.9738941961985266e-03
            ],
            [
                1.6685953219843737e-02,
                0.0000000000000000e+00,
                0.0000000000000000e+00,
                -2.1609073094612016e-02,
                4.9354020400588429e-02,
                1.4784674653284501e-03
            ],
            [
                1.8471857428510183e-02,
                -1.1940988559234721e-02,
                -1.9133350862081160e-02,
                7.9738941961985266e-03,
                1.4784674653284501e-03,
                6.0969204691336563e-02
            ]
        ],
        [
            [
                -3.6930935030295917e-02,
                -0.0000000000000000e+00,
                -0.0000000000000000e+00,
                -0.0000000000000000e+00,
                -1.0413585050225112e-02,
                -1.1528155199348239e-02
            ],
            [
                -0.0000000000000000e+00,
                -3.6930935030295917e-02,
                -0.0000000000000000e+00,
                -0.0000000000000000e+00,
                -0.0000000000000000e+00,
                7.4522862618045978e-03
            ],
            [
                -0.0000000000000000e+00,
                -0.0000000000000000e+00,
                -3.6930935030295917e-02,
                -0.0000000000000000e+00,
                -0.0000000000000000e+00,
                1.1940988559234729e-02
            ],
            [
                -0.0000000000000000e+00,
                -0.0000000000000000e+00,
                -0.0000000000000000e+00,
                -3.6930935030295917e-02,
                1.3486069244138798e-02,
                -4.9764508086273581e-03
            ],
            [
                -1.0413585050225112e-02,
                -0.0000000000000000e+00,
                -0.0000000000000000e+00,
                1.3486069244138798e-02,
                -3.0801494061535310e-02,
                -9.2270105826970053e-04
            ],
            [
                -1.1528155199348239e-02,
                7.4522862618045978e-03,
                1.1940988559234729e-02,
                -4.9764508086273581e-03,
                -9.2270105826970053e-04,
                -3.8050448190322973e-02
            ]
        ]
    ];
    let Tvv_ref: Array2<f64> = array![
        [
            0.4270673600050710,
            -0.1886197948024401,
            -0.3022303133100169,
            -0.2518621665506448,
            -0.5036539085770945,
            -0.5037206672563749
        ],
        [
            -0.1886197948024401,
            0.0833063594251084,
            0.1334839067985333,
            0.1112381666740266,
            0.2224452294507603,
            0.2224747142804766
        ],
        [
            -0.3022303133100169,
            0.1334839067985333,
            0.2138846721566039,
            0.1782397547465046,
            0.3564296709241896,
            0.3564769152196909
        ],
        [
            -0.2518621665506448,
            0.1112381666740266,
            0.1782397547465046,
            0.1485352356097444,
            0.2970289384897529,
            0.2970683092943947
        ],
        [
            -0.5036539085770945,
            0.2224452294507603,
            0.3564296709241896,
            0.2970289384897529,
            0.5939748231332224,
            0.5940535537338250
        ],
        [
            -0.5037206672563749,
            0.2224747142804766,
            0.3564769152196909,
            0.2970683092943947,
            0.5940535537338250,
            0.5941322947700678
        ]
    ];
    let Too_ref: Array2<f64> = array![
        [
            5.5068664451933902e-32,
            1.9900707552507591e-16,
            -1.2419890426831438e-16,
            6.2913248483833764e-32,
            -3.8107890252274779e-32,
            -1.2561714277425054e-32
        ],
        [
            1.9900707552507591e-16,
            7.1968750543468762e-01,
            -4.4915186736323787e-01,
            2.2582946996334598e-16,
            -1.3670319910018115e-16,
            -4.6451264710797351e-17
        ],
        [
            -1.2419890426831438e-16,
            -4.4915186736323781e-01,
            2.8031249456531165e-01,
            -1.4093857038468774e-16,
            8.5315496915969487e-17,
            2.8989904824924182e-17
        ],
        [
            6.2913248483833775e-32,
            2.2582946996334598e-16,
            -1.4093857038468779e-16,
            7.9124012099327148e-32,
            -4.8358033936060716e-32,
            -9.8994324462343965e-33
        ],
        [
            -3.8107890252274779e-32,
            -1.3670319910018115e-16,
            8.5315496915969487e-17,
            -4.8358033936060705e-32,
            2.9578233119356636e-32,
            5.7341294779009836e-33
        ],
        [
            -1.2561714277425054e-32,
            -4.6451264710797351e-17,
            2.8989904824924188e-17,
            -9.8994324462343951e-33,
            5.7341294779009849e-33,
            5.6734148941043009e-33
        ]
    ];
    let Zao_ref: Array2<f64> = array![
        [
            0.0136791622502726,
            -0.0060420535380897,
            -0.0096813366580395,
            -0.0080659898650065,
            -0.0161310400107494,
            -0.0161356269318391
        ],
        [
            -0.0164776282846432,
            0.0128875509833642,
            0.0206500520031876,
            -0.0052673447279338,
            0.0049885293993804,
            0.0338791489240662
        ],
        [
            -0.0264025245297810,
            0.0206500520031876,
            0.0330881055900226,
            -0.0084400009506040,
            0.0079932480305691,
            0.0542854253697066
        ],
        [
            -0.0219987790507901,
            -0.0052665568968952,
            -0.0084387385888147,
            0.0529941334628792,
            0.0645195533406180,
            -0.0126282476892237
        ],
        [
            0.0164656628243572,
            0.0028898482374026,
            0.0046304776183400,
            -0.0368548836543085,
            -0.0455828838865788,
            0.0067432519571227
        ],
        [
            0.0164730347535184,
            -0.0174387985058098,
            -0.0279426321170664,
            0.0174324226766067,
            0.0067402091362492,
            -0.0455970007758543
        ]
    ];
    let gradH_ref: Array3<f64> = array![
        [
            [
                1.2859460550231747e-01,
                0.0000000000000000e+00,
                0.0000000000000000e+00,
                0.0000000000000000e+00,
                -3.9148695820849377e-01,
                1.8057240654460474e-01
            ],
            [
                0.0000000000000000e+00,
                1.2859460550231747e-01,
                0.0000000000000000e+00,
                0.0000000000000000e+00,
                0.0000000000000000e+00,
                -1.0624276797785391e-01
            ],
            [
                0.0000000000000000e+00,
                0.0000000000000000e+00,
                1.2859460550231747e-01,
                0.0000000000000000e+00,
                0.0000000000000000e+00,
                -1.7023549986628886e-01
            ],
            [
                0.0000000000000000e+00,
                0.0000000000000000e+00,
                0.0000000000000000e+00,
                1.2859460550231747e-01,
                2.4565058523861577e-01,
                -1.2737047672829249e-01
            ],
            [
                -3.9148695820849377e-01,
                0.0000000000000000e+00,
                0.0000000000000000e+00,
                2.4565058523861577e-01,
                1.9585661921955511e-01,
                3.8169975457847086e-03
            ],
            [
                1.8057240654460474e-01,
                -1.0624276797785391e-01,
                -1.7023549986628886e-01,
                -1.2737047672829249e-01,
                3.8169975457847086e-03,
                8.8967693316386487e-02
            ]
        ],
        [
            [
                9.6284803364408963e-02,
                0.0000000000000000e+00,
                0.0000000000000000e+00,
                0.0000000000000000e+00,
                2.8121212967854570e-02,
                -1.8604419735128244e-01
            ],
            [
                0.0000000000000000e+00,
                9.6284803364408963e-02,
                0.0000000000000000e+00,
                0.0000000000000000e+00,
                -1.9831526018768053e-01,
                -9.3754102079129209e-02
            ],
            [
                0.0000000000000000e+00,
                0.0000000000000000e+00,
                9.6284803364408963e-02,
                0.0000000000000000e+00,
                0.0000000000000000e+00,
                1.6754339436136123e-01
            ],
            [
                0.0000000000000000e+00,
                0.0000000000000000e+00,
                0.0000000000000000e+00,
                9.6284803364408963e-02,
                -3.6418257831913756e-02,
                -6.9824324528387563e-02
            ],
            [
                2.8121212967854570e-02,
                -1.9831526018768053e-01,
                0.0000000000000000e+00,
                -3.6418257831913756e-02,
                8.6622241052568244e-02,
                2.8579623716003246e-03
            ],
            [
                -1.8604419735128244e-01,
                -9.3754102079129209e-02,
                1.6754339436136123e-01,
                -6.9824324528387563e-02,
                2.8579623716003246e-03,
                1.2663887792394501e-01
            ]
        ],
        [
            [
                1.5427959890582069e-01,
                0.0000000000000000e+00,
                0.0000000000000000e+00,
                0.0000000000000000e+00,
                4.5059337567588315e-02,
                -2.9810336775035734e-01
            ],
            [
                0.0000000000000000e+00,
                1.5427959890582069e-01,
                0.0000000000000000e+00,
                0.0000000000000000e+00,
                0.0000000000000000e+00,
                1.6754339436136126e-01
            ],
            [
                0.0000000000000000e+00,
                0.0000000000000000e+00,
                1.5427959890582069e-01,
                0.0000000000000000e+00,
                -1.9831526018768053e-01,
                7.0142312625257608e-02
            ],
            [
                0.0000000000000000e+00,
                0.0000000000000000e+00,
                0.0000000000000000e+00,
                1.5427959890582069e-01,
                -5.8353904404745277e-02,
                -1.1188129804179958e-01
            ],
            [
                4.5059337567588315e-02,
                0.0000000000000000e+00,
                -1.9831526018768053e-01,
                -5.8353904404745277e-02,
                1.3879702859582799e-01,
                4.5793860814115897e-03
            ],
            [
                -2.9810336775035734e-01,
                1.6754339436136126e-01,
                7.0142312625257608e-02,
                -1.1188129804179958e-01,
                4.5793860814115897e-03,
                2.0291670761423028e-01
            ]
        ],
        [
            [
                -2.0274730331707744e-01,
                0.0000000000000000e+00,
                0.0000000000000000e+00,
                0.0000000000000000e+00,
                3.7221475539109428e-01,
                -5.7028858578436432e-02
            ],
            [
                0.0000000000000000e+00,
                -2.0274730331707744e-01,
                0.0000000000000000e+00,
                0.0000000000000000e+00,
                0.0000000000000000e+00,
                3.6865862053497241e-02
            ],
            [
                0.0000000000000000e+00,
                0.0000000000000000e+00,
                -2.0274730331707744e-01,
                0.0000000000000000e+00,
                0.0000000000000000e+00,
                5.9071112077830515e-02
            ],
            [
                0.0000000000000000e+00,
                0.0000000000000000e+00,
                0.0000000000000000e+00,
                -2.0274730331707744e-01,
                -2.2069220054890532e-01,
                -2.4618102764941988e-02
            ],
            [
                3.7221475539109428e-01,
                0.0000000000000000e+00,
                0.0000000000000000e+00,
                -2.2069220054890532e-01,
                -2.4705490326907464e-01,
                6.8393072529375737e-02
            ],
            [
                -5.7028858578436432e-02,
                3.6865862053497241e-02,
                5.9071112077830515e-02,
                -2.4618102764941988e-02,
                6.8393072529375737e-02,
                -1.6817958184022622e-01
            ]
        ],
        [
            [
                3.6898758456716607e-03,
                0.0000000000000000e+00,
                0.0000000000000000e+00,
                0.0000000000000000e+00,
                2.9627859141285529e-04,
                1.4760992744354974e-04
            ],
            [
                0.0000000000000000e+00,
                3.6898758456716607e-03,
                0.0000000000000000e+00,
                0.0000000000000000e+00,
                1.9831526018768053e-01,
                -9.5421289475329930e-05
            ],
            [
                0.0000000000000000e+00,
                0.0000000000000000e+00,
                3.6898758456716607e-03,
                0.0000000000000000e+00,
                0.0000000000000000e+00,
                -1.5289596855293426e-04
            ],
            [
                0.0000000000000000e+00,
                0.0000000000000000e+00,
                0.0000000000000000e+00,
                3.6898758456716607e-03,
                -3.8369433581985279e-04,
                6.3719956062823315e-05
            ],
            [
                2.9627859141285529e-04,
                1.9831526018768053e-01,
                0.0000000000000000e+00,
                -3.8369433581985279e-04,
                -1.7628095579799831e-03,
                -2.7748106674225444e-02
            ],
            [
                1.4760992744354974e-04,
                -9.5421289475329930e-05,
                -1.5289596855293426e-04,
                6.3719956062823315e-05,
                -2.7748106674225444e-02,
                -2.7297919167670365e-03
            ]
        ],
        [
            [
                5.9123822824664772e-03,
                0.0000000000000000e+00,
                0.0000000000000000e+00,
                0.0000000000000000e+00,
                4.7473475201023347e-04,
                2.3651915572095363e-04
            ],
            [
                0.0000000000000000e+00,
                5.9123822824664772e-03,
                0.0000000000000000e+00,
                0.0000000000000000e+00,
                0.0000000000000000e+00,
                -1.5289596855293350e-04
            ],
            [
                0.0000000000000000e+00,
                0.0000000000000000e+00,
                5.9123822824664772e-03,
                0.0000000000000000e+00,
                1.9831526018768053e-01,
                -2.4498911436093775e-04
            ],
            [
                0.0000000000000000e+00,
                0.0000000000000000e+00,
                0.0000000000000000e+00,
                5.9123822824664772e-03,
                -6.1480323129167410e-04,
                1.0210011258435735e-04
            ],
            [
                4.7473475201023347e-04,
                0.0000000000000000e+00,
                1.9831526018768053e-01,
                -6.1480323129167410e-04,
                -2.8245947652112049e-03,
                -4.4461499826647245e-02
            ],
            [
                2.3651915572095363e-04,
                -1.5289596855293350e-04,
                -2.4498911436093775e-04,
                1.0210011258435735e-04,
                -4.4461499826647245e-02,
                -4.3740152890092152e-03
            ]
        ],
        [
            [
                7.4152697814759902e-02,
                0.0000000000000000e+00,
                0.0000000000000000e+00,
                0.0000000000000000e+00,
                1.9272202817399473e-02,
                -1.2354354796616830e-01
            ],
            [
                0.0000000000000000e+00,
                7.4152697814759902e-02,
                0.0000000000000000e+00,
                0.0000000000000000e+00,
                0.0000000000000000e+00,
                6.9376905924356677e-02
            ],
            [
                0.0000000000000000e+00,
                0.0000000000000000e+00,
                7.4152697814759902e-02,
                0.0000000000000000e+00,
                0.0000000000000000e+00,
                1.1116438778845834e-01
            ],
            [
                0.0000000000000000e+00,
                0.0000000000000000e+00,
                0.0000000000000000e+00,
                7.4152697814759902e-02,
                -2.4958384689710456e-02,
                1.5198857949323449e-01
            ],
            [
                1.9272202817399473e-02,
                0.0000000000000000e+00,
                0.0000000000000000e+00,
                -2.4958384689710456e-02,
                5.1198284049519552e-02,
                -7.2210070075160449e-02
            ],
            [
                -1.2354354796616830e-01,
                6.9376905924356677e-02,
                1.1116438778845834e-01,
                1.5198857949323449e-01,
                -7.2210070075160449e-02,
                7.9211888523839730e-02
            ]
        ],
        [
            [
                -9.9974679210080616e-02,
                0.0000000000000000e+00,
                0.0000000000000000e+00,
                0.0000000000000000e+00,
                -2.8417491559267427e-02,
                1.8589658742383891e-01
            ],
            [
                0.0000000000000000e+00,
                -9.9974679210080616e-02,
                0.0000000000000000e+00,
                0.0000000000000000e+00,
                0.0000000000000000e+00,
                9.3849523368604540e-02
            ],
            [
                0.0000000000000000e+00,
                0.0000000000000000e+00,
                -9.9974679210080616e-02,
                0.0000000000000000e+00,
                0.0000000000000000e+00,
                -1.6739049839280828e-01
            ],
            [
                0.0000000000000000e+00,
                0.0000000000000000e+00,
                0.0000000000000000e+00,
                -9.9974679210080616e-02,
                3.6801952167733604e-02,
                6.9760604572324747e-02
            ],
            [
                -2.8417491559267427e-02,
                0.0000000000000000e+00,
                0.0000000000000000e+00,
                3.6801952167733604e-02,
                -8.4859431494588272e-02,
                2.4890144302625119e-02
            ],
            [
                1.8589658742383891e-01,
                9.3849523368604540e-02,
                -1.6739049839280828e-01,
                6.9760604572324747e-02,
                2.4890144302625119e-02,
                -1.2390908600717797e-01
            ]
        ],
        [
            [
                -1.6019198118828715e-01,
                0.0000000000000000e+00,
                0.0000000000000000e+00,
                0.0000000000000000e+00,
                -4.5534072319598551e-02,
                2.9786684859463636e-01
            ],
            [
                0.0000000000000000e+00,
                -1.6019198118828715e-01,
                0.0000000000000000e+00,
                0.0000000000000000e+00,
                0.0000000000000000e+00,
                -1.6739049839280834e-01
            ],
            [
                0.0000000000000000e+00,
                0.0000000000000000e+00,
                -1.6019198118828715e-01,
                0.0000000000000000e+00,
                0.0000000000000000e+00,
                -6.9897323510896670e-02
            ],
            [
                0.0000000000000000e+00,
                0.0000000000000000e+00,
                0.0000000000000000e+00,
                -1.6019198118828715e-01,
                5.8968707636036941e-02,
                1.1177919792921523e-01
            ],
            [
                -4.5534072319598551e-02,
                0.0000000000000000e+00,
                0.0000000000000000e+00,
                5.8968707636036941e-02,
                -1.3597243383061677e-01,
                3.9882113745235655e-02
            ],
            [
                2.9786684859463636e-01,
                -1.6739049839280834e-01,
                -6.9897323510896670e-02,
                1.1177919792921523e-01,
                3.9882113745235655e-02,
                -1.9854269232522104e-01
            ]
        ]
    ];
    let Wao_ref: Array2<f64> = array![
        [
            0.1105137112438734,
            -0.0863701700313839,
            -0.1383931287623632,
            -0.1153313829033104,
            -0.1935994055737700,
            -0.1936178347717592
        ],
        [
            -0.0809759533770376,
            0.1758048098815216,
            -0.0615578460799648,
            0.0452498868247516,
            0.0970537726009901,
            0.0897220684134011
        ],
        [
            -0.1297498376846011,
            -0.0615578460799650,
            0.1155869164343443,
            0.0725050490411757,
            0.1555117379479668,
            0.1437639611251137
        ],
        [
            -0.1081314768929897,
            0.0452482187891391,
            0.0725023763051235,
            0.0167002549856182,
            0.1148916657571488,
            0.1345180115669712
        ],
        [
            -0.2309769562719880,
            0.0952296320293957,
            0.1525888709336543,
            0.1568118978706647,
            0.2678082241417885,
            0.2545435384390421
        ],
        [
            -0.2310102441154931,
            0.1100445122367659,
            0.1763271317636674,
            0.1172898179179449,
            0.2545446857376794,
            0.2678844886920843
        ]
    ];
    let Wtriangular_ref: Array2<f64> = array![
        [
            -5.7206444388124618e-02,
            -6.1999995690354792e-06,
            -2.4919066060893037e-02,
            1.1268989253182943e-17,
            -3.5113150492664241e-06,
            4.1902583027236470e-02
        ],
        [
            0.0000000000000000e+00,
            -3.8710044025305493e-02,
            5.9126167214951144e-06,
            -1.4482710199435413e-17,
            4.4709793388444857e-02,
            -9.9628540128118933e-06
        ],
        [
            0.0000000000000000e+00,
            0.0000000000000000e+00,
            -5.6957550586124936e-02,
            4.7138675138357234e-17,
            2.0028422314261856e-06,
            -2.4734918293858252e-02
        ],
        [
            0.0000000000000000e+00,
            0.0000000000000000e+00,
            0.0000000000000000e+00,
            2.1422262498722527e-01,
            -4.9311331996798658e-18,
            -2.2542868783418967e-16
        ],
        [
            0.0000000000000000e+00,
            0.0000000000000000e+00,
            0.0000000000000000e+00,
            0.0000000000000000e+00,
            6.1280910433987415e-33,
            -6.3422325805474797e-18
        ],
        [
            0.0000000000000000e+00,
            0.0000000000000000e+00,
            0.0000000000000000e+00,
            0.0000000000000000e+00,
            0.0000000000000000e+00,
            4.2903845450965178e-01
        ]
    ];
    let orbs_ref: Array2<f64> = array![
        [
            -8.6192454822475639e-01,
            -1.2183272343139559e-06,
            -2.9726068852089849e-01,
            2.6222307203584133e-16,
            4.3204927822809713e-05,
            6.5350390970909367e-01
        ],
        [
            2.6757514101551499e-03,
            -2.0080751179749709e-01,
            -3.6133406147264924e-01,
            8.4834397825097341e-01,
            2.8113675949215844e-01,
            -2.8862841063399913e-01
        ],
        [
            4.2874248054290296e-03,
            -3.2175900344462377e-01,
            -5.7897479277210717e-01,
            -5.2944545948124977e-01,
            4.5047260810178097e-01,
            -4.6247667201341525e-01
        ],
        [
            3.5735935812255637e-03,
            5.3637854372423877e-01,
            -4.8258565481599014e-01,
            3.4916084620212056e-16,
            -7.5102779853473878e-01,
            -3.8540269278994982e-01
        ],
        [
            -1.7925702667910837e-01,
            -3.6380704327437935e-01,
            2.3851989294050652e-01,
            -2.0731761365694774e-16,
            -7.2394294209812204e-01,
            -7.7069762107665973e-01
        ],
        [
            -1.7925784113431714e-01,
            3.6380666541125695e-01,
            2.3851861974976313e-01,
            -9.2582148396003538e-17,
            7.2383785715168458e-01,
            -7.7079977605735461e-01
        ]
    ];

    let gradEx_test: Array1<f64> = gradients_nolc_ex(
        1,
        gamma0.view(),
        gamma1.view(),
        gamma0_AO.view(),
        gamma1_AO.view(),
        gamma0_lr.view(),
        gamma1_lr.view(),
        gamma0_lr_ao.view(),
        gamma1_lr_ao.view(),
        S.view(),
        gradS.view(),
        gradH0.view(),
        XmY.view(),
        XpY.view(),
        omega.view(),
        qtrans_oo.view(),
        qtrans_vv.view(),
        qtrans_ov.view(),
        orbe_occ,
        orbe_virt,
        orbs_occ.view(),
        orbs_virt.view(),
        FDmD0.view(),
         mol.multiplicity,
        mol.calculator.spin_couplings.view(),
        Some(1),
    );

    println!("gradEx_result {}", gradEx_test);
    println!("gradEx_ref {}", gradExc);
    assert!(gradEx_test.abs_diff_eq(&gradExc, 1e-14));
}

#[test]
fn exc_gradient_lc_routine() {
    let mol: Molecule = get_water_molecule();

    let orbs: Array2<f64> = array![
        [
            8.7633793350448586e-01,
            -7.3281651176580203e-07,
            -2.5626938751925138e-01,
            -5.1521049207637978e-16,
            4.4638775222205496e-05,
            6.5169243587295766e-01
        ],
        [
            1.5609898461625849e-02,
            -1.9781358246929345e-01,
            -3.5949502670174666e-01,
            -8.4834397825097363e-01,
            2.8325027774717504e-01,
            -2.9051003593100055e-01
        ],
        [
            2.5012138878298080e-02,
            -3.1696175403695270e-01,
            -5.7602806040194532e-01,
            5.2944545948124955e-01,
            4.5385915236702673e-01,
            -4.6549164827102618e-01
        ],
        [
            2.0847749239999245e-02,
            5.2838175770958107e-01,
            -4.8012921634369682e-01,
            -7.4787175447161805e-16,
            -7.5667665393399342e-01,
            -3.8791246851639116e-01
        ],
        [
            1.6641932892259598e-01,
            -3.7146574737227095e-01,
            2.5136085315217793e-01,
            3.8681048614854049e-16,
            -7.2004465814576490e-01,
            -7.6949321601532639e-01
        ],
        [
            1.6641989920310374e-01,
            3.7146526537931795e-01,
            2.5135975138380157e-01,
            8.0313243575659063e-16,
            7.1993605749383982e-01,
            -7.6959837308789769e-01
        ]
    ];
    let active_occupied_orbs: Vec<usize> = vec![2, 3];
    let active_virtual_orbs: Vec<usize> = vec![4, 5];
    let S: Array2<f64> = array![
        [
            1.0000000000000000,
            0.0000000000000000,
            0.0000000000000000,
            0.0000000000000000,
            0.3074918525690681,
            0.3074937992389065
        ],
        [
            0.0000000000000000,
            1.0000000000000000,
            0.0000000000000000,
            0.0000000000000000,
            0.0000000000000000,
            -0.1987769748092704
        ],
        [
            0.0000000000000000,
            0.0000000000000000,
            1.0000000000000000,
            0.0000000000000000,
            0.0000000000000000,
            -0.3185054221819456
        ],
        [
            0.0000000000000000,
            0.0000000000000000,
            0.0000000000000000,
            1.0000000000000000,
            -0.3982160222204482,
            0.1327383036929333
        ],
        [
            0.3074918525690681,
            0.0000000000000000,
            0.0000000000000000,
            -0.3982160222204482,
            1.0000000000000000,
            0.0268024699984349
        ],
        [
            0.3074937992389065,
            -0.1987769748092704,
            -0.3185054221819456,
            0.1327383036929333,
            0.0268024699984349,
            1.0000000000000000
        ]
    ];
    let qtrans_ov: Array3<f64> = array![
        [
            [2.7883898248858355e-05, 4.0491876259450360e-01],
            [-5.6013372416463048e-01, 4.0582596496696599e-05],
            [2.8628773640737570e-05, 3.9452416704423321e-01],
            [-4.5537717379370529e-16, -7.6021803873605936e-16]
        ],
        [
            [-1.8878066850507635e-01, -2.0244520931052146e-01],
            [2.8008828225551385e-01, 3.0088595462037382e-01],
            [-1.8358406140825892e-01, -1.9724907532205949e-01],
            [4.8486030440255935e-16, 5.2066920309664093e-16]
        ],
        [
            [1.8875278460682746e-01, -2.0247355328398234e-01],
            [2.8004544190911645e-01, -3.0092653721687068e-01],
            [1.8355543263461827e-01, -1.9727509172217361e-01],
            [-1.5400592101868242e-17, 1.6261706675140976e-17]
        ]
    ];
    let qtrans_oo: Array3<f64> = array![
        [
            [
                8.5619854006969454e-01,
                -4.6848521532277809e-07,
                -1.7025620326228011e-01,
                2.4288654353579825e-16
            ],
            [
                -4.6848521532277809e-07,
                5.7510242562693203e-01,
                5.2738791891937531e-07,
                -5.7325487465525487e-16
            ],
            [
                -1.7025620326228011e-01,
                5.2738791891937531e-07,
                8.1374590562337779e-01,
                1.1937126270737105e-16
            ],
            [
                2.4288654353579825e-16,
                -5.7325487465525477e-16,
                1.1937126270737100e-16,
                9.9999999999999978e-01
            ]
        ],
        [
            [
                7.1900434246837897e-02,
                -1.2783412279680445e-01,
                8.5128073353799044e-02,
                -2.1346373826798261e-16
            ],
            [
                -1.2783412279680445e-01,
                2.1244887047110758e-01,
                -1.4069188288740681e-01,
                3.5933785622400282e-16
            ],
            [
                8.5128073353799044e-02,
                -1.4069188288740681e-01,
                9.3127359519010966e-02,
                -2.3822626839433911e-16
            ],
            [
                -2.1346373826798261e-16,
                3.5933785622400282e-16,
                -2.3822626839433911e-16,
                6.0627396243002842e-31
            ]
        ],
        [
            [
                7.1901025683467984e-02,
                1.2783459128201977e-01,
                8.5128129908480982e-02,
                4.5641731925539990e-18
            ],
            [
                1.2783459128201977e-01,
                2.1244870390196036e-01,
                1.4069135549948786e-01,
                8.0286645911930116e-19
            ],
            [
                8.5128129908480982e-02,
                1.4069135549948786e-01,
                9.3126734857611818e-02,
                1.4846088480627604e-19
            ],
            [
                4.5641731925539990e-18,
                8.0286645911930116e-19,
                1.4846088480627604e-19,
                -3.3150038630800853e-33
            ]
        ]
    ];
    let qtrans_vv: Array3<f64> = array![
        [
            [4.2489757389951999e-01, -6.7121242356138477e-06],
            [-6.7121242355860922e-06, 3.3005555478047682e-01]
        ],
        [
            [2.8759575994652431e-01, 3.1037546092365087e-01],
            [3.1037546092365087e-01, 3.3492757581651916e-01]
        ],
        [
            [2.8750666615395581e-01, -3.1036874879941534e-01],
            [-3.1036874879941534e-01, 3.3501686940300440e-01]
        ]
    ];
    let orbe: Array1<f64> = array![
        -0.8274698453897348,
        -0.4866977301135286,
        -0.4293504173916549,
        -0.3805317623354842,
        0.4597732058522500,
        0.5075648555895175
    ];
    let df: Array2<f64> = array![
        [2.0000000000000000, 2.0000000000000000],
        [2.0000000000000000, 2.0000000000000000]
    ];
    let omega0: Array2<f64> = array![
        [0.8891235178682032, 0.9369152042028386],
        [0.8403048164870012, 0.8880965028216365]
    ];
    let gamma0_lr: Array2<f64> = array![
        [0.2860554418243039, 0.2692279296946004, 0.2692280400920803],
        [0.2692279296946004, 0.2923649998054588, 0.2429686492032624],
        [0.2692280400920803, 0.2429686492032624, 0.2923649998054588]
    ];
    let gamma0_lr_ao: Array2<f64> = array![
        [
            0.2860554418243039,
            0.2860554418243039,
            0.2860554418243039,
            0.2860554418243039,
            0.2692279296946004,
            0.2692280400920803
        ],
        [
            0.2860554418243039,
            0.2860554418243039,
            0.2860554418243039,
            0.2860554418243039,
            0.2692279296946004,
            0.2692280400920803
        ],
        [
            0.2860554418243039,
            0.2860554418243039,
            0.2860554418243039,
            0.2860554418243039,
            0.2692279296946004,
            0.2692280400920803
        ],
        [
            0.2860554418243039,
            0.2860554418243039,
            0.2860554418243039,
            0.2860554418243039,
            0.2692279296946004,
            0.2692280400920803
        ],
        [
            0.2692279296946004,
            0.2692279296946004,
            0.2692279296946004,
            0.2692279296946004,
            0.2923649998054588,
            0.2429686492032624
        ],
        [
            0.2692280400920803,
            0.2692280400920803,
            0.2692280400920803,
            0.2692280400920803,
            0.2429686492032624,
            0.2923649998054588
        ]
    ];
    let gamma1_lr: Array3<f64> = array![
        [
            [0.0000000000000000, 0.0203615522580970, -0.0067871192953180],
            [0.0000000000000000, 0.0000000000000000, 0.0000000000000000],
            [0.0000000000000000, 0.0000000000000000, 0.0000000000000000]
        ],
        [
            [0.0000000000000000, -0.0000000000000000, 0.0101637809408346],
            [0.0000000000000000, 0.0000000000000000, 0.0000000000000000],
            [0.0000000000000000, 0.0000000000000000, 0.0000000000000000]
        ],
        [
            [0.0000000000000000, -0.0000000000000000, 0.0162856857170278],
            [0.0000000000000000, 0.0000000000000000, 0.0000000000000000],
            [0.0000000000000000, 0.0000000000000000, 0.0000000000000000]
        ],
        [
            [0.0000000000000000, 0.0000000000000000, 0.0000000000000000],
            [-0.0203615522580970, 0.0000000000000000, -0.0225742810190271],
            [0.0000000000000000, 0.0000000000000000, 0.0000000000000000]
        ],
        [
            [0.0000000000000000, 0.0000000000000000, 0.0000000000000000],
            [0.0000000000000000, 0.0000000000000000, 0.0084512391474741],
            [0.0000000000000000, 0.0000000000000000, 0.0000000000000000]
        ],
        [
            [0.0000000000000000, 0.0000000000000000, 0.0000000000000000],
            [0.0000000000000000, 0.0000000000000000, 0.0135416362745717],
            [0.0000000000000000, 0.0000000000000000, 0.0000000000000000]
        ],
        [
            [0.0000000000000000, 0.0000000000000000, 0.0000000000000000],
            [0.0000000000000000, 0.0000000000000000, 0.0000000000000000],
            [0.0067871192953180, 0.0225742810190271, 0.0000000000000000]
        ],
        [
            [0.0000000000000000, 0.0000000000000000, 0.0000000000000000],
            [0.0000000000000000, 0.0000000000000000, 0.0000000000000000],
            [-0.0101637809408346, -0.0084512391474741, 0.0000000000000000]
        ],
        [
            [0.0000000000000000, 0.0000000000000000, 0.0000000000000000],
            [0.0000000000000000, 0.0000000000000000, 0.0000000000000000],
            [-0.0162856857170278, -0.0135416362745717, 0.0000000000000000]
        ]
    ];
    let gamma1_lr_ao: Array3<f64> = array![
        [
            [
                0.0000000000000000,
                0.0000000000000000,
                0.0000000000000000,
                0.0000000000000000,
                0.0203615522580970,
                -0.0067871192953180
            ],
            [
                0.0000000000000000,
                0.0000000000000000,
                0.0000000000000000,
                0.0000000000000000,
                0.0203615522580970,
                -0.0067871192953180
            ],
            [
                0.0000000000000000,
                0.0000000000000000,
                0.0000000000000000,
                0.0000000000000000,
                0.0203615522580970,
                -0.0067871192953180
            ],
            [
                0.0000000000000000,
                0.0000000000000000,
                0.0000000000000000,
                0.0000000000000000,
                0.0203615522580970,
                -0.0067871192953180
            ],
            [
                0.0203615522580970,
                0.0203615522580970,
                0.0203615522580970,
                0.0203615522580970,
                0.0000000000000000,
                0.0000000000000000
            ],
            [
                -0.0067871192953180,
                -0.0067871192953180,
                -0.0067871192953180,
                -0.0067871192953180,
                0.0000000000000000,
                0.0000000000000000
            ]
        ],
        [
            [
                0.0000000000000000,
                0.0000000000000000,
                0.0000000000000000,
                0.0000000000000000,
                0.0000000000000000,
                0.0101637809408346
            ],
            [
                0.0000000000000000,
                0.0000000000000000,
                0.0000000000000000,
                0.0000000000000000,
                0.0000000000000000,
                0.0101637809408346
            ],
            [
                0.0000000000000000,
                0.0000000000000000,
                0.0000000000000000,
                0.0000000000000000,
                0.0000000000000000,
                0.0101637809408346
            ],
            [
                0.0000000000000000,
                0.0000000000000000,
                0.0000000000000000,
                0.0000000000000000,
                0.0000000000000000,
                0.0101637809408346
            ],
            [
                0.0000000000000000,
                0.0000000000000000,
                0.0000000000000000,
                0.0000000000000000,
                0.0000000000000000,
                0.0000000000000000
            ],
            [
                0.0101637809408346,
                0.0101637809408346,
                0.0101637809408346,
                0.0101637809408346,
                0.0000000000000000,
                0.0000000000000000
            ]
        ],
        [
            [
                0.0000000000000000,
                0.0000000000000000,
                0.0000000000000000,
                0.0000000000000000,
                0.0000000000000000,
                0.0162856857170278
            ],
            [
                0.0000000000000000,
                0.0000000000000000,
                0.0000000000000000,
                0.0000000000000000,
                0.0000000000000000,
                0.0162856857170278
            ],
            [
                0.0000000000000000,
                0.0000000000000000,
                0.0000000000000000,
                0.0000000000000000,
                0.0000000000000000,
                0.0162856857170278
            ],
            [
                0.0000000000000000,
                0.0000000000000000,
                0.0000000000000000,
                0.0000000000000000,
                0.0000000000000000,
                0.0162856857170278
            ],
            [
                0.0000000000000000,
                0.0000000000000000,
                0.0000000000000000,
                0.0000000000000000,
                0.0000000000000000,
                0.0000000000000000
            ],
            [
                0.0162856857170278,
                0.0162856857170278,
                0.0162856857170278,
                0.0162856857170278,
                0.0000000000000000,
                0.0000000000000000
            ]
        ],
        [
            [
                0.0000000000000000,
                0.0000000000000000,
                0.0000000000000000,
                0.0000000000000000,
                -0.0203615522580970,
                0.0000000000000000
            ],
            [
                0.0000000000000000,
                0.0000000000000000,
                0.0000000000000000,
                0.0000000000000000,
                -0.0203615522580970,
                0.0000000000000000
            ],
            [
                0.0000000000000000,
                0.0000000000000000,
                0.0000000000000000,
                0.0000000000000000,
                -0.0203615522580970,
                0.0000000000000000
            ],
            [
                0.0000000000000000,
                0.0000000000000000,
                0.0000000000000000,
                0.0000000000000000,
                -0.0203615522580970,
                0.0000000000000000
            ],
            [
                -0.0203615522580970,
                -0.0203615522580970,
                -0.0203615522580970,
                -0.0203615522580970,
                0.0000000000000000,
                -0.0225742810190271
            ],
            [
                0.0000000000000000,
                0.0000000000000000,
                0.0000000000000000,
                0.0000000000000000,
                -0.0225742810190271,
                0.0000000000000000
            ]
        ],
        [
            [
                0.0000000000000000,
                0.0000000000000000,
                0.0000000000000000,
                0.0000000000000000,
                0.0000000000000000,
                0.0000000000000000
            ],
            [
                0.0000000000000000,
                0.0000000000000000,
                0.0000000000000000,
                0.0000000000000000,
                0.0000000000000000,
                0.0000000000000000
            ],
            [
                0.0000000000000000,
                0.0000000000000000,
                0.0000000000000000,
                0.0000000000000000,
                0.0000000000000000,
                0.0000000000000000
            ],
            [
                0.0000000000000000,
                0.0000000000000000,
                0.0000000000000000,
                0.0000000000000000,
                0.0000000000000000,
                0.0000000000000000
            ],
            [
                0.0000000000000000,
                0.0000000000000000,
                0.0000000000000000,
                0.0000000000000000,
                0.0000000000000000,
                0.0084512391474741
            ],
            [
                0.0000000000000000,
                0.0000000000000000,
                0.0000000000000000,
                0.0000000000000000,
                0.0084512391474741,
                0.0000000000000000
            ]
        ],
        [
            [
                0.0000000000000000,
                0.0000000000000000,
                0.0000000000000000,
                0.0000000000000000,
                0.0000000000000000,
                0.0000000000000000
            ],
            [
                0.0000000000000000,
                0.0000000000000000,
                0.0000000000000000,
                0.0000000000000000,
                0.0000000000000000,
                0.0000000000000000
            ],
            [
                0.0000000000000000,
                0.0000000000000000,
                0.0000000000000000,
                0.0000000000000000,
                0.0000000000000000,
                0.0000000000000000
            ],
            [
                0.0000000000000000,
                0.0000000000000000,
                0.0000000000000000,
                0.0000000000000000,
                0.0000000000000000,
                0.0000000000000000
            ],
            [
                0.0000000000000000,
                0.0000000000000000,
                0.0000000000000000,
                0.0000000000000000,
                0.0000000000000000,
                0.0135416362745717
            ],
            [
                0.0000000000000000,
                0.0000000000000000,
                0.0000000000000000,
                0.0000000000000000,
                0.0135416362745717,
                0.0000000000000000
            ]
        ],
        [
            [
                0.0000000000000000,
                0.0000000000000000,
                0.0000000000000000,
                0.0000000000000000,
                0.0000000000000000,
                0.0067871192953180
            ],
            [
                0.0000000000000000,
                0.0000000000000000,
                0.0000000000000000,
                0.0000000000000000,
                0.0000000000000000,
                0.0067871192953180
            ],
            [
                0.0000000000000000,
                0.0000000000000000,
                0.0000000000000000,
                0.0000000000000000,
                0.0000000000000000,
                0.0067871192953180
            ],
            [
                0.0000000000000000,
                0.0000000000000000,
                0.0000000000000000,
                0.0000000000000000,
                0.0000000000000000,
                0.0067871192953180
            ],
            [
                0.0000000000000000,
                0.0000000000000000,
                0.0000000000000000,
                0.0000000000000000,
                0.0000000000000000,
                0.0225742810190271
            ],
            [
                0.0067871192953180,
                0.0067871192953180,
                0.0067871192953180,
                0.0067871192953180,
                0.0225742810190271,
                0.0000000000000000
            ]
        ],
        [
            [
                0.0000000000000000,
                0.0000000000000000,
                0.0000000000000000,
                0.0000000000000000,
                0.0000000000000000,
                -0.0101637809408346
            ],
            [
                0.0000000000000000,
                0.0000000000000000,
                0.0000000000000000,
                0.0000000000000000,
                0.0000000000000000,
                -0.0101637809408346
            ],
            [
                0.0000000000000000,
                0.0000000000000000,
                0.0000000000000000,
                0.0000000000000000,
                0.0000000000000000,
                -0.0101637809408346
            ],
            [
                0.0000000000000000,
                0.0000000000000000,
                0.0000000000000000,
                0.0000000000000000,
                0.0000000000000000,
                -0.0101637809408346
            ],
            [
                0.0000000000000000,
                0.0000000000000000,
                0.0000000000000000,
                0.0000000000000000,
                0.0000000000000000,
                -0.0084512391474741
            ],
            [
                -0.0101637809408346,
                -0.0101637809408346,
                -0.0101637809408346,
                -0.0101637809408346,
                -0.0084512391474741,
                0.0000000000000000
            ]
        ],
        [
            [
                0.0000000000000000,
                0.0000000000000000,
                0.0000000000000000,
                0.0000000000000000,
                0.0000000000000000,
                -0.0162856857170278
            ],
            [
                0.0000000000000000,
                0.0000000000000000,
                0.0000000000000000,
                0.0000000000000000,
                0.0000000000000000,
                -0.0162856857170278
            ],
            [
                0.0000000000000000,
                0.0000000000000000,
                0.0000000000000000,
                0.0000000000000000,
                0.0000000000000000,
                -0.0162856857170278
            ],
            [
                0.0000000000000000,
                0.0000000000000000,
                0.0000000000000000,
                0.0000000000000000,
                0.0000000000000000,
                -0.0162856857170278
            ],
            [
                0.0000000000000000,
                0.0000000000000000,
                0.0000000000000000,
                0.0000000000000000,
                0.0000000000000000,
                -0.0135416362745717
            ],
            [
                -0.0162856857170278,
                -0.0162856857170278,
                -0.0162856857170278,
                -0.0162856857170278,
                -0.0135416362745717,
                0.0000000000000000
            ]
        ]
    ];
    let gamma0: Array2<f64> = array![
        [0.4467609798860577, 0.3863557889890281, 0.3863561531176491],
        [0.3863557889890281, 0.4720158398964135, 0.3084885848056254],
        [0.3863561531176491, 0.3084885848056254, 0.4720158398964135]
    ];
    let gamma1: Array3<f64> = array![
        [
            [0.0000000000000000, 0.0671593223694436, -0.0223862512902948],
            [0.0000000000000000, 0.0000000000000000, 0.0000000000000000],
            [0.0000000000000000, 0.0000000000000000, 0.0000000000000000]
        ],
        [
            [0.0000000000000000, -0.0000000000000000, 0.0335236415187203],
            [0.0000000000000000, 0.0000000000000000, 0.0000000000000000],
            [0.0000000000000000, 0.0000000000000000, 0.0000000000000000]
        ],
        [
            [0.0000000000000000, -0.0000000000000000, 0.0537157867768206],
            [0.0000000000000000, 0.0000000000000000, 0.0000000000000000],
            [0.0000000000000000, 0.0000000000000000, 0.0000000000000000]
        ],
        [
            [0.0000000000000000, 0.0000000000000000, 0.0000000000000000],
            [-0.0671593223694436, 0.0000000000000000, -0.0573037072665056],
            [0.0000000000000000, 0.0000000000000000, 0.0000000000000000]
        ],
        [
            [0.0000000000000000, 0.0000000000000000, 0.0000000000000000],
            [0.0000000000000000, 0.0000000000000000, 0.0214530568542981],
            [0.0000000000000000, 0.0000000000000000, 0.0000000000000000]
        ],
        [
            [0.0000000000000000, 0.0000000000000000, 0.0000000000000000],
            [0.0000000000000000, 0.0000000000000000, 0.0343747807663729],
            [0.0000000000000000, 0.0000000000000000, 0.0000000000000000]
        ],
        [
            [0.0000000000000000, 0.0000000000000000, 0.0000000000000000],
            [0.0000000000000000, 0.0000000000000000, 0.0000000000000000],
            [0.0223862512902948, 0.0573037072665056, 0.0000000000000000]
        ],
        [
            [0.0000000000000000, 0.0000000000000000, 0.0000000000000000],
            [0.0000000000000000, 0.0000000000000000, 0.0000000000000000],
            [-0.0335236415187203, -0.0214530568542981, 0.0000000000000000]
        ],
        [
            [0.0000000000000000, 0.0000000000000000, 0.0000000000000000],
            [0.0000000000000000, 0.0000000000000000, 0.0000000000000000],
            [-0.0537157867768206, -0.0343747807663729, 0.0000000000000000]
        ]
    ];
    let gamma0_AO: Array2<f64> = array![
        [
            0.4467609798860577,
            0.4467609798860577,
            0.4467609798860577,
            0.4467609798860577,
            0.3863557889890281,
            0.3863561531176491
        ],
        [
            0.4467609798860577,
            0.4467609798860577,
            0.4467609798860577,
            0.4467609798860577,
            0.3863557889890281,
            0.3863561531176491
        ],
        [
            0.4467609798860577,
            0.4467609798860577,
            0.4467609798860577,
            0.4467609798860577,
            0.3863557889890281,
            0.3863561531176491
        ],
        [
            0.4467609798860577,
            0.4467609798860577,
            0.4467609798860577,
            0.4467609798860577,
            0.3863557889890281,
            0.3863561531176491
        ],
        [
            0.3863557889890281,
            0.3863557889890281,
            0.3863557889890281,
            0.3863557889890281,
            0.4720158398964135,
            0.3084885848056254
        ],
        [
            0.3863561531176491,
            0.3863561531176491,
            0.3863561531176491,
            0.3863561531176491,
            0.3084885848056254,
            0.4720158398964135
        ]
    ];
    let gamma1_AO: Array3<f64> = array![
        [
            [
                0.0000000000000000,
                0.0000000000000000,
                0.0000000000000000,
                0.0000000000000000,
                0.0671593223694436,
                -0.0223862512902948
            ],
            [
                0.0000000000000000,
                0.0000000000000000,
                0.0000000000000000,
                0.0000000000000000,
                0.0671593223694436,
                -0.0223862512902948
            ],
            [
                0.0000000000000000,
                0.0000000000000000,
                0.0000000000000000,
                0.0000000000000000,
                0.0671593223694436,
                -0.0223862512902948
            ],
            [
                0.0000000000000000,
                0.0000000000000000,
                0.0000000000000000,
                0.0000000000000000,
                0.0671593223694436,
                -0.0223862512902948
            ],
            [
                0.0671593223694436,
                0.0671593223694436,
                0.0671593223694436,
                0.0671593223694436,
                0.0000000000000000,
                0.0000000000000000
            ],
            [
                -0.0223862512902948,
                -0.0223862512902948,
                -0.0223862512902948,
                -0.0223862512902948,
                0.0000000000000000,
                0.0000000000000000
            ]
        ],
        [
            [
                0.0000000000000000,
                0.0000000000000000,
                0.0000000000000000,
                0.0000000000000000,
                0.0000000000000000,
                0.0335236415187203
            ],
            [
                0.0000000000000000,
                0.0000000000000000,
                0.0000000000000000,
                0.0000000000000000,
                0.0000000000000000,
                0.0335236415187203
            ],
            [
                0.0000000000000000,
                0.0000000000000000,
                0.0000000000000000,
                0.0000000000000000,
                0.0000000000000000,
                0.0335236415187203
            ],
            [
                0.0000000000000000,
                0.0000000000000000,
                0.0000000000000000,
                0.0000000000000000,
                0.0000000000000000,
                0.0335236415187203
            ],
            [
                0.0000000000000000,
                0.0000000000000000,
                0.0000000000000000,
                0.0000000000000000,
                0.0000000000000000,
                0.0000000000000000
            ],
            [
                0.0335236415187203,
                0.0335236415187203,
                0.0335236415187203,
                0.0335236415187203,
                0.0000000000000000,
                0.0000000000000000
            ]
        ],
        [
            [
                0.0000000000000000,
                0.0000000000000000,
                0.0000000000000000,
                0.0000000000000000,
                0.0000000000000000,
                0.0537157867768206
            ],
            [
                0.0000000000000000,
                0.0000000000000000,
                0.0000000000000000,
                0.0000000000000000,
                0.0000000000000000,
                0.0537157867768206
            ],
            [
                0.0000000000000000,
                0.0000000000000000,
                0.0000000000000000,
                0.0000000000000000,
                0.0000000000000000,
                0.0537157867768206
            ],
            [
                0.0000000000000000,
                0.0000000000000000,
                0.0000000000000000,
                0.0000000000000000,
                0.0000000000000000,
                0.0537157867768206
            ],
            [
                0.0000000000000000,
                0.0000000000000000,
                0.0000000000000000,
                0.0000000000000000,
                0.0000000000000000,
                0.0000000000000000
            ],
            [
                0.0537157867768206,
                0.0537157867768206,
                0.0537157867768206,
                0.0537157867768206,
                0.0000000000000000,
                0.0000000000000000
            ]
        ],
        [
            [
                0.0000000000000000,
                0.0000000000000000,
                0.0000000000000000,
                0.0000000000000000,
                -0.0671593223694436,
                0.0000000000000000
            ],
            [
                0.0000000000000000,
                0.0000000000000000,
                0.0000000000000000,
                0.0000000000000000,
                -0.0671593223694436,
                0.0000000000000000
            ],
            [
                0.0000000000000000,
                0.0000000000000000,
                0.0000000000000000,
                0.0000000000000000,
                -0.0671593223694436,
                0.0000000000000000
            ],
            [
                0.0000000000000000,
                0.0000000000000000,
                0.0000000000000000,
                0.0000000000000000,
                -0.0671593223694436,
                0.0000000000000000
            ],
            [
                -0.0671593223694436,
                -0.0671593223694436,
                -0.0671593223694436,
                -0.0671593223694436,
                0.0000000000000000,
                -0.0573037072665056
            ],
            [
                0.0000000000000000,
                0.0000000000000000,
                0.0000000000000000,
                0.0000000000000000,
                -0.0573037072665056,
                0.0000000000000000
            ]
        ],
        [
            [
                0.0000000000000000,
                0.0000000000000000,
                0.0000000000000000,
                0.0000000000000000,
                0.0000000000000000,
                0.0000000000000000
            ],
            [
                0.0000000000000000,
                0.0000000000000000,
                0.0000000000000000,
                0.0000000000000000,
                0.0000000000000000,
                0.0000000000000000
            ],
            [
                0.0000000000000000,
                0.0000000000000000,
                0.0000000000000000,
                0.0000000000000000,
                0.0000000000000000,
                0.0000000000000000
            ],
            [
                0.0000000000000000,
                0.0000000000000000,
                0.0000000000000000,
                0.0000000000000000,
                0.0000000000000000,
                0.0000000000000000
            ],
            [
                0.0000000000000000,
                0.0000000000000000,
                0.0000000000000000,
                0.0000000000000000,
                0.0000000000000000,
                0.0214530568542981
            ],
            [
                0.0000000000000000,
                0.0000000000000000,
                0.0000000000000000,
                0.0000000000000000,
                0.0214530568542981,
                0.0000000000000000
            ]
        ],
        [
            [
                0.0000000000000000,
                0.0000000000000000,
                0.0000000000000000,
                0.0000000000000000,
                0.0000000000000000,
                0.0000000000000000
            ],
            [
                0.0000000000000000,
                0.0000000000000000,
                0.0000000000000000,
                0.0000000000000000,
                0.0000000000000000,
                0.0000000000000000
            ],
            [
                0.0000000000000000,
                0.0000000000000000,
                0.0000000000000000,
                0.0000000000000000,
                0.0000000000000000,
                0.0000000000000000
            ],
            [
                0.0000000000000000,
                0.0000000000000000,
                0.0000000000000000,
                0.0000000000000000,
                0.0000000000000000,
                0.0000000000000000
            ],
            [
                0.0000000000000000,
                0.0000000000000000,
                0.0000000000000000,
                0.0000000000000000,
                0.0000000000000000,
                0.0343747807663729
            ],
            [
                0.0000000000000000,
                0.0000000000000000,
                0.0000000000000000,
                0.0000000000000000,
                0.0343747807663729,
                0.0000000000000000
            ]
        ],
        [
            [
                0.0000000000000000,
                0.0000000000000000,
                0.0000000000000000,
                0.0000000000000000,
                0.0000000000000000,
                0.0223862512902948
            ],
            [
                0.0000000000000000,
                0.0000000000000000,
                0.0000000000000000,
                0.0000000000000000,
                0.0000000000000000,
                0.0223862512902948
            ],
            [
                0.0000000000000000,
                0.0000000000000000,
                0.0000000000000000,
                0.0000000000000000,
                0.0000000000000000,
                0.0223862512902948
            ],
            [
                0.0000000000000000,
                0.0000000000000000,
                0.0000000000000000,
                0.0000000000000000,
                0.0000000000000000,
                0.0223862512902948
            ],
            [
                0.0000000000000000,
                0.0000000000000000,
                0.0000000000000000,
                0.0000000000000000,
                0.0000000000000000,
                0.0573037072665056
            ],
            [
                0.0223862512902948,
                0.0223862512902948,
                0.0223862512902948,
                0.0223862512902948,
                0.0573037072665056,
                0.0000000000000000
            ]
        ],
        [
            [
                0.0000000000000000,
                0.0000000000000000,
                0.0000000000000000,
                0.0000000000000000,
                0.0000000000000000,
                -0.0335236415187203
            ],
            [
                0.0000000000000000,
                0.0000000000000000,
                0.0000000000000000,
                0.0000000000000000,
                0.0000000000000000,
                -0.0335236415187203
            ],
            [
                0.0000000000000000,
                0.0000000000000000,
                0.0000000000000000,
                0.0000000000000000,
                0.0000000000000000,
                -0.0335236415187203
            ],
            [
                0.0000000000000000,
                0.0000000000000000,
                0.0000000000000000,
                0.0000000000000000,
                0.0000000000000000,
                -0.0335236415187203
            ],
            [
                0.0000000000000000,
                0.0000000000000000,
                0.0000000000000000,
                0.0000000000000000,
                0.0000000000000000,
                -0.0214530568542981
            ],
            [
                -0.0335236415187203,
                -0.0335236415187203,
                -0.0335236415187203,
                -0.0335236415187203,
                -0.0214530568542981,
                0.0000000000000000
            ]
        ],
        [
            [
                0.0000000000000000,
                0.0000000000000000,
                0.0000000000000000,
                0.0000000000000000,
                0.0000000000000000,
                -0.0537157867768206
            ],
            [
                0.0000000000000000,
                0.0000000000000000,
                0.0000000000000000,
                0.0000000000000000,
                0.0000000000000000,
                -0.0537157867768206
            ],
            [
                0.0000000000000000,
                0.0000000000000000,
                0.0000000000000000,
                0.0000000000000000,
                0.0000000000000000,
                -0.0537157867768206
            ],
            [
                0.0000000000000000,
                0.0000000000000000,
                0.0000000000000000,
                0.0000000000000000,
                0.0000000000000000,
                -0.0537157867768206
            ],
            [
                0.0000000000000000,
                0.0000000000000000,
                0.0000000000000000,
                0.0000000000000000,
                0.0000000000000000,
                -0.0343747807663729
            ],
            [
                -0.0537157867768206,
                -0.0537157867768206,
                -0.0537157867768206,
                -0.0537157867768206,
                -0.0343747807663729,
                0.0000000000000000
            ]
        ]
    ];
    let gradS: Array3<f64> = array![
        [
            [
                0.0000000000000000,
                0.0000000000000000,
                0.0000000000000000,
                0.0000000000000000,
                0.3590399304938401,
                -0.1196795358000320
            ],
            [
                0.0000000000000000,
                0.0000000000000000,
                0.0000000000000000,
                0.0000000000000000,
                0.0000000000000000,
                0.0918870323801337
            ],
            [
                0.0000000000000000,
                0.0000000000000000,
                0.0000000000000000,
                0.0000000000000000,
                0.0000000000000000,
                0.1472329381678249
            ],
            [
                0.0000000000000000,
                0.0000000000000000,
                0.0000000000000000,
                0.0000000000000000,
                -0.3350012527450977,
                0.1558859507933732
            ],
            [
                0.3590399304938401,
                0.0000000000000000,
                0.0000000000000000,
                -0.3350012527450977,
                0.0000000000000000,
                0.0000000000000000
            ],
            [
                -0.1196795358000320,
                0.0918870323801337,
                0.1472329381678249,
                0.1558859507933732,
                0.0000000000000000,
                0.0000000000000000
            ]
        ],
        [
            [
                0.0000000000000000,
                0.0000000000000000,
                0.0000000000000000,
                0.0000000000000000,
                0.0000000000000000,
                0.1792213355983593
            ],
            [
                0.0000000000000000,
                0.0000000000000000,
                0.0000000000000000,
                0.0000000000000000,
                0.2172441846869481,
                0.0796440422386294
            ],
            [
                0.0000000000000000,
                0.0000000000000000,
                0.0000000000000000,
                0.0000000000000000,
                0.0000000000000000,
                -0.2204828389926055
            ],
            [
                0.0000000000000000,
                0.0000000000000000,
                0.0000000000000000,
                0.0000000000000000,
                0.0000000000000000,
                0.0918870323801337
            ],
            [
                0.0000000000000000,
                0.2172441846869481,
                0.0000000000000000,
                0.0000000000000000,
                0.0000000000000000,
                0.0000000000000000
            ],
            [
                0.1792213355983593,
                0.0796440422386294,
                -0.2204828389926055,
                0.0918870323801337,
                0.0000000000000000,
                0.0000000000000000
            ]
        ],
        [
            [
                0.0000000000000000,
                0.0000000000000000,
                0.0000000000000000,
                0.0000000000000000,
                0.0000000000000000,
                0.2871709221530289
            ],
            [
                0.0000000000000000,
                0.0000000000000000,
                0.0000000000000000,
                0.0000000000000000,
                0.0000000000000000,
                -0.2204828389926055
            ],
            [
                0.0000000000000000,
                0.0000000000000000,
                0.0000000000000000,
                0.0000000000000000,
                0.2172441846869481,
                -0.1360394644282639
            ],
            [
                0.0000000000000000,
                0.0000000000000000,
                0.0000000000000000,
                0.0000000000000000,
                0.0000000000000000,
                0.1472329381678249
            ],
            [
                0.0000000000000000,
                0.0000000000000000,
                0.2172441846869481,
                0.0000000000000000,
                0.0000000000000000,
                0.0000000000000000
            ],
            [
                0.2871709221530289,
                -0.2204828389926055,
                -0.1360394644282639,
                0.1472329381678249,
                0.0000000000000000,
                0.0000000000000000
            ]
        ],
        [
            [
                0.0000000000000000,
                0.0000000000000000,
                0.0000000000000000,
                0.0000000000000000,
                -0.3590399304938401,
                0.0000000000000000
            ],
            [
                0.0000000000000000,
                0.0000000000000000,
                0.0000000000000000,
                0.0000000000000000,
                0.0000000000000000,
                0.0000000000000000
            ],
            [
                0.0000000000000000,
                0.0000000000000000,
                0.0000000000000000,
                0.0000000000000000,
                0.0000000000000000,
                0.0000000000000000
            ],
            [
                0.0000000000000000,
                0.0000000000000000,
                0.0000000000000000,
                0.0000000000000000,
                0.3350012527450977,
                0.0000000000000000
            ],
            [
                -0.3590399304938401,
                0.0000000000000000,
                0.0000000000000000,
                0.3350012527450977,
                0.0000000000000000,
                -0.0493263812570877
            ],
            [
                0.0000000000000000,
                0.0000000000000000,
                0.0000000000000000,
                0.0000000000000000,
                -0.0493263812570877,
                0.0000000000000000
            ]
        ],
        [
            [
                0.0000000000000000,
                0.0000000000000000,
                0.0000000000000000,
                0.0000000000000000,
                0.0000000000000000,
                0.0000000000000000
            ],
            [
                0.0000000000000000,
                0.0000000000000000,
                0.0000000000000000,
                0.0000000000000000,
                -0.2172441846869481,
                0.0000000000000000
            ],
            [
                0.0000000000000000,
                0.0000000000000000,
                0.0000000000000000,
                0.0000000000000000,
                0.0000000000000000,
                0.0000000000000000
            ],
            [
                0.0000000000000000,
                0.0000000000000000,
                0.0000000000000000,
                0.0000000000000000,
                0.0000000000000000,
                0.0000000000000000
            ],
            [
                0.0000000000000000,
                -0.2172441846869481,
                0.0000000000000000,
                0.0000000000000000,
                0.0000000000000000,
                0.0184665480123938
            ],
            [
                0.0000000000000000,
                0.0000000000000000,
                0.0000000000000000,
                0.0000000000000000,
                0.0184665480123938,
                0.0000000000000000
            ]
        ],
        [
            [
                0.0000000000000000,
                0.0000000000000000,
                0.0000000000000000,
                0.0000000000000000,
                0.0000000000000000,
                0.0000000000000000
            ],
            [
                0.0000000000000000,
                0.0000000000000000,
                0.0000000000000000,
                0.0000000000000000,
                0.0000000000000000,
                0.0000000000000000
            ],
            [
                0.0000000000000000,
                0.0000000000000000,
                0.0000000000000000,
                0.0000000000000000,
                -0.2172441846869481,
                0.0000000000000000
            ],
            [
                0.0000000000000000,
                0.0000000000000000,
                0.0000000000000000,
                0.0000000000000000,
                0.0000000000000000,
                0.0000000000000000
            ],
            [
                0.0000000000000000,
                0.0000000000000000,
                -0.2172441846869481,
                0.0000000000000000,
                0.0000000000000000,
                0.0295894213933693
            ],
            [
                0.0000000000000000,
                0.0000000000000000,
                0.0000000000000000,
                0.0000000000000000,
                0.0295894213933693,
                0.0000000000000000
            ]
        ],
        [
            [
                0.0000000000000000,
                0.0000000000000000,
                0.0000000000000000,
                0.0000000000000000,
                0.0000000000000000,
                0.1196795358000320
            ],
            [
                0.0000000000000000,
                0.0000000000000000,
                0.0000000000000000,
                0.0000000000000000,
                0.0000000000000000,
                -0.0918870323801337
            ],
            [
                0.0000000000000000,
                0.0000000000000000,
                0.0000000000000000,
                0.0000000000000000,
                0.0000000000000000,
                -0.1472329381678249
            ],
            [
                0.0000000000000000,
                0.0000000000000000,
                0.0000000000000000,
                0.0000000000000000,
                0.0000000000000000,
                -0.1558859507933732
            ],
            [
                0.0000000000000000,
                0.0000000000000000,
                0.0000000000000000,
                0.0000000000000000,
                0.0000000000000000,
                0.0493263812570877
            ],
            [
                0.1196795358000320,
                -0.0918870323801337,
                -0.1472329381678249,
                -0.1558859507933732,
                0.0493263812570877,
                0.0000000000000000
            ]
        ],
        [
            [
                0.0000000000000000,
                0.0000000000000000,
                0.0000000000000000,
                0.0000000000000000,
                0.0000000000000000,
                -0.1792213355983593
            ],
            [
                0.0000000000000000,
                0.0000000000000000,
                0.0000000000000000,
                0.0000000000000000,
                0.0000000000000000,
                -0.0796440422386294
            ],
            [
                0.0000000000000000,
                0.0000000000000000,
                0.0000000000000000,
                0.0000000000000000,
                0.0000000000000000,
                0.2204828389926055
            ],
            [
                0.0000000000000000,
                0.0000000000000000,
                0.0000000000000000,
                0.0000000000000000,
                0.0000000000000000,
                -0.0918870323801337
            ],
            [
                0.0000000000000000,
                0.0000000000000000,
                0.0000000000000000,
                0.0000000000000000,
                0.0000000000000000,
                -0.0184665480123938
            ],
            [
                -0.1792213355983593,
                -0.0796440422386294,
                0.2204828389926055,
                -0.0918870323801337,
                -0.0184665480123938,
                0.0000000000000000
            ]
        ],
        [
            [
                0.0000000000000000,
                0.0000000000000000,
                0.0000000000000000,
                0.0000000000000000,
                0.0000000000000000,
                -0.2871709221530289
            ],
            [
                0.0000000000000000,
                0.0000000000000000,
                0.0000000000000000,
                0.0000000000000000,
                0.0000000000000000,
                0.2204828389926055
            ],
            [
                0.0000000000000000,
                0.0000000000000000,
                0.0000000000000000,
                0.0000000000000000,
                0.0000000000000000,
                0.1360394644282639
            ],
            [
                0.0000000000000000,
                0.0000000000000000,
                0.0000000000000000,
                0.0000000000000000,
                0.0000000000000000,
                -0.1472329381678249
            ],
            [
                0.0000000000000000,
                0.0000000000000000,
                0.0000000000000000,
                0.0000000000000000,
                0.0000000000000000,
                -0.0295894213933693
            ],
            [
                -0.2871709221530289,
                0.2204828389926055,
                0.1360394644282639,
                -0.1472329381678249,
                -0.0295894213933693,
                0.0000000000000000
            ]
        ]
    ];
    let gradH0: Array3<f64> = array![
        [
            [
                0.0000000000000000,
                0.0000000000000000,
                0.0000000000000000,
                0.0000000000000000,
                -0.4466562325187367,
                0.1488849546574482
            ],
            [
                0.0000000000000000,
                0.0000000000000000,
                0.0000000000000000,
                0.0000000000000000,
                0.0000000000000000,
                -0.0859724600043996
            ],
            [
                0.0000000000000000,
                0.0000000000000000,
                0.0000000000000000,
                0.0000000000000000,
                0.0000000000000000,
                -0.1377558678312508
            ],
            [
                0.0000000000000000,
                0.0000000000000000,
                0.0000000000000000,
                0.0000000000000000,
                0.3151837170301471,
                -0.1441050567093689
            ],
            [
                -0.4466562325187367,
                0.0000000000000000,
                0.0000000000000000,
                0.3151837170301471,
                0.0000000000000000,
                0.0000000000000000
            ],
            [
                0.1488849546574482,
                -0.0859724600043996,
                -0.1377558678312508,
                -0.1441050567093689,
                0.0000000000000000,
                0.0000000000000000
            ]
        ],
        [
            [
                0.0000000000000000,
                0.0000000000000000,
                0.0000000000000000,
                0.0000000000000000,
                0.0000000000000000,
                -0.2229567506745117
            ],
            [
                0.0000000000000000,
                0.0000000000000000,
                0.0000000000000000,
                0.0000000000000000,
                -0.2015137919014903,
                -0.0727706772643434
            ],
            [
                0.0000000000000000,
                0.0000000000000000,
                0.0000000000000000,
                0.0000000000000000,
                0.0000000000000000,
                0.2062908287050795
            ],
            [
                0.0000000000000000,
                0.0000000000000000,
                0.0000000000000000,
                0.0000000000000000,
                0.0000000000000000,
                -0.0859724600043996
            ],
            [
                0.0000000000000000,
                -0.2015137919014903,
                0.0000000000000000,
                0.0000000000000000,
                0.0000000000000000,
                0.0000000000000000
            ],
            [
                -0.2229567506745117,
                -0.0727706772643434,
                0.2062908287050795,
                -0.0859724600043996,
                0.0000000000000000,
                0.0000000000000000
            ]
        ],
        [
            [
                0.0000000000000000,
                0.0000000000000000,
                0.0000000000000000,
                0.0000000000000000,
                0.0000000000000000,
                -0.3572492944418646
            ],
            [
                0.0000000000000000,
                0.0000000000000000,
                0.0000000000000000,
                0.0000000000000000,
                0.0000000000000000,
                0.2062908287050795
            ],
            [
                0.0000000000000000,
                0.0000000000000000,
                0.0000000000000000,
                0.0000000000000000,
                -0.2015137919014903,
                0.1290297419048926
            ],
            [
                0.0000000000000000,
                0.0000000000000000,
                0.0000000000000000,
                0.0000000000000000,
                0.0000000000000000,
                -0.1377558678312508
            ],
            [
                0.0000000000000000,
                0.0000000000000000,
                -0.2015137919014903,
                0.0000000000000000,
                0.0000000000000000,
                0.0000000000000000
            ],
            [
                -0.3572492944418646,
                0.2062908287050795,
                0.1290297419048926,
                -0.1377558678312508,
                0.0000000000000000,
                0.0000000000000000
            ]
        ],
        [
            [
                0.0000000000000000,
                0.0000000000000000,
                0.0000000000000000,
                0.0000000000000000,
                0.4466562325187367,
                0.0000000000000000
            ],
            [
                0.0000000000000000,
                0.0000000000000000,
                0.0000000000000000,
                0.0000000000000000,
                0.0000000000000000,
                0.0000000000000000
            ],
            [
                0.0000000000000000,
                0.0000000000000000,
                0.0000000000000000,
                0.0000000000000000,
                0.0000000000000000,
                0.0000000000000000
            ],
            [
                0.0000000000000000,
                0.0000000000000000,
                0.0000000000000000,
                0.0000000000000000,
                -0.3151837170301471,
                0.0000000000000000
            ],
            [
                0.4466562325187367,
                0.0000000000000000,
                0.0000000000000000,
                -0.3151837170301471,
                0.0000000000000000,
                0.0738575792762484
            ],
            [
                0.0000000000000000,
                0.0000000000000000,
                0.0000000000000000,
                0.0000000000000000,
                0.0738575792762484,
                0.0000000000000000
            ]
        ],
        [
            [
                0.0000000000000000,
                0.0000000000000000,
                0.0000000000000000,
                0.0000000000000000,
                0.0000000000000000,
                0.0000000000000000
            ],
            [
                0.0000000000000000,
                0.0000000000000000,
                0.0000000000000000,
                0.0000000000000000,
                0.2015137919014903,
                0.0000000000000000
            ],
            [
                0.0000000000000000,
                0.0000000000000000,
                0.0000000000000000,
                0.0000000000000000,
                0.0000000000000000,
                0.0000000000000000
            ],
            [
                0.0000000000000000,
                0.0000000000000000,
                0.0000000000000000,
                0.0000000000000000,
                0.0000000000000000,
                0.0000000000000000
            ],
            [
                0.0000000000000000,
                0.2015137919014903,
                0.0000000000000000,
                0.0000000000000000,
                0.0000000000000000,
                -0.0276504073281890
            ],
            [
                0.0000000000000000,
                0.0000000000000000,
                0.0000000000000000,
                0.0000000000000000,
                -0.0276504073281890,
                0.0000000000000000
            ]
        ],
        [
            [
                0.0000000000000000,
                0.0000000000000000,
                0.0000000000000000,
                0.0000000000000000,
                0.0000000000000000,
                0.0000000000000000
            ],
            [
                0.0000000000000000,
                0.0000000000000000,
                0.0000000000000000,
                0.0000000000000000,
                0.0000000000000000,
                0.0000000000000000
            ],
            [
                0.0000000000000000,
                0.0000000000000000,
                0.0000000000000000,
                0.0000000000000000,
                0.2015137919014903,
                0.0000000000000000
            ],
            [
                0.0000000000000000,
                0.0000000000000000,
                0.0000000000000000,
                0.0000000000000000,
                0.0000000000000000,
                0.0000000000000000
            ],
            [
                0.0000000000000000,
                0.0000000000000000,
                0.2015137919014903,
                0.0000000000000000,
                0.0000000000000000,
                -0.0443049536699000
            ],
            [
                0.0000000000000000,
                0.0000000000000000,
                0.0000000000000000,
                0.0000000000000000,
                -0.0443049536699000,
                0.0000000000000000
            ]
        ],
        [
            [
                0.0000000000000000,
                0.0000000000000000,
                0.0000000000000000,
                0.0000000000000000,
                0.0000000000000000,
                -0.1488849546574482
            ],
            [
                0.0000000000000000,
                0.0000000000000000,
                0.0000000000000000,
                0.0000000000000000,
                0.0000000000000000,
                0.0859724600043996
            ],
            [
                0.0000000000000000,
                0.0000000000000000,
                0.0000000000000000,
                0.0000000000000000,
                0.0000000000000000,
                0.1377558678312508
            ],
            [
                0.0000000000000000,
                0.0000000000000000,
                0.0000000000000000,
                0.0000000000000000,
                0.0000000000000000,
                0.1441050567093689
            ],
            [
                0.0000000000000000,
                0.0000000000000000,
                0.0000000000000000,
                0.0000000000000000,
                0.0000000000000000,
                -0.0738575792762484
            ],
            [
                -0.1488849546574482,
                0.0859724600043996,
                0.1377558678312508,
                0.1441050567093689,
                -0.0738575792762484,
                0.0000000000000000
            ]
        ],
        [
            [
                0.0000000000000000,
                0.0000000000000000,
                0.0000000000000000,
                0.0000000000000000,
                0.0000000000000000,
                0.2229567506745117
            ],
            [
                0.0000000000000000,
                0.0000000000000000,
                0.0000000000000000,
                0.0000000000000000,
                0.0000000000000000,
                0.0727706772643434
            ],
            [
                0.0000000000000000,
                0.0000000000000000,
                0.0000000000000000,
                0.0000000000000000,
                0.0000000000000000,
                -0.2062908287050795
            ],
            [
                0.0000000000000000,
                0.0000000000000000,
                0.0000000000000000,
                0.0000000000000000,
                0.0000000000000000,
                0.0859724600043996
            ],
            [
                0.0000000000000000,
                0.0000000000000000,
                0.0000000000000000,
                0.0000000000000000,
                0.0000000000000000,
                0.0276504073281890
            ],
            [
                0.2229567506745117,
                0.0727706772643434,
                -0.2062908287050795,
                0.0859724600043996,
                0.0276504073281890,
                0.0000000000000000
            ]
        ],
        [
            [
                0.0000000000000000,
                0.0000000000000000,
                0.0000000000000000,
                0.0000000000000000,
                0.0000000000000000,
                0.3572492944418646
            ],
            [
                0.0000000000000000,
                0.0000000000000000,
                0.0000000000000000,
                0.0000000000000000,
                0.0000000000000000,
                -0.2062908287050795
            ],
            [
                0.0000000000000000,
                0.0000000000000000,
                0.0000000000000000,
                0.0000000000000000,
                0.0000000000000000,
                -0.1290297419048926
            ],
            [
                0.0000000000000000,
                0.0000000000000000,
                0.0000000000000000,
                0.0000000000000000,
                0.0000000000000000,
                0.1377558678312508
            ],
            [
                0.0000000000000000,
                0.0000000000000000,
                0.0000000000000000,
                0.0000000000000000,
                0.0000000000000000,
                0.0443049536699000
            ],
            [
                0.3572492944418646,
                -0.2062908287050795,
                -0.1290297419048926,
                0.1377558678312508,
                0.0443049536699000,
                0.0000000000000000
            ]
        ]
    ];
    let orbe_occ: Array1<f64> = array![
        -0.8274698453897348,
        -0.4866977301135286,
        -0.4293504173916549,
        -0.3805317623354842
    ];
    let orbe_virt: Array1<f64> = array![0.4597732058522500, 0.5075648555895175];
    let orbs_occ: Array2<f64> = array![
        [
            8.7633817073096332e-01,
            -7.3282333460513933e-07,
            -2.5626946551477814e-01,
            3.5545737574547093e-16
        ],
        [
            1.5609825393248001e-02,
            -1.9781346650256848e-01,
            -3.5949496391504693e-01,
            -8.4834397825097241e-01
        ],
        [
            2.5012021798970618e-02,
            -3.1696156822050980e-01,
            -5.7602795979720633e-01,
            5.2944545948125143e-01
        ],
        [
            2.0847651645094598e-02,
            5.2838144790875974e-01,
            -4.8012913249888561e-01,
            1.3290510512115002e-15
        ],
        [
            1.6641905232447368e-01,
            -3.7146604214648776e-01,
            2.5136102811675498e-01,
            -5.9695075273495377e-16
        ],
        [
            1.6641962261693885e-01,
            3.7146556016201521e-01,
            2.5135992631729770e-01,
            4.7826699854874327e-17
        ]
    ];
    let orbs_virt: Array2<f64> = array![
        [4.4638746430458731e-05, 6.5169208620107999e-01],
        [2.8325035872464788e-01, -2.9051011756322664e-01],
        [4.5385928211929927e-01, -4.6549177907242634e-01],
        [-7.5667687027917274e-01, -3.8791257751172398e-01],
        [-7.2004450606556147e-01, -7.6949321868972742e-01],
        [7.1993590540307117e-01, -7.6959837575446877e-01]
    ];
    let nocc: usize = 4;
    let nvirt: usize = 2;
    let gradVrep: Array1<f64> = array![
        0.1578504879797087,
        0.1181937590058072,
        0.1893848779393944,
        -0.2367773309532266,
        0.0000000000000000,
        0.0000000000000000,
        0.0789268429735179,
        -0.1181937590058072,
        -0.1893848779393944
    ];
    let gradE0: Array1<f64> = array![
        -0.0955096709004110,
        -0.0715133858595269,
        -0.1145877241401038,
        0.1612048707194388,
        -0.0067164109317917,
        -0.0107618767285816,
        -0.0656951998190278,
        0.0782297967913186,
        0.1253496008686854
    ];
    let gradExc: Array1<f64> = array![
        0.3386045165303381,
        0.2536652454776656,
        0.4064542997561643,
        -0.7230154291658203,
        0.0804978899187990,
        0.1289838243988970,
        0.3844109126354822,
        -0.3341631353964647,
        -0.5354381241550613
    ];
    let omega: Array1<f64> = array![
        0.5639270376740081,
        0.6133146373942775,
        0.6284386094838754,
        0.6699518396823455,
        0.7221984798804741,
        0.7797834247427743,
        1.0399489219631464,
        1.0845186330829202
    ];
    let XmY: Array3<f64> = array![
        [
            [-6.7160620047438017e-17, -5.1301838632504444e-18],
            [6.1827987228826222e-16, 1.7499314216344848e-16],
            [1.6069268971051589e-16, -3.1898570182056540e-17],
            [-9.9999999999555755e-01, 2.9807538842552423e-06]
        ],
        [
            [-1.0254775188457787e-18, 6.9809135673006465e-17],
            [-4.4763166261423607e-16, -5.8978588162873293e-16],
            [3.3092655011635419e-16, -1.2150083884089285e-16],
            [2.9807538842880051e-06, 9.9999999999555755e-01]
        ],
        [
            [-3.4096336997069134e-02, 6.1258454571076908e-07],
            [3.9780204906517530e-05, 1.7222258226335382e-01],
            [9.9024005503008095e-01, 2.9144620365419810e-06],
            [1.6960068405972428e-16, -2.2260684017288400e-16]
        ],
        [
            [-2.5364612085089851e-06, 1.4682256488048218e-02],
            [-4.6763207818765606e-01, 3.7130880372279206e-05],
            [1.5649698450732982e-05, -8.8583534829327848e-01],
            [-2.6041562351418946e-16, -3.0910995580813334e-16]
        ],
        [
            [-1.0628036269263018e-05, -7.1701437719352515e-02],
            [-9.0792672280396047e-01, 8.2541765540584952e-06],
            [3.6384675265926511e-05, 4.8569044549211882e-01],
            [-5.8698143078261842e-16, -3.9708414343434237e-16]
        ],
        [
            [-1.1896987769742669e-01, 1.1788386439345313e-05],
            [-1.8212172831982295e-05, -1.0063064903016539e+00],
            [2.0293601397976366e-01, -3.2261881487866900e-05],
            [-1.8936682753514791e-16, -6.6611717841939922e-16]
        ],
        [
            [1.0016339682724578e+00, 6.6106320059117291e-06],
            [-1.6702215607300192e-05, -1.5033047374961833e-01],
            [7.9992335306747098e-02, -4.7224233614213065e-07],
            [-1.1373390545893086e-16, -1.1723927149645725e-16]
        ],
        [
            [-6.0223763823537746e-06, 1.0057436303032681e+00],
            [-8.3630812238129307e-02, 1.7129089350739801e-05],
            [-1.2248116993918996e-06, 6.7510772476669936e-02],
            [-6.4349356797468524e-17, -1.3199057068888888e-16]
        ]
    ];
    let XpY: Array3<f64> = array![
        [
            [-9.1528601848405032e-17, -9.3198834085742693e-18],
            [6.2729042247126871e-16, 2.2499612349354311e-16],
            [1.2896383402827113e-16, -3.7312414589145561e-17],
            [-9.9999999999555778e-01, 2.9807538842549949e-06]
        ],
        [
            [1.3248482112914848e-18, 9.6234920152849223e-17],
            [-4.9186879695308368e-16, -5.9242524234884815e-16],
            [3.3409029139138233e-16, -8.7714798259291981e-17],
            [2.9807538842665349e-06, 9.9999999999555755e-01]
        ],
        [
            [-4.7420378519548285e-02, 8.2900487714134389e-07],
            [4.2985498975294977e-05, 2.0184926468961656e-01],
            [9.7311771078766207e-01, 3.1099380170612475e-06],
            [1.9490709105851324e-16, -1.9673182994695335e-16]
        ],
        [
            [-3.5195127520993807e-06, 1.9781980905011955e-02],
            [-4.7198640639973560e-01, 4.0288485623254992e-05],
            [1.4408580149043882e-05, -8.7938867144101562e-01],
            [-2.6386129153271599e-16, -3.1948377538542627e-16]
        ],
        [
            [-1.4654734885296861e-05, -1.0108421929429864e-01],
            [-8.5334248772724131e-01, 7.8848241640237460e-06],
            [3.1146410007646910e-05, 4.4880369482940324e-01],
            [-5.4139568288584693e-16, -3.2040082761685790e-16]
        ],
        [
            [-1.5428166166672055e-01, 1.5821073295078862e-05],
            [-1.6325778041880442e-05, -9.4347361543836172e-01],
            [1.5877667515112676e-01, -2.7419455420427776e-05],
            [-1.2923664157452835e-16, -6.1208737779577347e-16]
        ],
        [
            [9.7842954534177307e-01, 6.8180504172591540e-06],
            [-1.1049986933891715e-05, -1.0519074149796337e-01],
            [5.1984450448914178e-02, -3.4611368124568511e-07],
            [-7.3075625394683845e-17, -7.8447521815669574e-17]
        ],
        [
            [-5.5872568625835780e-06, 9.8679389249228922e-01],
            [-5.3946210431269737e-02, 1.1600954869661929e-05],
            [-7.8528545029687771e-07, 4.4833771912454586e-02],
            [-3.9844404876807111e-17, -8.7580662633292646e-17]
        ]
    ];
    let FlrDmD0: Array3<f64> = array![
        [
            [
                -4.0738398288130556e-03,
                5.4903447790611380e-03,
                8.7973196264669613e-03,
                -4.6556028719722461e-02,
                -5.6972962473002452e-02,
                2.0487221159291830e-02
            ],
            [
                5.4903447790611371e-03,
                -1.1285849399834234e-02,
                -1.8083604659066468e-02,
                -4.8819575480307468e-03,
                4.8623878260349558e-03,
                -3.5654362816992754e-03
            ],
            [
                8.7973196264669613e-03,
                -1.8083604659066464e-02,
                -2.8975821480500489e-02,
                -7.8224852320137282e-03,
                7.7911281667789305e-03,
                -5.7129895917526503e-03
            ],
            [
                -4.6556028719722455e-02,
                -4.8819575480307459e-03,
                -7.8224852320137282e-03,
                9.3145197462136925e-02,
                3.6184775020237585e-02,
                -2.0075629792977731e-03
            ],
            [
                -5.6972962473002445e-02,
                4.8623878260349532e-03,
                7.7911281667789340e-03,
                3.6184775020237585e-02,
                7.2785773814337235e-02,
                -2.9368678263062310e-02
            ],
            [
                2.0487221159291830e-02,
                -3.5654362816992745e-03,
                -5.7129895917526477e-03,
                -2.0075629792977705e-03,
                -2.9368678263062310e-02,
                -2.9979431341325535e-02
            ]
        ],
        [
            [
                -3.0504203568801611e-03,
                -1.3832996742714640e-02,
                -1.5845793884760977e-02,
                5.4903426180716378e-03,
                8.4020364950677104e-04,
                -2.8159079164154513e-02
            ],
            [
                -1.3832996742714642e-02,
                -1.0200064166785910e-02,
                5.3682803426542778e-03,
                -2.8535652344704270e-02,
                1.2871624253655465e-02,
                2.3577591691672575e-02
            ],
            [
                -1.5845793884760977e-02,
                5.3682803426542769e-03,
                4.3391590643130966e-02,
                -1.6725496875181059e-02,
                -8.7453897719416401e-03,
                8.4087204336778451e-03
            ],
            [
                5.4903426180716386e-03,
                -2.8535652344704260e-02,
                -1.6725496875181059e-02,
                6.4044158061542155e-03,
                3.5836019647354192e-03,
                -2.2867147603989843e-03
            ],
            [
                8.4020364950677018e-04,
                1.2871624253655465e-02,
                -8.7453897719416383e-03,
                3.5836019647354183e-03,
                -3.2109692296644768e-03,
                -2.1989510885454630e-02
            ],
            [
                -2.8159079164154506e-02,
                2.3577591691672572e-02,
                8.4087204336778416e-03,
                -2.2867147603989834e-03,
                -2.1989510885454627e-02,
                3.5261441946498016e-02
            ]
        ],
        [
            [
                -4.8877664253254615e-03,
                -1.5845793884760984e-02,
                -2.9333869312215093e-02,
                8.7973161638582337e-03,
                1.3462797608311519e-03,
                -4.5120011540771179e-02
            ],
            [
                -1.5845793884760984e-02,
                2.7080383941710924e-02,
                2.9841220791968645e-02,
                -1.6725496875181066e-02,
                -8.7453897719416418e-03,
                8.4087204336779440e-03
            ],
            [
                -2.9333869312215086e-02,
                2.9841220791968645e-02,
                2.6103246422697325e-02,
                -4.4897079080987369e-02,
                4.3165986480372563e-03,
                3.1803276366288109e-02
            ],
            [
                8.7973161638582355e-03,
                -1.6725496875181059e-02,
                -4.4897079080987376e-02,
                1.0261958972487295e-02,
                5.7420969295125281e-03,
                -3.6640614481099356e-03
            ],
            [
                1.3462797608311528e-03,
                -8.7453897719416383e-03,
                4.3165986480372546e-03,
                5.7420969295125281e-03,
                -5.1450179835406569e-03,
                -3.5234354757971584e-02
            ],
            [
                -4.5120011540771172e-02,
                8.4087204336779423e-03,
                3.1803276366288116e-02,
                -3.6640614481099373e-03,
                -3.5234354757971577e-02,
                5.6500308774141403e-02
            ]
        ],
        [
            [
                6.2113865086159273e-03,
                1.0809474247735734e-03,
                1.7320296589397603e-03,
                4.0874400348748306e-02,
                6.1548198025732595e-02,
                1.2109848046809491e-02
            ],
            [
                1.0809474247735734e-03,
                0.0000000000000000e+00,
                0.0000000000000000e+00,
                -1.0185729898407885e-03,
                -5.1208859059130541e-03,
                1.3380437013933301e-04
            ],
            [
                1.7320296589397606e-03,
                0.0000000000000000e+00,
                0.0000000000000000e+00,
                -1.6320855092177499e-03,
                -8.2053262404934366e-03,
                2.1439815875006426e-04
            ],
            [
                4.0874400348748299e-02,
                -1.0185729898407885e-03,
                -1.6320855092177497e-03,
                -8.2785739513022039e-02,
                -4.2588101820418840e-02,
                -5.2763759420740739e-03
            ],
            [
                6.1548198025732595e-02,
                -5.1208859059130533e-03,
                -8.2053262404934383e-03,
                -4.2588101820418840e-02,
                -6.9506154298119016e-02,
                2.2268859151741888e-02
            ],
            [
                1.2109848046809490e-02,
                1.3380437013933301e-04,
                2.1439815875006429e-04,
                -5.2763759420740739e-03,
                2.2268859151741885e-02,
                3.2819697729205865e-03
            ]
        ],
        [
            [
                -3.7644153389846622e-05,
                1.9840087023916841e-03,
                1.9496111787931564e-05,
                1.6250374616467047e-05,
                -6.7842244584777334e-03,
                -3.0247245850300707e-04
            ],
            [
                1.9840087023916841e-03,
                1.2746747925423034e-03,
                1.0212219834135874e-03,
                2.5427821022893489e-02,
                -1.6386520692992748e-02,
                6.7888312504343811e-03
            ],
            [
                1.9496111787931567e-05,
                1.0212219834135874e-03,
                0.0000000000000000e+00,
                -2.5248357054310708e-05,
                1.4068483929400346e-02,
                -7.7121760014770460e-05
            ],
            [
                1.6250374616467047e-05,
                2.5427821022893489e-02,
                -2.5248357054310708e-05,
                2.1044690940980066e-05,
                -5.9036840802718744e-03,
                -1.9277900843462953e-03
            ],
            [
                -6.7842244584777351e-03,
                -1.6386520692992752e-02,
                1.4068483929400346e-02,
                -5.9036840802718744e-03,
                1.9818458000688747e-03,
                8.1552306935161658e-03
            ],
            [
                -3.0247245850300713e-04,
                6.7888312504343793e-03,
                -7.7121760014770460e-05,
                -1.9277900843462953e-03,
                8.1552306935161710e-03,
                -1.2273694138129165e-03
            ]
        ],
        [
            [
                -6.0318188158459924e-05,
                1.9496111787931574e-05,
                2.0030804350308481e-03,
                2.6038390174711645e-05,
                -1.0870536073898224e-02,
                -4.8465934339905406e-04
            ],
            [
                1.9496111787931574e-05,
                0.0000000000000000e+00,
                6.3733739627115172e-04,
                -2.5248357054310715e-05,
                1.4068483929400348e-02,
                -7.7121760014774336e-05
            ],
            [
                2.0030804350308481e-03,
                6.3733739627115172e-04,
                2.0424439668271749e-03,
                2.5403122256259618e-02,
                -2.6242707090760918e-03,
                6.7133882285814843e-03
            ],
            [
                2.6038390174711649e-05,
                -2.5248357054310719e-05,
                2.5403122256259618e-02,
                3.3720445636507502e-05,
                -9.4596237427400798e-03,
                -3.0889472751159386e-03
            ],
            [
                -1.0870536073898223e-02,
                1.4068483929400348e-02,
                -2.6242707090760910e-03,
                -9.4596237427400816e-03,
                3.1755621286424628e-03,
                1.3067334370702939e-02
            ],
            [
                -4.8465934339905401e-04,
                -7.7121760014774336e-05,
                6.7133882285814834e-03,
                -3.0889472751159386e-03,
                1.3067334370702942e-02,
                -1.9666453506236711e-03
            ]
        ],
        [
            [
                -2.1375466798028726e-03,
                -6.5712922038347107e-03,
                -1.0529349285406721e-02,
                5.6816283709741587e-03,
                -4.5752355527301468e-03,
                -3.2597069206101316e-02
            ],
            [
                -6.5712922038347115e-03,
                1.1285849399834234e-02,
                1.8083604659066468e-02,
                5.9005305378715357e-03,
                2.5849807987809819e-04,
                3.4316319115599422e-03
            ],
            [
                -1.0529349285406721e-02,
                1.8083604659066464e-02,
                2.8975821480500489e-02,
                9.4545707412314779e-03,
                4.1419807371450499e-04,
                5.4985914330025858e-03
            ],
            [
                5.6816283709741596e-03,
                5.9005305378715357e-03,
                9.4545707412314779e-03,
                -1.0359457949114879e-02,
                6.4033268001812632e-03,
                7.2839389213718506e-03
            ],
            [
                -4.5752355527301477e-03,
                2.5849807987809851e-04,
                4.1419807371450472e-04,
                6.4033268001812632e-03,
                -3.2796195162182488e-03,
                7.0998191113204297e-03
            ],
            [
                -3.2597069206101309e-02,
                3.4316319115599413e-03,
                5.4985914330025840e-03,
                7.2839389213718454e-03,
                7.0998191113204297e-03,
                2.6697461568404950e-02
            ]
        ],
        [
            [
                3.0880645102700078e-03,
                1.1848988040322956e-02,
                1.5826297772973046e-02,
                -5.5065929926881047e-03,
                5.9440208089709644e-03,
                2.8461551622657517e-02
            ],
            [
                1.1848988040322958e-02,
                8.9253893742436054e-03,
                -6.3895023260678654e-03,
                3.1078313218107800e-03,
                3.5148964393372810e-03,
                -3.0366422942106956e-02
            ],
            [
                1.5826297772973043e-02,
                -6.3895023260678646e-03,
                -4.3391590643130966e-02,
                1.6750745232235367e-02,
                -5.3230941574587062e-03,
                -8.3315986736630723e-03
            ],
            [
                -5.5065929926881056e-03,
                3.1078313218107787e-03,
                1.6750745232235367e-02,
                -6.4254604970951958e-03,
                2.3200821155364556e-03,
                4.2145048447452781e-03
            ],
            [
                5.9440208089709652e-03,
                3.5148964393372801e-03,
                -5.3230941574587062e-03,
                2.3200821155364561e-03,
                1.2291234295956027e-03,
                1.3834280191938463e-02
            ],
            [
                2.8461551622657510e-02,
                -3.0366422942106969e-02,
                -8.3315986736630706e-03,
                4.2145048447452798e-03,
                1.3834280191938459e-02,
                -3.4034072532685089e-02
            ]
        ],
        [
            [
                4.9480846134839218e-03,
                1.5826297772973053e-02,
                2.7330788877184240e-02,
                -8.8233545540329448e-03,
                9.5242563130670688e-03,
                4.5604670884170230e-02
            ],
            [
                1.5826297772973053e-02,
                -2.7080383941710924e-02,
                -3.0478558188239798e-02,
                1.6750745232235374e-02,
                -5.3230941574587045e-03,
                -8.3315986736631660e-03
            ],
            [
                2.7330788877184237e-02,
                -3.0478558188239795e-02,
                -2.8145690389524497e-02,
                1.9493956824727751e-02,
                -1.6923279389611625e-03,
                -3.8516664594869611e-02
            ],
            [
                -8.8233545540329465e-03,
                1.6750745232235367e-02,
                1.9493956824727751e-02,
                -1.0295679418123803e-02,
                3.7175268132275526e-03,
                6.7530087232258746e-03
            ],
            [
                9.5242563130670688e-03,
                -5.3230941574587054e-03,
                -1.6923279389611629e-03,
                3.7175268132275526e-03,
                1.9694558548981936e-03,
                2.2167020387268629e-02
            ],
            [
                4.5604670884170223e-02,
                -8.3315986736631660e-03,
                -3.8516664594869611e-02,
                6.7530087232258746e-03,
                2.2167020387268633e-02,
                -5.4533663423517724e-02
            ]
        ]
    ];

    let FDmD0: Array3<f64> = array![
        [
            [
                1.2895439603332617e-01,
                0.0000000000000000e+00,
                0.0000000000000000e+00,
                0.0000000000000000e+00,
                5.4551664955240511e-02,
                3.1896810825290445e-02
            ],
            [
                0.0000000000000000e+00,
                1.2895439603332617e-01,
                0.0000000000000000e+00,
                0.0000000000000000e+00,
                0.0000000000000000e+00,
                -2.0418366493227764e-02
            ],
            [
                0.0000000000000000e+00,
                0.0000000000000000e+00,
                1.2895439603332617e-01,
                0.0000000000000000e+00,
                0.0000000000000000e+00,
                -3.2716869981703256e-02
            ],
            [
                0.0000000000000000e+00,
                0.0000000000000000e+00,
                0.0000000000000000e+00,
                1.2895439603332617e-01,
                -6.8847147171129136e-02,
                1.6643149085710365e-02
            ],
            [
                5.4551664955240511e-02,
                0.0000000000000000e+00,
                0.0000000000000000e+00,
                -6.8847147171129136e-02,
                1.9352532012311063e-01,
                3.7900443203262332e-03
            ],
            [
                3.1896810825290445e-02,
                -2.0418366493227764e-02,
                -3.2716869981703256e-02,
                1.6643149085710365e-02,
                3.7900443203262332e-03,
                8.9287743042153617e-02
            ]
        ],
        [
            [
                9.6554182299140187e-02,
                0.0000000000000000e+00,
                0.0000000000000000e+00,
                0.0000000000000000e+00,
                2.8123169086191932e-02,
                3.6604907768036161e-02
            ],
            [
                0.0000000000000000e+00,
                9.6554182299140187e-02,
                0.0000000000000000e+00,
                0.0000000000000000e+00,
                3.0082385354721721e-03,
                -2.0955801994294795e-02
            ],
            [
                0.0000000000000000e+00,
                0.0000000000000000e+00,
                9.6554182299140187e-02,
                0.0000000000000000e+00,
                0.0000000000000000e+00,
                -3.8398249953977337e-02
            ],
            [
                0.0000000000000000e+00,
                0.0000000000000000e+00,
                0.0000000000000000e+00,
                9.6554182299140187e-02,
                -3.6420791094687342e-02,
                1.6002611599989034e-02
            ],
            [
                2.8123169086191932e-02,
                3.0082385354721721e-03,
                0.0000000000000000e+00,
                -3.6420791094687342e-02,
                8.6365585175836868e-02,
                2.8377812843105180e-03
            ],
            [
                3.6604907768036161e-02,
                -2.0955801994294795e-02,
                -3.8398249953977337e-02,
                1.6002611599989034e-02,
                2.8377812843105180e-03,
                1.2538962130149364e-01
            ]
        ],
        [
            [
                1.5471123165109152e-01,
                0.0000000000000000e+00,
                0.0000000000000000e+00,
                0.0000000000000000e+00,
                4.5062471905946644e-02,
                5.8652978363195267e-02
            ],
            [
                0.0000000000000000e+00,
                1.5471123165109152e-01,
                0.0000000000000000e+00,
                0.0000000000000000e+00,
                0.0000000000000000e+00,
                -3.8398249953977365e-02
            ],
            [
                0.0000000000000000e+00,
                0.0000000000000000e+00,
                1.5471123165109152e-01,
                0.0000000000000000e+00,
                3.0082385354721721e-03,
                -5.8518222896465216e-02
            ],
            [
                0.0000000000000000e+00,
                0.0000000000000000e+00,
                0.0000000000000000e+00,
                1.5471123165109152e-01,
                -5.8357963516370251e-02,
                2.5641393167185410e-02
            ],
            [
                4.5062471905946644e-02,
                0.0000000000000000e+00,
                3.0082385354721721e-03,
                -5.8357963516370251e-02,
                1.3838578233125345e-01,
                4.5470494099560744e-03
            ],
            [
                5.8652978363195267e-02,
                -3.8398249953977365e-02,
                -5.8518222896465216e-02,
                2.5641393167185410e-02,
                4.5470494099560744e-03,
                2.0091499183035150e-01
            ]
        ],
        [
            [
                -2.0365105882487339e-01,
                0.0000000000000000e+00,
                0.0000000000000000e+00,
                0.0000000000000000e+00,
                -7.4061526517149284e-02,
                -5.7278976029705761e-02
            ],
            [
                0.0000000000000000e+00,
                -2.0365105882487339e-01,
                0.0000000000000000e+00,
                0.0000000000000000e+00,
                0.0000000000000000e+00,
                3.7027548534438903e-02
            ],
            [
                0.0000000000000000e+00,
                0.0000000000000000e+00,
                -2.0365105882487339e-01,
                0.0000000000000000e+00,
                0.0000000000000000e+00,
                5.9330186454643281e-02
            ],
            [
                0.0000000000000000e+00,
                0.0000000000000000e+00,
                0.0000000000000000e+00,
                -2.0365105882487339e-01,
                9.4113310812033571e-02,
                -2.4726072962349757e-02
            ],
            [
                -7.4061526517149284e-02,
                0.0000000000000000e+00,
                0.0000000000000000e+00,
                9.4113310812033571e-02,
                -2.4572542808438536e-01,
                -5.4623382852136276e-03
            ],
            [
                -5.7278976029705761e-02,
                3.7027548534438903e-02,
                5.9330186454643281e-02,
                -2.4726072962349757e-02,
                -5.4623382852136276e-03,
                -1.6890263930809610e-01
            ]
        ],
        [
            [
                3.8261749328971431e-03,
                0.0000000000000000e+00,
                0.0000000000000000e+00,
                0.0000000000000000e+00,
                3.9028764003359775e-04,
                2.3425297869790289e-04
            ],
            [
                0.0000000000000000e+00,
                3.8261749328971431e-03,
                0.0000000000000000e+00,
                0.0000000000000000e+00,
                -3.0082385354721721e-03,
                -1.5143101604286901e-04
            ],
            [
                0.0000000000000000e+00,
                0.0000000000000000e+00,
                3.8261749328971431e-03,
                0.0000000000000000e+00,
                0.0000000000000000e+00,
                -2.4264178354889410e-04
            ],
            [
                0.0000000000000000e+00,
                0.0000000000000000e+00,
                0.0000000000000000e+00,
                3.8261749328971431e-03,
                -5.0544035634594777e-04,
                1.0112185385311725e-04
            ],
            [
                3.9028764003359775e-04,
                -3.0082385354721721e-03,
                0.0000000000000000e+00,
                -5.0544035634594777e-04,
                -1.2876514775744868e-03,
                -8.3375408545420415e-05
            ],
            [
                2.3425297869790289e-04,
                -1.5143101604286901e-04,
                -2.4264178354889410e-04,
                1.0112185385311725e-04,
                -8.3375408545420415e-05,
                -2.3025475994178056e-03
            ]
        ],
        [
            [
                6.1307777901020719e-03,
                0.0000000000000000e+00,
                0.0000000000000000e+00,
                0.0000000000000000e+00,
                6.2536785098255779e-04,
                3.7534952903441748e-04
            ],
            [
                0.0000000000000000e+00,
                6.1307777901020719e-03,
                0.0000000000000000e+00,
                0.0000000000000000e+00,
                0.0000000000000000e+00,
                -2.4264178354886830e-04
            ],
            [
                0.0000000000000000e+00,
                0.0000000000000000e+00,
                6.1307777901020719e-03,
                0.0000000000000000e+00,
                -3.0082385354721721e-03,
                -3.8879112524157567e-04
            ],
            [
                0.0000000000000000e+00,
                0.0000000000000000e+00,
                0.0000000000000000e+00,
                6.1307777901020719e-03,
                -8.0987998856615982e-04,
                1.6203012841003648e-04
            ],
            [
                6.2536785098255779e-04,
                0.0000000000000000e+00,
                -3.0082385354721721e-03,
                -8.0987998856615982e-04,
                -2.0632368405929195e-03,
                -1.3359454596706925e-04
            ],
            [
                3.7534952903441748e-04,
                -2.4264178354886830e-04,
                -3.8879112524157567e-04,
                1.6203012841003648e-04,
                -1.3359454596706925e-04,
                -3.6894308103355587e-03
            ]
        ],
        [
            [
                7.4696662791547241e-02,
                0.0000000000000000e+00,
                0.0000000000000000e+00,
                0.0000000000000000e+00,
                1.9509861561908780e-02,
                2.5382165204415306e-02
            ],
            [
                0.0000000000000000e+00,
                7.4696662791547241e-02,
                0.0000000000000000e+00,
                0.0000000000000000e+00,
                0.0000000000000000e+00,
                -1.6609182041211132e-02
            ],
            [
                0.0000000000000000e+00,
                0.0000000000000000e+00,
                7.4696662791547241e-02,
                0.0000000000000000e+00,
                0.0000000000000000e+00,
                -2.6613316472940025e-02
            ],
            [
                0.0000000000000000e+00,
                0.0000000000000000e+00,
                0.0000000000000000e+00,
                7.4696662791547241e-02,
                -2.5266163640904438e-02,
                8.0829238766393936e-03
            ],
            [
                1.9509861561908780e-02,
                0.0000000000000000e+00,
                0.0000000000000000e+00,
                -2.5266163640904438e-02,
                5.2200107961274729e-02,
                1.6722939648873942e-03
            ],
            [
                2.5382165204415306e-02,
                -1.6609182041211132e-02,
                -2.6613316472940025e-02,
                8.0829238766393936e-03,
                1.6722939648873942e-03,
                7.9614896265942495e-02
            ]
        ],
        [
            [
                -1.0038035723203732e-01,
                0.0000000000000000e+00,
                0.0000000000000000e+00,
                0.0000000000000000e+00,
                -2.8513456726225527e-02,
                -3.6839160746734066e-02
            ],
            [
                0.0000000000000000e+00,
                -1.0038035723203732e-01,
                0.0000000000000000e+00,
                0.0000000000000000e+00,
                0.0000000000000000e+00,
                2.1107233010337664e-02
            ],
            [
                0.0000000000000000e+00,
                0.0000000000000000e+00,
                -1.0038035723203732e-01,
                0.0000000000000000e+00,
                0.0000000000000000e+00,
                3.8640891737526231e-02
            ],
            [
                0.0000000000000000e+00,
                0.0000000000000000e+00,
                0.0000000000000000e+00,
                -1.0038035723203732e-01,
                3.6926231451033284e-02,
                -1.6103733453842153e-02
            ],
            [
                -2.8513456726225527e-02,
                0.0000000000000000e+00,
                0.0000000000000000e+00,
                3.6926231451033284e-02,
                -8.5077933698262387e-02,
                -2.7544058757650982e-03
            ],
            [
                -3.6839160746734066e-02,
                2.1107233010337664e-02,
                3.8640891737526231e-02,
                -1.6103733453842153e-02,
                -2.7544058757650982e-03,
                -1.2308707370207586e-01
            ]
        ],
        [
            [
                -1.6084200944119359e-01,
                0.0000000000000000e+00,
                0.0000000000000000e+00,
                0.0000000000000000e+00,
                -4.5687839756929208e-02,
                -5.9028327892229684e-02
            ],
            [
                0.0000000000000000e+00,
                -1.6084200944119359e-01,
                0.0000000000000000e+00,
                0.0000000000000000e+00,
                0.0000000000000000e+00,
                3.8640891737526238e-02
            ],
            [
                0.0000000000000000e+00,
                0.0000000000000000e+00,
                -1.6084200944119359e-01,
                0.0000000000000000e+00,
                0.0000000000000000e+00,
                5.8907014021706797e-02
            ],
            [
                0.0000000000000000e+00,
                0.0000000000000000e+00,
                0.0000000000000000e+00,
                -1.6084200944119359e-01,
                5.9167843504936417e-02,
                -2.5803423295595446e-02
            ],
            [
                -4.5687839756929208e-02,
                0.0000000000000000e+00,
                0.0000000000000000e+00,
                5.9167843504936417e-02,
                -1.3632254549066050e-01,
                -4.4134548639890043e-03
            ],
            [
                -5.9028327892229684e-02,
                3.8640891737526238e-02,
                5.8907014021706797e-02,
                -2.5803423295595446e-02,
                -4.4134548639890043e-03,
                -1.9722556102001593e-01
            ]
        ]
    ];

    let FDmD0: Array3<f64> = array![
        [
            [
                1.2895439603332617e-01,
                0.0000000000000000e+00,
                0.0000000000000000e+00,
                0.0000000000000000e+00,
                5.4551664955240511e-02,
                3.1896810825290445e-02
            ],
            [
                0.0000000000000000e+00,
                1.2895439603332617e-01,
                0.0000000000000000e+00,
                0.0000000000000000e+00,
                0.0000000000000000e+00,
                -2.0418366493227764e-02
            ],
            [
                0.0000000000000000e+00,
                0.0000000000000000e+00,
                1.2895439603332617e-01,
                0.0000000000000000e+00,
                0.0000000000000000e+00,
                -3.2716869981703256e-02
            ],
            [
                0.0000000000000000e+00,
                0.0000000000000000e+00,
                0.0000000000000000e+00,
                1.2895439603332617e-01,
                -6.8847147171129136e-02,
                1.6643149085710365e-02
            ],
            [
                5.4551664955240511e-02,
                0.0000000000000000e+00,
                0.0000000000000000e+00,
                -6.8847147171129136e-02,
                1.9352532012311063e-01,
                3.7900443203262332e-03
            ],
            [
                3.1896810825290445e-02,
                -2.0418366493227764e-02,
                -3.2716869981703256e-02,
                1.6643149085710365e-02,
                3.7900443203262332e-03,
                8.9287743042153617e-02
            ]
        ],
        [
            [
                9.6554182299140187e-02,
                0.0000000000000000e+00,
                0.0000000000000000e+00,
                0.0000000000000000e+00,
                2.8123169086191932e-02,
                3.6604907768036161e-02
            ],
            [
                0.0000000000000000e+00,
                9.6554182299140187e-02,
                0.0000000000000000e+00,
                0.0000000000000000e+00,
                3.0082385354721721e-03,
                -2.0955801994294795e-02
            ],
            [
                0.0000000000000000e+00,
                0.0000000000000000e+00,
                9.6554182299140187e-02,
                0.0000000000000000e+00,
                0.0000000000000000e+00,
                -3.8398249953977337e-02
            ],
            [
                0.0000000000000000e+00,
                0.0000000000000000e+00,
                0.0000000000000000e+00,
                9.6554182299140187e-02,
                -3.6420791094687342e-02,
                1.6002611599989034e-02
            ],
            [
                2.8123169086191932e-02,
                3.0082385354721721e-03,
                0.0000000000000000e+00,
                -3.6420791094687342e-02,
                8.6365585175836868e-02,
                2.8377812843105180e-03
            ],
            [
                3.6604907768036161e-02,
                -2.0955801994294795e-02,
                -3.8398249953977337e-02,
                1.6002611599989034e-02,
                2.8377812843105180e-03,
                1.2538962130149364e-01
            ]
        ],
        [
            [
                1.5471123165109152e-01,
                0.0000000000000000e+00,
                0.0000000000000000e+00,
                0.0000000000000000e+00,
                4.5062471905946644e-02,
                5.8652978363195267e-02
            ],
            [
                0.0000000000000000e+00,
                1.5471123165109152e-01,
                0.0000000000000000e+00,
                0.0000000000000000e+00,
                0.0000000000000000e+00,
                -3.8398249953977365e-02
            ],
            [
                0.0000000000000000e+00,
                0.0000000000000000e+00,
                1.5471123165109152e-01,
                0.0000000000000000e+00,
                3.0082385354721721e-03,
                -5.8518222896465216e-02
            ],
            [
                0.0000000000000000e+00,
                0.0000000000000000e+00,
                0.0000000000000000e+00,
                1.5471123165109152e-01,
                -5.8357963516370251e-02,
                2.5641393167185410e-02
            ],
            [
                4.5062471905946644e-02,
                0.0000000000000000e+00,
                3.0082385354721721e-03,
                -5.8357963516370251e-02,
                1.3838578233125345e-01,
                4.5470494099560744e-03
            ],
            [
                5.8652978363195267e-02,
                -3.8398249953977365e-02,
                -5.8518222896465216e-02,
                2.5641393167185410e-02,
                4.5470494099560744e-03,
                2.0091499183035150e-01
            ]
        ],
        [
            [
                -2.0365105882487339e-01,
                0.0000000000000000e+00,
                0.0000000000000000e+00,
                0.0000000000000000e+00,
                -7.4061526517149284e-02,
                -5.7278976029705761e-02
            ],
            [
                0.0000000000000000e+00,
                -2.0365105882487339e-01,
                0.0000000000000000e+00,
                0.0000000000000000e+00,
                0.0000000000000000e+00,
                3.7027548534438903e-02
            ],
            [
                0.0000000000000000e+00,
                0.0000000000000000e+00,
                -2.0365105882487339e-01,
                0.0000000000000000e+00,
                0.0000000000000000e+00,
                5.9330186454643281e-02
            ],
            [
                0.0000000000000000e+00,
                0.0000000000000000e+00,
                0.0000000000000000e+00,
                -2.0365105882487339e-01,
                9.4113310812033571e-02,
                -2.4726072962349757e-02
            ],
            [
                -7.4061526517149284e-02,
                0.0000000000000000e+00,
                0.0000000000000000e+00,
                9.4113310812033571e-02,
                -2.4572542808438536e-01,
                -5.4623382852136276e-03
            ],
            [
                -5.7278976029705761e-02,
                3.7027548534438903e-02,
                5.9330186454643281e-02,
                -2.4726072962349757e-02,
                -5.4623382852136276e-03,
                -1.6890263930809610e-01
            ]
        ],
        [
            [
                3.8261749328971431e-03,
                0.0000000000000000e+00,
                0.0000000000000000e+00,
                0.0000000000000000e+00,
                3.9028764003359775e-04,
                2.3425297869790289e-04
            ],
            [
                0.0000000000000000e+00,
                3.8261749328971431e-03,
                0.0000000000000000e+00,
                0.0000000000000000e+00,
                -3.0082385354721721e-03,
                -1.5143101604286901e-04
            ],
            [
                0.0000000000000000e+00,
                0.0000000000000000e+00,
                3.8261749328971431e-03,
                0.0000000000000000e+00,
                0.0000000000000000e+00,
                -2.4264178354889410e-04
            ],
            [
                0.0000000000000000e+00,
                0.0000000000000000e+00,
                0.0000000000000000e+00,
                3.8261749328971431e-03,
                -5.0544035634594777e-04,
                1.0112185385311725e-04
            ],
            [
                3.9028764003359775e-04,
                -3.0082385354721721e-03,
                0.0000000000000000e+00,
                -5.0544035634594777e-04,
                -1.2876514775744868e-03,
                -8.3375408545420415e-05
            ],
            [
                2.3425297869790289e-04,
                -1.5143101604286901e-04,
                -2.4264178354889410e-04,
                1.0112185385311725e-04,
                -8.3375408545420415e-05,
                -2.3025475994178056e-03
            ]
        ],
        [
            [
                6.1307777901020719e-03,
                0.0000000000000000e+00,
                0.0000000000000000e+00,
                0.0000000000000000e+00,
                6.2536785098255779e-04,
                3.7534952903441748e-04
            ],
            [
                0.0000000000000000e+00,
                6.1307777901020719e-03,
                0.0000000000000000e+00,
                0.0000000000000000e+00,
                0.0000000000000000e+00,
                -2.4264178354886830e-04
            ],
            [
                0.0000000000000000e+00,
                0.0000000000000000e+00,
                6.1307777901020719e-03,
                0.0000000000000000e+00,
                -3.0082385354721721e-03,
                -3.8879112524157567e-04
            ],
            [
                0.0000000000000000e+00,
                0.0000000000000000e+00,
                0.0000000000000000e+00,
                6.1307777901020719e-03,
                -8.0987998856615982e-04,
                1.6203012841003648e-04
            ],
            [
                6.2536785098255779e-04,
                0.0000000000000000e+00,
                -3.0082385354721721e-03,
                -8.0987998856615982e-04,
                -2.0632368405929195e-03,
                -1.3359454596706925e-04
            ],
            [
                3.7534952903441748e-04,
                -2.4264178354886830e-04,
                -3.8879112524157567e-04,
                1.6203012841003648e-04,
                -1.3359454596706925e-04,
                -3.6894308103355587e-03
            ]
        ],
        [
            [
                7.4696662791547241e-02,
                0.0000000000000000e+00,
                0.0000000000000000e+00,
                0.0000000000000000e+00,
                1.9509861561908780e-02,
                2.5382165204415306e-02
            ],
            [
                0.0000000000000000e+00,
                7.4696662791547241e-02,
                0.0000000000000000e+00,
                0.0000000000000000e+00,
                0.0000000000000000e+00,
                -1.6609182041211132e-02
            ],
            [
                0.0000000000000000e+00,
                0.0000000000000000e+00,
                7.4696662791547241e-02,
                0.0000000000000000e+00,
                0.0000000000000000e+00,
                -2.6613316472940025e-02
            ],
            [
                0.0000000000000000e+00,
                0.0000000000000000e+00,
                0.0000000000000000e+00,
                7.4696662791547241e-02,
                -2.5266163640904438e-02,
                8.0829238766393936e-03
            ],
            [
                1.9509861561908780e-02,
                0.0000000000000000e+00,
                0.0000000000000000e+00,
                -2.5266163640904438e-02,
                5.2200107961274729e-02,
                1.6722939648873942e-03
            ],
            [
                2.5382165204415306e-02,
                -1.6609182041211132e-02,
                -2.6613316472940025e-02,
                8.0829238766393936e-03,
                1.6722939648873942e-03,
                7.9614896265942495e-02
            ]
        ],
        [
            [
                -1.0038035723203732e-01,
                0.0000000000000000e+00,
                0.0000000000000000e+00,
                0.0000000000000000e+00,
                -2.8513456726225527e-02,
                -3.6839160746734066e-02
            ],
            [
                0.0000000000000000e+00,
                -1.0038035723203732e-01,
                0.0000000000000000e+00,
                0.0000000000000000e+00,
                0.0000000000000000e+00,
                2.1107233010337664e-02
            ],
            [
                0.0000000000000000e+00,
                0.0000000000000000e+00,
                -1.0038035723203732e-01,
                0.0000000000000000e+00,
                0.0000000000000000e+00,
                3.8640891737526231e-02
            ],
            [
                0.0000000000000000e+00,
                0.0000000000000000e+00,
                0.0000000000000000e+00,
                -1.0038035723203732e-01,
                3.6926231451033284e-02,
                -1.6103733453842153e-02
            ],
            [
                -2.8513456726225527e-02,
                0.0000000000000000e+00,
                0.0000000000000000e+00,
                3.6926231451033284e-02,
                -8.5077933698262387e-02,
                -2.7544058757650982e-03
            ],
            [
                -3.6839160746734066e-02,
                2.1107233010337664e-02,
                3.8640891737526231e-02,
                -1.6103733453842153e-02,
                -2.7544058757650982e-03,
                -1.2308707370207586e-01
            ]
        ],
        [
            [
                -1.6084200944119359e-01,
                0.0000000000000000e+00,
                0.0000000000000000e+00,
                0.0000000000000000e+00,
                -4.5687839756929208e-02,
                -5.9028327892229684e-02
            ],
            [
                0.0000000000000000e+00,
                -1.6084200944119359e-01,
                0.0000000000000000e+00,
                0.0000000000000000e+00,
                0.0000000000000000e+00,
                3.8640891737526238e-02
            ],
            [
                0.0000000000000000e+00,
                0.0000000000000000e+00,
                -1.6084200944119359e-01,
                0.0000000000000000e+00,
                0.0000000000000000e+00,
                5.8907014021706797e-02
            ],
            [
                0.0000000000000000e+00,
                0.0000000000000000e+00,
                0.0000000000000000e+00,
                -1.6084200944119359e-01,
                5.9167843504936417e-02,
                -2.5803423295595446e-02
            ],
            [
                -4.5687839756929208e-02,
                0.0000000000000000e+00,
                0.0000000000000000e+00,
                5.9167843504936417e-02,
                -1.3632254549066050e-01,
                -4.4134548639890043e-03
            ],
            [
                -5.9028327892229684e-02,
                3.8640891737526238e-02,
                5.8907014021706797e-02,
                -2.5803423295595446e-02,
                -4.4134548639890043e-03,
                -1.9722556102001593e-01
            ]
        ]
    ];

    let (gradEx_test) = gradients_lc_ex(
        1,
        gamma0.view(),
        gamma1.view(),
        gamma0_AO.view(),
        gamma1_AO.view(),
        gamma0_lr.view(),
        gamma1_lr.view(),
        gamma0_lr_ao.view(),
        gamma1_lr_ao.view(),
        S.view(),
        gradS.view(),
        gradH0.view(),
        XmY.view(),
        XpY.view(),
        omega.view(),
        qtrans_oo.view(),
        qtrans_vv.view(),
        qtrans_ov.view(),
        orbe_occ,
        orbe_virt,
        orbs_occ.view(),
        orbs_virt.view(),
        FDmD0.view(),
        FlrDmD0.view(),
        mol.multiplicity,
        mol.calculator.spin_couplings.view(),
        Some(1),
    );

    println!("gradEx_result {}", gradEx_test);
    println!("gradEx_ref {}", gradExc);
    assert!(gradEx_test.abs_diff_eq(&gradExc, 1e-14));
}
#[test]
pub fn test_new_flr(){
    let SMatrix:Array2<f64> = array! [
    [ 1.0000000000000000e+000 , 0.0000000000000000e+000  ,  0.0000000000000000e+000 , 0.0000000000000000e+000 ,   3.0749185256906808e-001 , 3.0749379923890652e-001],
    [ 0.0000000000000000e+000 , 1.0000000000000000e+000  ,  0.0000000000000000e+000 , 0.0000000000000000e+000 ,   0.0000000000000000e+000 ,-0.0000000000000000e+000],
    [ 0.0000000000000000e+000 , 0.0000000000000000e+000  ,  1.0000000000000000e+000 , 0.0000000000000000e+000 ,   0.0000000000000000e+000 ,-1.9762625833649862e-323],
    [ 0.0000000000000000e+000 , 0.0000000000000000e+000  ,  0.0000000000000000e+000 , 1.0000000000000000e+000 ,  -2.4703282292062327e-323 , 9.8813129168249309e-324],
    [ 3.0749185256906808e-001 , 0.0000000000000000e+000  ,  0.0000000000000000e+000 ,-2.4703282292062327e-323 ,   1.0000000000000000e+000 , 2.6802469998434889e-002],
    [ 3.0749379923890652e-001 ,-0.0000000000000000e+000  , -1.9762625833649862e-323 , 9.8813129168249309e-324 ,   2.6802469998434889e-002 , 1.0000000000000000e+000]];

    let GradS:Array3<f64> = array![[
    [ 0.0000000000000000e+000 , 0.0000000000000000e+000  ,  0.0000000000000000e+000 , 0.0000000000000000e+000   , 3.5903993049384009e-001 ,-1.1967953580003202e-001],
    [ 0.0000000000000000e+000 , 0.0000000000000000e+000  ,  0.0000000000000000e+000 , 0.0000000000000000e+000   , 0.0000000000000000e+000 ,-1.1541613756544200e-310],
    [ 0.0000000000000000e+000 , 0.0000000000000000e+000  ,  0.0000000000000000e+000 , 0.0000000000000000e+000   , 0.0000000000000000e+000 , 1.0088965385345556e-310],
    [ 0.0000000000000000e+000 , 0.0000000000000000e+000  ,  0.0000000000000000e+000 , 0.0000000000000000e+000   , 1.0039413923494130e-320 , 3.3637463214162198e-310],
    [ 3.5903993049384009e-001 , 0.0000000000000000e+000  ,  0.0000000000000000e+000 , 1.0039413923494130e-320   , 0.0000000000000000e+000 , 0.0000000000000000e+000],
    [-1.1967953580003202e-001 ,-1.1541613756544200e-310  ,  1.0088965385345556e-310 , 3.3637463214162198e-310   , 0.0000000000000000e+000 , 0.0000000000000000e+000]
    ],
    [
    [ 0.0000000000000000e+000 , 0.0000000000000000e+000  ,  0.0000000000000000e+000 , 0.0000000000000000e+000   , 0.0000000000000000e+000 , 1.7922133559835926e-001],
    [ 0.0000000000000000e+000 , 0.0000000000000000e+000  ,  0.0000000000000000e+000 , 0.0000000000000000e+000   , 0.0000000000000000e+000 , 1.7283685289893191e-310],
    [ 0.0000000000000000e+000 , 0.0000000000000000e+000  ,  0.0000000000000000e+000 , 0.0000000000000000e+000   , 0.0000000000000000e+000 ,-1.5108329415552256e-310],
    [ 0.0000000000000000e+000 , 0.0000000000000000e+000  ,  0.0000000000000000e+000 , 0.0000000000000000e+000   , 0.0000000000000000e+000 , 6.2964517354712130e-311],
    [ 0.0000000000000000e+000 , 0.0000000000000000e+000  ,  0.0000000000000000e+000 , 0.0000000000000000e+000   , 0.0000000000000000e+000 , 0.0000000000000000e+000],
    [ 1.7922133559835926e-001 , 1.7283685289893191e-310  ,  -1.5108329415552256e-310,  6.2964517354712130e-311  , 0.0000000000000000e+000 , 0.0000000000000000e+000]
    ],
    [
    [ 0.0000000000000000e+000 , 0.0000000000000000e+000  ,  0.0000000000000000e+000 , 0.0000000000000000e+000  ,  0.0000000000000000e+000 , 2.8717092215302892e-001],
    [ 0.0000000000000000e+000 , 0.0000000000000000e+000  ,  0.0000000000000000e+000 , 0.0000000000000000e+000  ,  0.0000000000000000e+000 , 2.7694090250641192e-310],
    [ 0.0000000000000000e+000 , 0.0000000000000000e+000  ,  0.0000000000000000e+000 , 0.0000000000000000e+000  ,  3.7841964635948309e-310 , 1.3633614578630434e-310],
    [ 0.0000000000000000e+000 , 0.0000000000000000e+000  ,  0.0000000000000000e+000 , 0.0000000000000000e+000  ,  0.0000000000000000e+000 , 1.0088965385345556e-310],
    [ 0.0000000000000000e+000 , 0.0000000000000000e+000  ,  3.7841964635948309e-310 , 0.0000000000000000e+000  ,  0.0000000000000000e+000 , 0.0000000000000000e+000],
    [ 2.8717092215302892e-001 , 2.7694090250641192e-310  ,  1.3633614578630434e-310 , 1.0088965385345556e-310  ,  0.0000000000000000e+000 , 0.0000000000000000e+000]
    ],
    [
    [ 0.0000000000000000e+000 , 0.0000000000000000e+000   , 0.0000000000000000e+000 , 0.0000000000000000e+000  , -3.5903993049384009e-001 , 0.0000000000000000e+000],
    [ 0.0000000000000000e+000 , 0.0000000000000000e+000   , 0.0000000000000000e+000 , 0.0000000000000000e+000  ,  0.0000000000000000e+000 , 0.0000000000000000e+000],
    [ 0.0000000000000000e+000 , 0.0000000000000000e+000   , 0.0000000000000000e+000 , 0.0000000000000000e+000  ,  0.0000000000000000e+000 , 0.0000000000000000e+000],
    [ 0.0000000000000000e+000 , 0.0000000000000000e+000   , 0.0000000000000000e+000 , 0.0000000000000000e+000  , -1.0039413923494130e-320 , 0.0000000000000000e+000],
    [-3.5903993049384009e-001 , 0.0000000000000000e+000   , 0.0000000000000000e+000 ,-1.0039413923494130e-320  ,  0.0000000000000000e+000 ,-4.9326381257087708e-002],
    [ 0.0000000000000000e+000 , 0.0000000000000000e+000   , 0.0000000000000000e+000 , 0.0000000000000000e+000  , -4.9326381257087708e-002 , 0.0000000000000000e+000]
    ],
    [
    [ 0.0000000000000000e+000 , 0.0000000000000000e+000  ,  0.0000000000000000e+000 , 0.0000000000000000e+000  ,  0.0000000000000000e+000  ,0.0000000000000000e+000],
    [ 0.0000000000000000e+000 , 0.0000000000000000e+000  ,  0.0000000000000000e+000 , 0.0000000000000000e+000  , -3.7841962372757101e-310  ,0.0000000000000000e+000],
    [ 0.0000000000000000e+000 , 0.0000000000000000e+000  ,  0.0000000000000000e+000 , 0.0000000000000000e+000  ,  0.0000000000000000e+000  ,0.0000000000000000e+000],
    [ 0.0000000000000000e+000 , 0.0000000000000000e+000  ,  0.0000000000000000e+000 , 0.0000000000000000e+000  ,  0.0000000000000000e+000  ,0.0000000000000000e+000],
    [ 0.0000000000000000e+000 ,-3.7841962372757101e-310  ,  0.0000000000000000e+000 , 0.0000000000000000e+000  ,  0.0000000000000000e+000  ,1.8466548012393818e-002],
    [ 0.0000000000000000e+000 , 0.0000000000000000e+000  ,  0.0000000000000000e+000 , 0.0000000000000000e+000  ,  1.8466548012393818e-002  ,0.0000000000000000e+000]
    ],
    [
    [ 0.0000000000000000e+000 , 0.0000000000000000e+000  ,  0.0000000000000000e+000 , 0.0000000000000000e+000  ,  0.0000000000000000e+000 , 0.0000000000000000e+000],
    [ 0.0000000000000000e+000 , 0.0000000000000000e+000  ,  0.0000000000000000e+000 , 0.0000000000000000e+000  ,  0.0000000000000000e+000 , 0.0000000000000000e+000],
    [ 0.0000000000000000e+000 , 0.0000000000000000e+000  ,  0.0000000000000000e+000 , 0.0000000000000000e+000  , -3.7841962372757101e-310 , 0.0000000000000000e+000],
    [ 0.0000000000000000e+000 , 0.0000000000000000e+000  ,  0.0000000000000000e+000 , 0.0000000000000000e+000  ,  0.0000000000000000e+000 , 0.0000000000000000e+000],
    [ 0.0000000000000000e+000 , 0.0000000000000000e+000  ,-3.7841962372757101e-310  , 0.0000000000000000e+000  ,  0.0000000000000000e+000 , 2.9589421393369331e-002],
    [ 0.0000000000000000e+000 , 0.0000000000000000e+000  ,  0.0000000000000000e+000 , 0.0000000000000000e+000  ,  2.9589421393369331e-002 , 0.0000000000000000e+000]
    ],
    [
    [ 0.0000000000000000e+000 , 0.0000000000000000e+000  ,  0.0000000000000000e+000 , 0.0000000000000000e+000  ,  0.0000000000000000e+000 , 1.1967953580003202e-001],
    [ 0.0000000000000000e+000 , 0.0000000000000000e+000  ,  0.0000000000000000e+000 , 0.0000000000000000e+000  ,  0.0000000000000000e+000 ,-6.2964509823294000e-311],
    [ 0.0000000000000000e+000 , 0.0000000000000000e+000  ,  0.0000000000000000e+000 , 0.0000000000000000e+000  ,  0.0000000000000000e+000 ,-1.0088964178566995e-310],
    [ 0.0000000000000000e+000 , 0.0000000000000000e+000  ,  0.0000000000000000e+000 , 0.0000000000000000e+000  ,  0.0000000000000000e+000 ,-3.3637459190661043e-310],
    [ 0.0000000000000000e+000 , 0.0000000000000000e+000  ,  0.0000000000000000e+000 , 0.0000000000000000e+000  ,  0.0000000000000000e+000 , 4.9326381257087708e-002],
    [ 1.1967953580003202e-001 ,-6.2964509823294000e-311  , -1.0088964178566995e-310 ,-3.3637459190661043e-310  ,  4.9326381257087708e-002 , 0.0000000000000000e+000]
    ],
    [
    [ 0.0000000000000000e+000 , 0.0000000000000000e+000  ,  0.0000000000000000e+000 , 0.0000000000000000e+000 ,   0.0000000000000000e+000 ,-1.7922133559835926e-001],
    [ 0.0000000000000000e+000 , 0.0000000000000000e+000  ,  0.0000000000000000e+000 , 0.0000000000000000e+000 ,   0.0000000000000000e+000 ,-2.8413071944937102e-310],
    [ 0.0000000000000000e+000 , 0.0000000000000000e+000  ,  0.0000000000000000e+000 , 0.0000000000000000e+000 ,   0.0000000000000000e+000 , 1.5108327608389075e-310],
    [ 0.0000000000000000e+000 , 0.0000000000000000e+000  ,  0.0000000000000000e+000 , 0.0000000000000000e+000 ,   0.0000000000000000e+000 ,-6.2964509823294000e-311],
    [ 0.0000000000000000e+000 , 0.0000000000000000e+000  ,  0.0000000000000000e+000 , 0.0000000000000000e+000 ,   0.0000000000000000e+000 ,-1.8466548012393818e-002],
    [-1.7922133559835926e-001 ,-2.8413071944937102e-310  ,  1.5108327608389075e-310 ,-6.2964509823294000e-311 ,  -1.8466548012393818e-002 , 0.0000000000000000e+000]
    ],
    [
    [ 0.0000000000000000e+000 , 0.0000000000000000e+000 ,   0.0000000000000000e+000 , 0.0000000000000000e+000  ,  0.0000000000000000e+000, -2.8717092215302892e-001],
    [ 0.0000000000000000e+000 , 0.0000000000000000e+000 ,   0.0000000000000000e+000 , 0.0000000000000000e+000  ,  0.0000000000000000e+000,  1.5108327608389075e-310],
    [ 0.0000000000000000e+000 , 0.0000000000000000e+000 ,   0.0000000000000000e+000 , 0.0000000000000000e+000  ,  0.0000000000000000e+000, -1.3633612947863510e-310],
    [ 0.0000000000000000e+000 , 0.0000000000000000e+000 ,   0.0000000000000000e+000 , 0.0000000000000000e+000  ,  0.0000000000000000e+000, -1.0088964178566995e-310],
    [ 0.0000000000000000e+000 , 0.0000000000000000e+000 ,   0.0000000000000000e+000 , 0.0000000000000000e+000  ,  0.0000000000000000e+000, -2.9589421393369331e-002],
    [-2.8717092215302892e-001 , 1.5108327608389075e-310 ,  -1.3633612947863510e-310 ,-1.0088964178566995e-310  , -2.9589421393369331e-002,  0.0000000000000000e+000]
    ]];

    let G0lr:Array2<f64> = array! [
    [0.2860554418243039 ,0.2860554418243039 ,0.2860554418243039  ,  0.2860554418243039, 0.2692279296946004 ,0.2692280400920803],
    [0.2860554418243039 ,0.2860554418243039 ,0.2860554418243039  ,  0.2860554418243039, 0.2692279296946004 ,0.2692280400920803],
    [0.2860554418243039 ,0.2860554418243039 ,0.2860554418243039  ,  0.2860554418243039, 0.2692279296946004 ,0.2692280400920803],
    [0.2860554418243039 ,0.2860554418243039 ,0.2860554418243039  ,  0.2860554418243039, 0.2692279296946004 ,0.2692280400920803],
    [0.2692279296946004 ,0.2692279296946004 ,0.2692279296946004  ,  0.2692279296946004, 0.2923649998054588 ,0.2429686492032624],
    [0.2692280400920803 ,0.2692280400920803 ,0.2692280400920803  ,  0.2692280400920803, 0.2429686492032624 ,0.2923649998054588]];

    let G1lr:Array3<f64> = array! [[
    [ 0.0000000000000000 , 0.0000000000000000 , 0.0000000000000000  ,  0.0000000000000000  ,0.0203615522580970, -0.0067871192953180],
    [ 0.0000000000000000 , 0.0000000000000000 , 0.0000000000000000  ,  0.0000000000000000  ,0.0203615522580970, -0.0067871192953180],
    [ 0.0000000000000000 , 0.0000000000000000 , 0.0000000000000000  ,  0.0000000000000000  ,0.0203615522580970, -0.0067871192953180],
    [ 0.0000000000000000 , 0.0000000000000000 , 0.0000000000000000  ,  0.0000000000000000  ,0.0203615522580970, -0.0067871192953180],
    [ 0.0203615522580970 , 0.0203615522580970 , 0.0203615522580970  ,  0.0203615522580970  ,0.0000000000000000,  0.0000000000000000],
    [-0.0067871192953180 ,-0.0067871192953180 ,-0.0067871192953180  , -0.0067871192953180  ,0.0000000000000000,  0.0000000000000000]
    ],
    [
    [ 0.0000000000000000 , 0.0000000000000000 , 0.0000000000000000  ,  0.0000000000000000 , 0.0000000000000000  ,0.0101637809408346],
    [ 0.0000000000000000 , 0.0000000000000000 , 0.0000000000000000  ,  0.0000000000000000 , 0.0000000000000000  ,0.0101637809408346],
    [ 0.0000000000000000 , 0.0000000000000000 , 0.0000000000000000  ,  0.0000000000000000 , 0.0000000000000000  ,0.0101637809408346],
    [ 0.0000000000000000 , 0.0000000000000000 , 0.0000000000000000  ,  0.0000000000000000 , 0.0000000000000000  ,0.0101637809408346],
    [ 0.0000000000000000 , 0.0000000000000000 , 0.0000000000000000  ,  0.0000000000000000 , 0.0000000000000000  ,0.0000000000000000],
    [ 0.0101637809408346 , 0.0101637809408346 , 0.0101637809408346  ,  0.0101637809408346 , 0.0000000000000000  ,0.0000000000000000]
    ],
    [
    [ 0.0000000000000000 , 0.0000000000000000 , 0.0000000000000000   , 0.0000000000000000 , 0.0000000000000000  ,0.0162856857170278],
    [ 0.0000000000000000 , 0.0000000000000000 , 0.0000000000000000   , 0.0000000000000000 , 0.0000000000000000  ,0.0162856857170278],
    [ 0.0000000000000000 , 0.0000000000000000 , 0.0000000000000000   , 0.0000000000000000 , 0.0000000000000000  ,0.0162856857170278],
    [ 0.0000000000000000 , 0.0000000000000000 , 0.0000000000000000   , 0.0000000000000000 , 0.0000000000000000  ,0.0162856857170278],
    [ 0.0000000000000000 , 0.0000000000000000 , 0.0000000000000000   , 0.0000000000000000 , 0.0000000000000000  ,0.0000000000000000],
    [ 0.0162856857170278 , 0.0162856857170278 , 0.0162856857170278   , 0.0162856857170278 , 0.0000000000000000  ,0.0000000000000000]
    ],
    [
    [ 0.0000000000000000 , 0.0000000000000000 , 0.0000000000000000  ,  0.0000000000000000 ,-0.0203615522580970 , 0.0000000000000000],
    [ 0.0000000000000000 , 0.0000000000000000 , 0.0000000000000000  ,  0.0000000000000000 ,-0.0203615522580970 , 0.0000000000000000],
    [ 0.0000000000000000 , 0.0000000000000000 , 0.0000000000000000  ,  0.0000000000000000 ,-0.0203615522580970 , 0.0000000000000000],
    [ 0.0000000000000000 , 0.0000000000000000 , 0.0000000000000000  ,  0.0000000000000000 ,-0.0203615522580970 , 0.0000000000000000],
    [-0.0203615522580970 ,-0.0203615522580970 ,-0.0203615522580970  , -0.0203615522580970 , 0.0000000000000000 ,-0.0225742810190271],
    [ 0.0000000000000000 , 0.0000000000000000 , 0.0000000000000000  ,  0.0000000000000000 ,-0.0225742810190271 , 0.0000000000000000]
    ],
    [
    [ 0.0000000000000000 , 0.0000000000000000 , 0.0000000000000000  ,  0.0000000000000000 , 0.0000000000000000 , 0.0000000000000000],
    [ 0.0000000000000000 , 0.0000000000000000 , 0.0000000000000000  ,  0.0000000000000000 , 0.0000000000000000 , 0.0000000000000000],
    [ 0.0000000000000000 , 0.0000000000000000 , 0.0000000000000000  ,  0.0000000000000000 , 0.0000000000000000 , 0.0000000000000000],
    [ 0.0000000000000000 , 0.0000000000000000 , 0.0000000000000000  ,  0.0000000000000000 , 0.0000000000000000 , 0.0000000000000000],
    [ 0.0000000000000000 , 0.0000000000000000 , 0.0000000000000000  ,  0.0000000000000000 , 0.0000000000000000 , 0.0084512391474741],
    [ 0.0000000000000000 , 0.0000000000000000 , 0.0000000000000000  ,  0.0000000000000000 , 0.0084512391474741 , 0.0000000000000000]
    ],
    [
    [ 0.0000000000000000 , 0.0000000000000000 , 0.0000000000000000  ,  0.0000000000000000 , 0.0000000000000000 , 0.0000000000000000],
    [ 0.0000000000000000 , 0.0000000000000000 , 0.0000000000000000  ,  0.0000000000000000 , 0.0000000000000000 , 0.0000000000000000],
    [ 0.0000000000000000 , 0.0000000000000000 , 0.0000000000000000  ,  0.0000000000000000 , 0.0000000000000000 , 0.0000000000000000],
    [ 0.0000000000000000 , 0.0000000000000000 , 0.0000000000000000  ,  0.0000000000000000 , 0.0000000000000000 , 0.0000000000000000],
    [ 0.0000000000000000 , 0.0000000000000000 , 0.0000000000000000  ,  0.0000000000000000 , 0.0000000000000000 , 0.0135416362745717],
    [ 0.0000000000000000 , 0.0000000000000000 , 0.0000000000000000  ,  0.0000000000000000 , 0.0135416362745717 , 0.0000000000000000]
    ],
    [
    [ 0.0000000000000000 , 0.0000000000000000 , 0.0000000000000000  ,  0.0000000000000000 , 0.0000000000000000 , 0.0067871192953180],
    [ 0.0000000000000000 , 0.0000000000000000 , 0.0000000000000000  ,  0.0000000000000000 , 0.0000000000000000 , 0.0067871192953180],
    [ 0.0000000000000000 , 0.0000000000000000 , 0.0000000000000000  ,  0.0000000000000000 , 0.0000000000000000 , 0.0067871192953180],
    [ 0.0000000000000000 , 0.0000000000000000 , 0.0000000000000000  ,  0.0000000000000000 , 0.0000000000000000 , 0.0067871192953180],
    [ 0.0000000000000000 , 0.0000000000000000 , 0.0000000000000000  ,  0.0000000000000000 , 0.0000000000000000 , 0.0225742810190271],
    [ 0.0067871192953180 , 0.0067871192953180 , 0.0067871192953180  ,  0.0067871192953180 , 0.0225742810190271 , 0.0000000000000000]
    ],
    [
    [ 0.0000000000000000,  0.0000000000000000 , 0.0000000000000000   , 0.0000000000000000 , 0.0000000000000000 ,-0.0101637809408346],
    [ 0.0000000000000000,  0.0000000000000000 , 0.0000000000000000   , 0.0000000000000000 , 0.0000000000000000 ,-0.0101637809408346],
    [ 0.0000000000000000,  0.0000000000000000 , 0.0000000000000000   , 0.0000000000000000 , 0.0000000000000000 ,-0.0101637809408346],
    [ 0.0000000000000000,  0.0000000000000000 , 0.0000000000000000   , 0.0000000000000000 , 0.0000000000000000 ,-0.0101637809408346],
    [ 0.0000000000000000,  0.0000000000000000 , 0.0000000000000000   , 0.0000000000000000 , 0.0000000000000000 ,-0.0084512391474741],
    [-0.0101637809408346, -0.0101637809408346 ,-0.0101637809408346   ,-0.0101637809408346 ,-0.0084512391474741 , 0.0000000000000000]
    ],
    [
    [ 0.0000000000000000 , 0.0000000000000000 , 0.0000000000000000  ,  0.0000000000000000 , 0.0000000000000000 ,-0.0162856857170278],
    [ 0.0000000000000000 , 0.0000000000000000 , 0.0000000000000000  ,  0.0000000000000000 , 0.0000000000000000 ,-0.0162856857170278],
    [ 0.0000000000000000 , 0.0000000000000000 , 0.0000000000000000  ,  0.0000000000000000 , 0.0000000000000000 ,-0.0162856857170278],
    [ 0.0000000000000000 , 0.0000000000000000 , 0.0000000000000000  ,  0.0000000000000000 , 0.0000000000000000 ,-0.0162856857170278],
    [ 0.0000000000000000 , 0.0000000000000000 , 0.0000000000000000  ,  0.0000000000000000 , 0.0000000000000000 ,-0.0135416362745717],
    [-0.0162856857170278 ,-0.0162856857170278 ,-0.0162856857170278  , -0.0162856857170278 ,-0.0135416362745717 , 0.0000000000000000]
    ]];

    let input_matrix:Array2<f64> = array! [
    [-5.8082484411611679e-01 , 9.9261362507570881e-17,  4.4634493240034066e-18 ,   1.1916171613942245e-17,  3.3789949421140558e-01,  3.3790011602378289e-01],
    [ 9.9261362507570881e-17 , 6.6666666666666674e-01, -5.5511151231257827e-17 ,   2.7755575615628914e-16,  5.2213824442638725e-16, -6.2529502979177517e-16],
    [ 4.4634493240034066e-18 ,-5.5511151231257827e-17,  6.6666666666666718e-01 ,  -3.3306690738754696e-16, -1.5412501425947915e-16,  1.2435905514942915e-16],
    [ 1.1916171613942245e-17 , 2.7755575615628914e-16, -3.3306690738754696e-16 ,   6.6666666666666718e-01,  9.0727422381557298e-17, -1.3563966332560019e-16],
    [ 3.3789949421140558e-01 , 5.2213824442638725e-16, -1.5412501425947915e-16 ,   9.0727422381557298e-17, -9.1954758528927805e-01,  8.0452562761571769e-02],
    [ 3.3790011602378289e-01 ,-6.2529502979177517e-16,  1.2435905514942915e-16 ,  -1.3563966332560019e-16,  8.0452562761571769e-02, -9.1954728918730599e-01]];

    let n_at:usize = 3;
    let n_orb:usize = 6;

    let flr_return:Array3<f64> = f_lr_new(input_matrix.view(),SMatrix.view(),GradS.view(),G0lr.view(),G1lr.view(),n_at,n_orb);
    //println!("F_lr result {}",flr_return);

    let  G0_AO: Array2<f64> = array![
       [0.4467609798860577, 0.4467609798860577, 0.4467609798860577,
        0.4467609798860577, 0.3863557889890281, 0.3863561531176491],
       [0.4467609798860577, 0.4467609798860577, 0.4467609798860577,
        0.4467609798860577, 0.3863557889890281, 0.3863561531176491],
       [0.4467609798860577, 0.4467609798860577, 0.4467609798860577,
        0.4467609798860577, 0.3863557889890281, 0.3863561531176491],
       [0.4467609798860577, 0.4467609798860577, 0.4467609798860577,
        0.4467609798860577, 0.3863557889890281, 0.3863561531176491],
       [0.3863557889890281, 0.3863557889890281, 0.3863557889890281,
        0.3863557889890281, 0.4720158398964135, 0.3084885848056254],
       [0.3863561531176491, 0.3863561531176491, 0.3863561531176491,
        0.3863561531176491, 0.3084885848056254, 0.4720158398964135]
];
    let  G1_AO: Array3<f64> = array![
       [[ 0.0000000000000000,  0.0000000000000000,  0.0000000000000000,
          0.0000000000000000,  0.0671593223694436, -0.0223862512902948],
        [ 0.0000000000000000,  0.0000000000000000,  0.0000000000000000,
          0.0000000000000000,  0.0671593223694436, -0.0223862512902948],
        [ 0.0000000000000000,  0.0000000000000000,  0.0000000000000000,
          0.0000000000000000,  0.0671593223694436, -0.0223862512902948],
        [ 0.0000000000000000,  0.0000000000000000,  0.0000000000000000,
          0.0000000000000000,  0.0671593223694436, -0.0223862512902948],
        [ 0.0671593223694436,  0.0671593223694436,  0.0671593223694436,
          0.0671593223694436,  0.0000000000000000,  0.0000000000000000],
        [-0.0223862512902948, -0.0223862512902948, -0.0223862512902948,
         -0.0223862512902948,  0.0000000000000000,  0.0000000000000000]],

       [[ 0.0000000000000000,  0.0000000000000000,  0.0000000000000000,
          0.0000000000000000,  0.0000000000000000,  0.0335236415187203],
        [ 0.0000000000000000,  0.0000000000000000,  0.0000000000000000,
          0.0000000000000000,  0.0000000000000000,  0.0335236415187203],
        [ 0.0000000000000000,  0.0000000000000000,  0.0000000000000000,
          0.0000000000000000,  0.0000000000000000,  0.0335236415187203],
        [ 0.0000000000000000,  0.0000000000000000,  0.0000000000000000,
          0.0000000000000000,  0.0000000000000000,  0.0335236415187203],
        [ 0.0000000000000000,  0.0000000000000000,  0.0000000000000000,
          0.0000000000000000,  0.0000000000000000,  0.0000000000000000],
        [ 0.0335236415187203,  0.0335236415187203,  0.0335236415187203,
          0.0335236415187203,  0.0000000000000000,  0.0000000000000000]],

       [[ 0.0000000000000000,  0.0000000000000000,  0.0000000000000000,
          0.0000000000000000,  0.0000000000000000,  0.0537157867768206],
        [ 0.0000000000000000,  0.0000000000000000,  0.0000000000000000,
          0.0000000000000000,  0.0000000000000000,  0.0537157867768206],
        [ 0.0000000000000000,  0.0000000000000000,  0.0000000000000000,
          0.0000000000000000,  0.0000000000000000,  0.0537157867768206],
        [ 0.0000000000000000,  0.0000000000000000,  0.0000000000000000,
          0.0000000000000000,  0.0000000000000000,  0.0537157867768206],
        [ 0.0000000000000000,  0.0000000000000000,  0.0000000000000000,
          0.0000000000000000,  0.0000000000000000,  0.0000000000000000],
        [ 0.0537157867768206,  0.0537157867768206,  0.0537157867768206,
          0.0537157867768206,  0.0000000000000000,  0.0000000000000000]],

       [[ 0.0000000000000000,  0.0000000000000000,  0.0000000000000000,
          0.0000000000000000, -0.0671593223694436,  0.0000000000000000],
        [ 0.0000000000000000,  0.0000000000000000,  0.0000000000000000,
          0.0000000000000000, -0.0671593223694436,  0.0000000000000000],
        [ 0.0000000000000000,  0.0000000000000000,  0.0000000000000000,
          0.0000000000000000, -0.0671593223694436,  0.0000000000000000],
        [ 0.0000000000000000,  0.0000000000000000,  0.0000000000000000,
          0.0000000000000000, -0.0671593223694436,  0.0000000000000000],
        [-0.0671593223694436, -0.0671593223694436, -0.0671593223694436,
         -0.0671593223694436,  0.0000000000000000, -0.0573037072665056],
        [ 0.0000000000000000,  0.0000000000000000,  0.0000000000000000,
          0.0000000000000000, -0.0573037072665056,  0.0000000000000000]],

       [[ 0.0000000000000000,  0.0000000000000000,  0.0000000000000000,
          0.0000000000000000,  0.0000000000000000,  0.0000000000000000],
        [ 0.0000000000000000,  0.0000000000000000,  0.0000000000000000,
          0.0000000000000000,  0.0000000000000000,  0.0000000000000000],
        [ 0.0000000000000000,  0.0000000000000000,  0.0000000000000000,
          0.0000000000000000,  0.0000000000000000,  0.0000000000000000],
        [ 0.0000000000000000,  0.0000000000000000,  0.0000000000000000,
          0.0000000000000000,  0.0000000000000000,  0.0000000000000000],
        [ 0.0000000000000000,  0.0000000000000000,  0.0000000000000000,
          0.0000000000000000,  0.0000000000000000,  0.0214530568542981],
        [ 0.0000000000000000,  0.0000000000000000,  0.0000000000000000,
          0.0000000000000000,  0.0214530568542981,  0.0000000000000000]],

       [[ 0.0000000000000000,  0.0000000000000000,  0.0000000000000000,
          0.0000000000000000,  0.0000000000000000,  0.0000000000000000],
        [ 0.0000000000000000,  0.0000000000000000,  0.0000000000000000,
          0.0000000000000000,  0.0000000000000000,  0.0000000000000000],
        [ 0.0000000000000000,  0.0000000000000000,  0.0000000000000000,
          0.0000000000000000,  0.0000000000000000,  0.0000000000000000],
        [ 0.0000000000000000,  0.0000000000000000,  0.0000000000000000,
          0.0000000000000000,  0.0000000000000000,  0.0000000000000000],
        [ 0.0000000000000000,  0.0000000000000000,  0.0000000000000000,
          0.0000000000000000,  0.0000000000000000,  0.0343747807663729],
        [ 0.0000000000000000,  0.0000000000000000,  0.0000000000000000,
          0.0000000000000000,  0.0343747807663729,  0.0000000000000000]],

       [[ 0.0000000000000000,  0.0000000000000000,  0.0000000000000000,
          0.0000000000000000,  0.0000000000000000,  0.0223862512902948],
        [ 0.0000000000000000,  0.0000000000000000,  0.0000000000000000,
          0.0000000000000000,  0.0000000000000000,  0.0223862512902948],
        [ 0.0000000000000000,  0.0000000000000000,  0.0000000000000000,
          0.0000000000000000,  0.0000000000000000,  0.0223862512902948],
        [ 0.0000000000000000,  0.0000000000000000,  0.0000000000000000,
          0.0000000000000000,  0.0000000000000000,  0.0223862512902948],
        [ 0.0000000000000000,  0.0000000000000000,  0.0000000000000000,
          0.0000000000000000,  0.0000000000000000,  0.0573037072665056],
        [ 0.0223862512902948,  0.0223862512902948,  0.0223862512902948,
          0.0223862512902948,  0.0573037072665056,  0.0000000000000000]],

       [[ 0.0000000000000000,  0.0000000000000000,  0.0000000000000000,
          0.0000000000000000,  0.0000000000000000, -0.0335236415187203],
        [ 0.0000000000000000,  0.0000000000000000,  0.0000000000000000,
          0.0000000000000000,  0.0000000000000000, -0.0335236415187203],
        [ 0.0000000000000000,  0.0000000000000000,  0.0000000000000000,
          0.0000000000000000,  0.0000000000000000, -0.0335236415187203],
        [ 0.0000000000000000,  0.0000000000000000,  0.0000000000000000,
          0.0000000000000000,  0.0000000000000000, -0.0335236415187203],
        [ 0.0000000000000000,  0.0000000000000000,  0.0000000000000000,
          0.0000000000000000,  0.0000000000000000, -0.0214530568542981],
        [-0.0335236415187203, -0.0335236415187203, -0.0335236415187203,
         -0.0335236415187203, -0.0214530568542981,  0.0000000000000000]],

       [[ 0.0000000000000000,  0.0000000000000000,  0.0000000000000000,
          0.0000000000000000,  0.0000000000000000, -0.0537157867768206],
        [ 0.0000000000000000,  0.0000000000000000,  0.0000000000000000,
          0.0000000000000000,  0.0000000000000000, -0.0537157867768206],
        [ 0.0000000000000000,  0.0000000000000000,  0.0000000000000000,
          0.0000000000000000,  0.0000000000000000, -0.0537157867768206],
        [ 0.0000000000000000,  0.0000000000000000,  0.0000000000000000,
          0.0000000000000000,  0.0000000000000000, -0.0537157867768206],
        [ 0.0000000000000000,  0.0000000000000000,  0.0000000000000000,
          0.0000000000000000,  0.0000000000000000, -0.0343747807663729],
        [-0.0537157867768206, -0.0537157867768206, -0.0537157867768206,
         -0.0537157867768206, -0.0343747807663729,  0.0000000000000000]]
];


    let fv_return:Array3<f64> = f_v_new(input_matrix.view(),SMatrix.view(),GradS.view(),G0_AO.view(),G1_AO.view(),n_at,n_orb);
    //println!("F_v result {}",fv_return);

    assert!(1==2);

}<|MERGE_RESOLUTION|>--- conflicted
+++ resolved
@@ -51,16 +51,12 @@
     XpY: &Option<Array3<f64>>,
     exc_state: Option<usize>,
     omega: &Option<Array1<f64>>,
-<<<<<<< HEAD
     old_z_vec:Option<Array3<f64>>
 ) -> (Array1<f64>, Array1<f64>, Array1<f64>,Array3<f64>) {
-=======
-) -> (Array1<f64>, Array1<f64>, Array1<f64>) {
     info!("{:^80}", "");
     info!("{:^80}", "Calculating analytic gradient");
     info!("{:-^80}", "");
     let grad_timer = Instant::now();
->>>>>>> a8846d41
     let n_at: usize = molecule.n_atoms;
     let active_occ: Vec<usize> = molecule.calculator.active_occ.clone().unwrap();
     let active_virt: Vec<usize> = molecule.calculator.active_virt.clone().unwrap();
@@ -349,10 +345,6 @@
             }
         }
     }
-<<<<<<< HEAD
-
-    return (grad_e0, grad_vrep, grad_ex,new_z_vec);
-=======
     let total_grad: Array2<f64> = (&grad_e0 + &grad_vrep + &grad_ex).into_shape([molecule.n_atoms, 3]).unwrap();
     if log_enabled!(Level::Debug) || molecule.config.jobtype == "force" {
         info!("{: <45} ", "Gradient in atomic units");
@@ -379,8 +371,7 @@
     );
     info!("{:^80} ", "");
     drop(grad_timer);
-    return (grad_e0, grad_vrep, grad_ex);
->>>>>>> a8846d41
+    return (grad_e0, grad_vrep, grad_ex,new_z_vec);
 }
 
 // only ground state
@@ -11417,8 +11408,6 @@
         orbs_virt.view(),
         FDmD0.view(),
         FlrDmD0.view(),
-        mol.multiplicity,
-        mol.calculator.spin_couplings.view(),
         Some(1),
     );
 
