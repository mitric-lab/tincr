--- conflicted
+++ resolved
@@ -179,7 +179,7 @@
             }
             let mut h_save:Array2<f64> = h.clone();
 
-                if level_shifter.is_on {
+            if level_shifter.is_on {
                 if level_shifter.is_empty() {
                     level_shifter = LevelShifter::new(
                         self.n_orbs,
@@ -282,12 +282,9 @@
 
         self.properties.set_orbs(orbs);
         self.properties.set_orbe(orbe);
-<<<<<<< HEAD
         self.properties.set_occupation(f);
-=======
         self.properties.set_p(p);
         self.properties.set_dq(dq);
->>>>>>> 03730e03
         return total_energy;
     }
 }