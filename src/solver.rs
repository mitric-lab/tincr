--- conflicted
+++ resolved
@@ -1921,11 +1921,7 @@
     mol.calculator.set_active_orbitals(f_occ.to_vec());
 
     let (omega_out, c_ij, XmY, XpY) =
-<<<<<<< HEAD
         get_exc_energies( &f_occ.to_vec(),&mol, None, &S, &orbe, &orbs, false, None);
-=======
-        get_exc_energies(&f_occ.to_vec(), &mol, None, &S, &orbe, &orbs, None);
->>>>>>> 9a3b1b6a
     println!("omega_out{}", &omega_out);
     println!("omega_diff {}", &omega_out - &omega_ref_out);
     assert!(omega_out.abs_diff_eq(&omega_ref_out, 1e-10));
