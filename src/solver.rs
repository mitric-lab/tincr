--- conflicted
+++ resolved
@@ -2598,19 +2598,12 @@
         Some(spin_couplings),
     );
     println!("omega {}", omega);
-<<<<<<< HEAD
     println!("omega_magn {}", omega_magn);
     println!("c_ij {}", c_ij);
     println!("c_ij_magn {}", c_ij_magn);
 
     assert_eq!(1, 2);
-=======
-    println!("omega_spin {}", omega_spin);
-    // println!("c_ij {}", c_ij);
-    // println!("c_ij_spin {}", c_ij_spin);
-
-    assert!(1 == 2);
->>>>>>> d19e546d
+
 }
 
 #[test]
