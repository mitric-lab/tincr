--- conflicted
+++ resolved
@@ -218,7 +218,6 @@
     idx
 }
 
-<<<<<<< HEAD
 // pub fn build_a_matrix(
 //     gamma: ArrayView2<f64>,
 //     gamma_lr: ArrayView2<f64>,
@@ -310,90 +309,6 @@
 //     let omega: Array2<f64> = Array2::from_diag(&omega.into_shape((n_occ * n_virt)).unwrap());
 //     return df_half.dot(&omega) + &df_half.dot(&k_coupling.dot(&df_half));
 // }
-=======
-pub fn build_a_matrix(
-    gamma: ArrayView2<f64>,
-    gamma_lr: ArrayView2<f64>,
-    q_trans_ov: ArrayView3<f64>,
-    q_trans_oo: ArrayView3<f64>,
-    q_trans_vv: ArrayView3<f64>,
-    omega: ArrayView2<f64>,
-    df: ArrayView2<f64>,
-    multiplicity: u8,
-    m: Option<ArrayView4<f64>>,
-) -> (Array2<f64>) {
-    let n_occ: usize = q_trans_oo.dim().1;
-    let n_virt: usize = q_trans_vv.dim().1;
-    let mut k_lr_a: Array4<f64> = Array4::zeros([n_occ, n_virt, n_occ, n_virt]);
-    let mut k_a: Array4<f64> = Array4::zeros([n_occ, n_virt, n_occ, n_virt]);
-    let mut k_singlet: Array4<f64> = Array4::zeros([n_occ, n_virt, n_occ, n_virt]);
-    // K_lr_A = np.tensordot(qtrans_oo, np.tensordot(gamma_lr, qtrans_vv, axes=(1,0)),axes=(0,0))
-
-    k_lr_a = tensordot(
-        &q_trans_oo,
-        &tensordot(&gamma_lr, &q_trans_vv, &[Axis(1)], &[Axis(0)]),
-        &[Axis(0)],
-        &[Axis(0)],
-    )
-    .into_dimensionality::<Ix4>()
-    .unwrap();
-    
-    // K_lr_A = np.swapaxes(K_lr_A, 1, 2)
-    // swap axes still missing
-    k_lr_a.swap_axes(1, 2);
-    k_a.assign(&-k_lr_a);
-
-    if multiplicity == 1 {
-        //K_singlet = 2.0*np.tensordot(qtrans_ov, np.tensordot(gamma, qtrans_ov, axes=(1,0)),axes=(0,0))
-        //K_A += K_singlet
-        k_singlet = 2.0
-            * tensordot(
-                &q_trans_ov,
-                &tensordot(&gamma, &q_trans_ov, &[Axis(1)], &[Axis(0)]),
-                &[Axis(0)],
-                &[Axis(0)],
-            )
-            .into_dimensionality::<Ix4>()
-            .unwrap();
-        // println!("k_singlet_NO_M {}", k_singlet);
-
-        k_a = k_a + k_singlet;
-    }
-
-    let mut k_coupling: Array2<f64> = k_a.into_shape((n_occ * n_virt, n_occ * n_virt)).unwrap();
-
-    // println!("k_coupling_no_M {}", k_coupling);
-
-    let k_m_coupling_red: Array2<f64> = if m.is_some() {
-        // Manipulate q_trans_ov
-        let mut q_trans_ovs: Array4<f64> = q_trans_ov.to_owned().insert_axis(Axis(3));
-        q_trans_ovs = stack![Axis(3), q_trans_ovs, q_trans_ovs];
-
-        // Get the correction matrix K_m
-        let delta_st: Array2<f64> = Array::eye(2);
-        let k_m: Array6<f64> = 2.0 * einsum("aijs,bklt,abst,st->sijtkl", &[&q_trans_ovs, &q_trans_ovs, &m.unwrap(), &delta_st])
-            .unwrap().into_dimensionality::<Ix6>().unwrap().as_standard_layout().to_owned();
-
-        let k_m_coupling: Array2<f64> = k_m.into_shape((2 * n_occ * n_virt, 2 * n_occ * n_virt)).unwrap();
-        // println!("K_m_coupling {}", k_m_coupling);
-        // assert!(k_m_coupling.abs_diff_eq(&k_m_coupling_2, 1e-16));
-
-        k_m_coupling.slice(s![0..n_occ*n_virt, 0..n_occ*n_virt]).to_owned()
-    } else {
-        println!("Du doofe, keine Korrektur!");
-        Array::zeros(k_coupling.raw_dim())
-    };
-
-    println!("{}", k_m_coupling_red);
-
-    k_coupling = k_coupling + k_m_coupling_red;
-
-    let mut df_half: Array2<f64> =
-        Array2::from_diag(&df.map(|x| x / 2.0).into_shape((n_occ * n_virt)).unwrap());
-    let omega: Array2<f64> = Array2::from_diag(&omega.into_shape((n_occ * n_virt)).unwrap());
-    return df_half.dot(&omega) + &df_half.dot(&k_coupling.dot(&df_half));
-}
->>>>>>> c99c4f2c
 
 pub fn build_a_matrix(
     gamma: ArrayView2<f64>,
@@ -2584,34 +2499,8 @@
         ]
     ];
 
-<<<<<<< HEAD
     // test W correction
-    let atomic_numbers: Vec<u8> = vec![8, 1, 1];
-    let mut positions: Array2<f64> = array![
-        [0.34215, 1.17577, 0.00000],
-        [1.31215, 1.17577, 0.00000],
-        [0.01882, 1.65996, 0.77583]
-    ];
-
-    // transform coordinates in au
-    positions = positions / 0.529177249;
-    let charge: Option<i8> = Some(0);
-    // let multiplicity: Option<u8> = Some(1);
-    let multiplicity: Option<u8> = Some(1);
-    let mol: Molecule = Molecule::new(
-        atomic_numbers.clone(),
-        positions,
-        charge,
-        multiplicity,
-        None,
-        None,
-    );
-=======
-    // test m matrix
     let mol: Molecule = get_water_molecule();
-    let atomic_numbers: Vec<u8> = vec![8, 1, 1];
-    let m: Array4<f64> = m_atomwise(&atomic_numbers[..], 3, mol.calculator.spin_couplings.view());
->>>>>>> c99c4f2c
 
     let spin_couplings: ArrayView1<f64> = mol.calculator.spin_couplings.view();
     let spin_couplings_null: ArrayView1<f64> = Array::zeros(mol.calculator.spin_couplings.raw_dim()).view();
@@ -2633,30 +2522,6 @@
     println!("omega_ref {}", omega_ref);
     assert!(omega.abs_diff_eq(&omega_ref, 1e-14));
     assert!(c_ij.abs_diff_eq(&c_ij_ref, 1e-14));
-<<<<<<< HEAD
-=======
-
-    let (omega_magn, c_ij_magn): (Array1<f64>, Array3<f64>) = tda_magn(
-        gamma.view(),
-        gamma_lr.view(),
-        q_trans_ov.view(),
-        q_trans_oo.view(),
-        q_trans_vv.view(),
-        omega_0.view(),
-        df.view(),
-        3,
-        2,
-        2,
-        Some(spin_couplings),
-    );
-    println!("omega {}", omega);
-    println!("omega_magn {}", omega_magn);
-    println!("c_ij {}", c_ij);
-    println!("c_ij_magn {}", c_ij_magn);
-
-    assert_eq!(1, 2);
-
->>>>>>> c99c4f2c
 }
 
 #[test]
@@ -3265,18 +3130,18 @@
     // Define benzene
     let atomic_numbers: Vec<u8> = vec![1, 6, 6, 1, 6, 1, 6, 1, 6, 1, 6, 1];
     let mut positions: Array2<f64> = array![
-        [1.2194, -0.1652, 2.1600],
-        [0.6825, -0.0924, 1.2087],
-        [-0.7075, -0.0352, 1.1973],
-        [-1.2644, -0.0630, 2.1393],
-        [-1.3898, 0.0572, -0.0114],
-        [-2.4836, 0.1021, -0.0204],
-        [-0.6824, 0.0925, -1.2088],
-        [-1.2194, 0.1652, -2.1599],
-        [0.7075, 0.0352, -1.1973],
-        [1.2641, 0.0628, -2.1395],
-        [1.3899, -0.0572, 0.0114],
-        [2.4836, -0.1022, 0.0205]
+    [  1.2194,     -0.1652,      2.1600 ],
+    [  0.6825,     -0.0924,      1.2087 ],
+    [ -0.7075,     -0.0352,      1.1973 ],
+    [ -1.2644,     -0.0630,      2.1393 ],
+    [ -1.3898,      0.0572,     -0.0114 ],
+    [ -2.4836,      0.1021,     -0.0204 ],
+    [ -0.6824,      0.0925,     -1.2088 ],
+    [ -1.2194,      0.1652,     -2.1599 ],
+    [  0.7075,      0.0352,     -1.1973 ],
+    [  1.2641,      0.0628,     -2.1395 ],
+    [  1.3899,     -0.0572,      0.0114 ],
+    [  2.4836,     -0.1022,      0.0205 ]
     ];
 
     // transform coordinates in au
@@ -3397,7 +3262,6 @@
         spin_couplings.view(),
     );
 
-
     // let (omega, c_ij, XmY, XpY) =
     //     get_exc_energies(&f.to_vec(), &mol, None, &s, &orbe, &orbs, false, None);
     //
