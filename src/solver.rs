use crate::calculator::{get_gamma_gradient_matrix, lambda2_calc_oia};
use crate::defaults;
use crate::gradients;
use crate::io::GeneralConfig;
use crate::scc_routine::*;
use crate::test::{get_benzene_molecule, get_water_molecule};
use crate::transition_charges::trans_charges;
use crate::Molecule;
use approx::{AbsDiffEq, RelativeEq};
use log::{debug, error, info, log_enabled, trace, warn, Level};
use ndarray::prelude::*;
use ndarray::Data;
use ndarray::{stack, Array2, Array4, ArrayView1, ArrayView2, ArrayView3};
use ndarray_einsum_beta::*;
use ndarray_linalg::*;
use peroxide::prelude::*;
use rayon::prelude::*;
use std::cmp::Ordering;
use std::ops::{AddAssign, DivAssign};
use std::time::Instant;

pub trait ToOwnedF<A, D> {
    fn to_owned_f(&self) -> Array<A, D>;
}
impl<A, S, D> ToOwnedF<A, D> for ArrayBase<S, D>
where
    A: Copy + Clone,
    S: Data<Elem = A>,
    D: Dimension,
{
    fn to_owned_f(&self) -> Array<A, D> {
        let mut tmp = unsafe { Array::uninitialized(self.dim().f()) };
        tmp.assign(self);
        tmp
    }
}

pub fn get_exc_energies(
    f_occ: &Vec<f64>,
    molecule: &Molecule,
    nstates: Option<usize>,
    s: &Array2<f64>,
    orbe: &Array1<f64>,
    orbs: &Array2<f64>,
    magnetic_correction: bool,
    response_method: Option<String>,
) -> (Array1<f64>, Array3<f64>, Array3<f64>, Array3<f64>) {
    // set active orbitals first
    let active_occ: Vec<usize> = molecule.calculator.active_occ.clone().unwrap();
    let active_virt: Vec<usize> = molecule.calculator.active_virt.clone().unwrap();
    let n_occ: usize = active_occ.len();
    let n_virt: usize = active_virt.len();

    let n_at: usize = molecule.n_atoms;

    // set transtition charges of the active space
    let (qtrans_ov, qtrans_oo, qtrans_vv): (Array3<f64>, Array3<f64>, Array3<f64>) = trans_charges(
        &molecule.atomic_numbers,
        &molecule.calculator.valorbs,
        orbs.view(),
        s.view(),
        &active_occ[..],
        &active_virt[..],
    );

    // check for selected number of excited states
    let mut complete_states: bool = false;
    let mut nstates: usize = nstates.unwrap_or(defaults::EXCITED_STATES);
    // if number is bigger than theoretically possible, set the number to the
    // complete range of states. Thus, casida is required.
    if nstates > (n_occ * n_virt) {
        nstates = n_occ * n_virt;
        complete_states = true;
    }

    // get gamma matrices
    let mut gamma0_lr: Array2<f64> = Array::zeros((molecule.calculator.g0.shape()))
        .into_dimensionality::<Ix2>()
        .unwrap();

    let r_lr = molecule
        .calculator
        .r_lr
        .unwrap_or(defaults::LONG_RANGE_RADIUS);

    if r_lr == 0.0 {
        gamma0_lr = &molecule.calculator.g0 * 0.0;
    } else {
        gamma0_lr = molecule.calculator.g0_lr.clone();
    }
    // get omega
    // omega_ia = en_a - en_i
    // energy differences between occupied and virtual Kohn-Sham orbitals
    let omega: Array2<f64> = get_orbital_en_diff(
        orbe.view(),
        n_occ,
        n_virt,
        &active_occ[..],
        &active_virt[..],
    );
    // get df
    // occupation differences between occupied and virtual Kohn-Sham orbitals
    let df: Array2<f64> = get_orbital_occ_diff(
        Array::from_vec(f_occ.clone()).view(),
        n_occ,
        n_virt,
        &active_occ[..],
        &active_virt[..],
    );

    let mut omega_out: Array1<f64> = Array::zeros((n_occ * n_virt));
    let mut c_ij: Array3<f64> = Array::zeros((n_occ * n_virt, n_occ, n_virt));
    let mut XpY: Array3<f64> = Array::zeros((n_occ * n_virt, n_occ, n_virt));
    let mut XmY: Array3<f64> = Array::zeros((n_occ * n_virt, n_occ, n_virt));

    // check if complete nstates is used
    if complete_states {
        // check if Tamm-Dancoff is demanded
        if response_method.is_some() && response_method.unwrap() == "TDA" {
            println!("TDA routine called!");
            let tmp: (Array1<f64>, Array3<f64>) = tda(
                (&molecule.calculator.g0).view(),
                gamma0_lr.view(),
                qtrans_ov.view(),
                qtrans_oo.view(),
                qtrans_vv.view(),
                omega.view(),
                df.view(),
                molecule.multiplicity,
                n_occ,
                n_virt,
                molecule.calculator.spin_couplings.view(),
            );
            omega_out = tmp.0;
            c_ij = tmp.1;
        } else {
            println!("Casida routine called!");
            let tmp: (Array1<f64>, Array3<f64>, Array3<f64>, Array3<f64>) = casida(
                (&molecule.calculator.g0).view(),
                gamma0_lr.view(),
                qtrans_ov.view(),
                qtrans_oo.view(),
                qtrans_vv.view(),
                omega.view(),
                df.view(),
                molecule.multiplicity,
                n_occ,
                n_virt,
                molecule.calculator.spin_couplings.view(),
            );
            omega_out = tmp.0;
            c_ij = tmp.1;
            XmY = tmp.2;
            XpY = tmp.3;
        }
    } else {
        // solve the eigenvalue problem
        // for nstates using an iterative
        // approach

        //check for lr_correction
        if r_lr == 0.0 {
            println!("Hermitian Davidson routine called!");
            // calculate o_ia
            let o_ia: Array2<f64> =
                lambda2_calc_oia(molecule, &active_occ, &active_virt, &qtrans_oo, &qtrans_vv);
            // use hermitian davidson routine, only possible with lc off
            let tmp: (Array1<f64>, Array3<f64>, Array3<f64>, Array3<f64>) = hermitian_davidson(
                (&molecule.calculator.g0).view(),
                qtrans_ov.view(),
                omega.view(),
                (0.0 * &omega).view(),
                n_occ,
                n_virt,
                None,
                None,
                o_ia.view(),
                molecule.multiplicity,
                molecule.calculator.spin_couplings.view(),
                Some(nstates),
                None,
                None,
                None,
                None,
            );
            omega_out = tmp.0;
            c_ij = tmp.1;
            XmY = tmp.2;
            XpY = tmp.3;
        } else {
            println!("non-Hermitian Davidson routine called!");
            let tmp: (Array1<f64>, Array3<f64>, Array3<f64>, Array3<f64>) = non_hermitian_davidson(
                (&molecule.calculator.g0).view(),
                (&molecule.calculator.g0_lr).view(),
                qtrans_oo.view(),
                qtrans_vv.view(),
                qtrans_ov.view(),
                omega.view(),
                n_occ,
                n_virt,
                None,
                None,
                None,
                molecule.multiplicity,
                molecule.calculator.spin_couplings.view(),
                Some(nstates),
                None,
                None,
                None,
                None,
                Some(1),
            );
            omega_out = tmp.0;
            c_ij = tmp.1;
            XmY = tmp.2;
            XpY = tmp.3;
        }
    }
    return (omega_out, c_ij, XmY, XpY);
}

pub fn argsort(v: ArrayView1<f64>) -> Vec<usize> {
    let mut idx = (0..v.len()).collect::<Vec<_>>();
    idx.sort_unstable_by(|&i, &j| v[i].partial_cmp(&v[j]).unwrap_or(Ordering::Equal));
    idx
}

// pub fn build_a_matrix(
//     gamma: ArrayView2<f64>,
//     gamma_lr: ArrayView2<f64>,
//     q_trans_ov: ArrayView3<f64>,
//     q_trans_oo: ArrayView3<f64>,
//     q_trans_vv: ArrayView3<f64>,
//     omega: ArrayView2<f64>,
//     df: ArrayView2<f64>,
//     multiplicity: u8,
//     m: Option<ArrayView4<f64>>,
// ) -> (Array2<f64>) {
//     let n_occ: usize = q_trans_oo.dim().1;
//     let n_virt: usize = q_trans_vv.dim().1;
//     let mut k_lr_a: Array4<f64> = Array4::zeros([n_occ, n_virt, n_occ, n_virt]);
//     let mut k_a: Array4<f64> = Array4::zeros([n_occ, n_virt, n_occ, n_virt]);
//     let mut k_singlet: Array4<f64> = Array4::zeros([n_occ, n_virt, n_occ, n_virt]);
//     // K_lr_A = np.tensordot(qtrans_oo, np.tensordot(gamma_lr, qtrans_vv, axes=(1,0)),axes=(0,0))
//
//     k_lr_a = tensordot(
//         &q_trans_oo,
//         &tensordot(&gamma_lr, &q_trans_vv, &[Axis(1)], &[Axis(0)]),
//         &[Axis(0)],
//         &[Axis(0)],
//     )
//     .into_dimensionality::<Ix4>()
//     .unwrap();
//
//     // K_lr_A = np.swapaxes(K_lr_A, 1, 2)
//     // swap axes still missing
//     k_lr_a.swap_axes(1, 2);
//     k_a.assign(&-k_lr_a);
//
//     if multiplicity == 1 {
//         //K_singlet = 2.0*np.tensordot(qtrans_ov, np.tensordot(gamma, qtrans_ov, axes=(1,0)),axes=(0,0))
//         //K_A += K_singlet
//         k_singlet = 2.0
//             * tensordot(
//                 &q_trans_ov,
//                 &tensordot(&gamma, &q_trans_ov, &[Axis(1)], &[Axis(0)]),
//                 &[Axis(0)],
//                 &[Axis(0)],
//             )
//             .into_dimensionality::<Ix4>()
//             .unwrap();
//         // println!("k_singlet_NO_M {}", k_singlet);
//
//         k_a = k_a + k_singlet;
//     }
//
//     let mut k_coupling: Array2<f64> = k_a.into_shape((n_occ * n_virt, n_occ * n_virt)).unwrap();
//
//     // println!("k_coupling_no_M {}", k_coupling);
//
//     let k_m_coupling_red: Array2<f64> = if m.is_some() {
//         // Manipulate q_trans_ov
//         let mut q_trans_ovs: Array4<f64> = q_trans_ov.to_owned().insert_axis(Axis(3));
//         q_trans_ovs = stack![Axis(3), q_trans_ovs, q_trans_ovs];
//
//         // Get the correction matrix K_m
//         let delta_st: Array2<f64> = Array::eye(2);
//         let k_m: Array6<f64> = 2.0
//             * einsum(
//                 "aijs,bklt,abst,st->sijtkl",
//                 &[&q_trans_ovs, &q_trans_ovs, &m.unwrap(), &delta_st],
//             )
//             .unwrap()
//             .into_dimensionality::<Ix6>()
//             .unwrap()
//             .as_standard_layout()
//             .to_owned();
//
//         let k_m_coupling: Array2<f64> = k_m
//             .into_shape((2 * n_occ * n_virt, 2 * n_occ * n_virt))
//             .unwrap();
//         // println!("K_m_coupling {}", k_m_coupling);
//         // assert!(k_m_coupling.abs_diff_eq(&k_m_coupling_2, 1e-16));
//
//         k_m_coupling
//             .slice(s![0..n_occ * n_virt, 0..n_occ * n_virt])
//             .to_owned()
//     } else {
//         Array::zeros(k_coupling.raw_dim())
//     };
//
//     k_coupling = k_coupling + k_m_coupling_red;
//
//     let mut df_half: Array2<f64> =
//         Array2::from_diag(&df.map(|x| x / 2.0).into_shape((n_occ * n_virt)).unwrap());
//     let omega: Array2<f64> = Array2::from_diag(&omega.into_shape((n_occ * n_virt)).unwrap());
//     return df_half.dot(&omega) + &df_half.dot(&k_coupling.dot(&df_half));
// }

pub fn build_a_matrix(
    gamma: ArrayView2<f64>,
    gamma_lr: ArrayView2<f64>,
    q_trans_ov: ArrayView3<f64>,
    q_trans_oo: ArrayView3<f64>,
    q_trans_vv: ArrayView3<f64>,
    omega: ArrayView2<f64>,
    df: ArrayView2<f64>,
    multiplicity: u8,
    spin_couplings: ArrayView1<f64>,
) -> (Array2<f64>) {
    let n_occ: usize = q_trans_oo.dim().1;
    let n_virt: usize = q_trans_vv.dim().1;

    // Calculate k_a_lr
    // K_A^{lr} = K_{ov,o'v'}°{lr} = - sum_{A,B} q_A^{oo'} \gamma_{AB}^{lr} q_B^{vv'}
    //                             = - sum_{A,B} q_A^{ik} \gamma_{AB}^{lr} q_B^{jl}
    // o = i, o' = k, v = j, v' = l
    // equivalent to einsum("aik,bjl,ab->ijkl", &[&q_trans_oo, &q_trans_vv, &gamma_lr])
    let mut k_a: Array4<f64> = -1.0
        * tensordot(
            &q_trans_oo,
            &tensordot(&gamma_lr, &q_trans_vv, &[Axis(1)], &[Axis(0)]), // ab,bjl->ajl
            &[Axis(0)],
            &[Axis(0)],
        ) // aik,ajl->ikjl
        .into_dimensionality::<Ix4>()
        .unwrap();
    k_a.swap_axes(1, 2); // ikjl->ijkl
    k_a = k_a.as_standard_layout().to_owned();

    if multiplicity == 1 {
        // calculate coulomb integrals for singlets
        // 2 * K_A =  2 K_{ov,o'v'} = 2 sum_{A,B} q_A^{ov} \gamma_{AB} q_B^{o'v'}
        //                          = 2 sum_{A,B} q_A^{ij} \gamma_{AB} q_B^{kl}
        // equivalent to einsum("aij,bkl,ab->ijkl", &[&q_trans_ov, &q_trans_ov, &gamma])
        let k_singlet: Array4<f64> = 2.0
            * tensordot(
                &q_trans_ov,
                &tensordot(&gamma, &q_trans_ov, &[Axis(1)], &[Axis(0)]), // ab,bkl->akl
                &[Axis(0)],
                &[Axis(0)],
            ) // aij,akl->ijkl
            .into_dimensionality::<Ix4>()
            .unwrap();
        k_a = k_a + k_singlet;
    } else if multiplicity == 3 {
        // calculate magnetic corrections for triplets
        // K_A^{magn} = 2 sum_{A,B} q_A^{ov} \delta_{AB} W_A q_B^{o'v'}
        //            = 2 sum_{A,B} q_A^{ij} \delta_{AB} W_A q_B^{kl}
        // equivalent to einsum("aij,bkl,ab,a->ijkl", &[&q_trans_ov, &q_trans_ov, &delta_ab, &spin_couplings])
        let spin_couplings_diag: Array2<f64> = Array2::from_diag(&spin_couplings); // ab,a->ab
        let k_triplet: Array4<f64> = 2.0
            * tensordot(
                &q_trans_ov,
                &tensordot(&spin_couplings_diag, &q_trans_ov, &[Axis(1)], &[Axis(0)]), // ab,bkl->akl
                &[Axis(0)],
                &[Axis(0)],
            ) // aij,akl->ijkl
            .into_dimensionality::<Ix4>()
            .unwrap();

        k_a = k_a + k_triplet;
    } else {
        panic!(
            "Currently only singlets and triplets are supported, you wished a multiplicity of {}!",
            multiplicity
        );
    }

    let k_coupling: Array2<f64> = k_a.into_shape((n_occ * n_virt, n_occ * n_virt)).unwrap();

    // println!("{:?}", k_coupling);

    let mut df_half: Array2<f64> =
        Array2::from_diag(&df.mapv(|x| x / 2.0).into_shape((n_occ * n_virt)).unwrap());
    let omega: Array2<f64> = Array2::from_diag(&omega.into_shape((n_occ * n_virt)).unwrap());
    return df_half.dot(&omega) + &df_half.dot(&k_coupling.dot(&df_half));
}

// pub fn build_b_matrix(
//     gamma: ArrayView2<f64>,
//     gamma_lr: ArrayView2<f64>,
//     q_trans_ov: ArrayView3<f64>,
//     q_trans_oo: ArrayView3<f64>,
//     q_trans_vv: ArrayView3<f64>,
//     omega: ArrayView2<f64>,
//     df: ArrayView2<f64>,
//     multiplicity: u8,
//     spin_couplings: ArrayView1<f64>,
// ) -> (Array2<f64>) {
//     let n_occ: usize = q_trans_oo.dim().1;
//     let n_virt: usize = q_trans_vv.dim().1;
//
//     let mut k_lr_b: Array4<f64> = Array4::zeros([n_occ, n_virt, n_occ, n_virt]);
//     let mut k_b: Array4<f64> = Array4::zeros([n_occ, n_virt, n_occ, n_virt]);
//     let mut k_singlet: Array4<f64> = Array4::zeros([n_occ, n_virt, n_occ, n_virt]);
//     //K_lr_B = np.tensordot(qtrans_ov, np.tensordot(gamma_lr, qtrans_ov, axes=(1,0)),axes=(0,0))
//     k_lr_b = tensordot(
//         &q_trans_ov,
//         &tensordot(&gamma_lr, &q_trans_ov, &[Axis(1)], &[Axis(0)]),
//         &[Axis(0)],
//         &[Axis(0)],
//     )
//     .into_dimensionality::<Ix4>()
//     .unwrap();
//     //# got K_ia_jb but we need K_ib_ja
//     //K_lr_B = np.swapaxes(K_lr_B, 1, 3)
//     k_lr_b.swap_axes(1, 3);
//     k_b.assign(&(-1.0 * k_lr_b));
//
//     if multiplicity == 1 {
//         //K_singlet = 2.0*np.tensordot(qtrans_ov, np.tensordot(gamma, qtrans_ov, axes=(1,0)),axes=(0,0))
//         //K_A += K_singlet
//         k_singlet = 2.0
//             * tensordot(
//                 &q_trans_ov,
//                 &tensordot(&gamma, &q_trans_ov, &[Axis(1)], &[Axis(0)]),
//                 &[Axis(0)],
//                 &[Axis(0)],
//             )
//             .into_dimensionality::<Ix4>()
//             .unwrap();
//
//         println!("k_singlet: {:?}", &k_singlet);
//
//         k_b = k_b + k_singlet;
//     }
//     let mut k_coupling: Array2<f64> = k_b.into_shape((n_occ * n_virt, n_occ * n_virt)).unwrap();
//
//     let mut df_half: Array2<f64> =
//         Array2::from_diag(&df.map(|x| x / 2.0).into_shape((n_occ * n_virt)).unwrap());
//     return df_half.dot(&k_coupling.dot(&df_half));
// }

pub fn build_b_matrix(
    gamma: ArrayView2<f64>,
    gamma_lr: ArrayView2<f64>,
    q_trans_ov: ArrayView3<f64>,
    q_trans_oo: ArrayView3<f64>,
    q_trans_vv: ArrayView3<f64>,
    omega: ArrayView2<f64>,
    df: ArrayView2<f64>,
    multiplicity: u8,
    spin_couplings: ArrayView1<f64>,
) -> (Array2<f64>) {
    let n_occ: usize = q_trans_oo.dim().1;
    let n_virt: usize = q_trans_vv.dim().1;

    // Calculate k_b_lr
    // K_B^{lr} = K_{ov,v'o'}°{lr} = - sum_{A,B} q_A^{ov'} \gamma_{AB}^{lr} q_B^{o'v}
    //            K_{ijlk}^{lr}    = - sum_{A,B} q_A^{il} \gamma_{AB}^{lr} q_B^{kj}
    // o = i, o' = k, v = j, v' = l
    // equivalent to einsum("ail,bkj,ab->ijkl", &[&q_trans_ov, &q_trans_ov, &gamma_lr])
    let mut k_b: Array4<f64> = -1.0
        * tensordot(
            &q_trans_ov,
            &tensordot(&gamma_lr, &q_trans_ov, &[Axis(1)], &[Axis(0)]), // ab,bkj->akj
            &[Axis(0)],
            &[Axis(0)],
        ) // ail,akj->ilkj
        .into_dimensionality::<Ix4>()
        .unwrap();
    k_b.swap_axes(1, 3); // ilkj->ijkl, ijkl is the correct order for all matrices
    k_b = k_b.as_standard_layout().to_owned();

    if multiplicity == 1 {
        // calculate coulomb integrals for singlets
        // 2 * K_B =  2 K_{ov,v'o'} = 2 sum_{A,B} q_A^{ov} \gamma_{AB} q_B^{o'v'} = 2 * K_A
        //                          = 2 sum_{A,B} q_A^{ij} \gamma_{AB} q_B^{kl}
        // equivalent to einsum("aij,bkl,ab->ijkl", &[&q_trans_ov, &q_trans_ov, &gamma])
        let k_singlet: Array4<f64> = 2.0
            * tensordot(
                &q_trans_ov,
                &tensordot(&gamma, &q_trans_ov, &[Axis(1)], &[Axis(0)]), // ab,bkl->akl
                &[Axis(0)],
                &[Axis(0)],
            ) // aij,akl->ijkl
            .into_dimensionality::<Ix4>()
            .unwrap();

        k_b = k_b + k_singlet;
    } else if multiplicity == 3 {
        // calculate magnetic corrections for triplets
        // K_B^{magn} = 2 sum_{A,B} q_A^{ov} \delta_{AB} W_A q_B^{o'v'} = K_A^{magn}
        //            = 2 sum_{A,B} q_A^{ij} \delta_{AB} W_A q_B^{kl}
        // equivalent to einsum("aij,bkl,ab,a->ijkl", &[&q_trans_ov, &q_trans_ov, &delta_ab, &spin_couplings])
        let spin_couplings_diag: Array2<f64> = Array2::from_diag(&spin_couplings); // ab,a->ab
        let k_triplet: Array4<f64> = 2.0
            * tensordot(
                &q_trans_ov,
                &tensordot(&spin_couplings_diag, &q_trans_ov, &[Axis(1)], &[Axis(0)]), // ab,bkl->akl
                &[Axis(0)],
                &[Axis(0)],
            ) // aij,akl->ijkl
            .into_dimensionality::<Ix4>()
            .unwrap();

        k_b = k_b + k_triplet;
    } else {
        panic!(
            "Currently only singlets and triplets are supported, you wished a multiplicity of {}!",
            multiplicity
        );
    }

    let mut k_coupling: Array2<f64> = k_b.into_shape((n_occ * n_virt, n_occ * n_virt)).unwrap();

    let mut df_half: Array2<f64> =
        Array2::from_diag(&df.map(|x| x / 2.0).into_shape((n_occ * n_virt)).unwrap());
    return df_half.dot(&k_coupling.dot(&df_half));
}

pub fn get_orbital_en_diff(
    orbe: ArrayView1<f64>,
    n_occ: usize,
    n_virt: usize,
    active_occupied_orbs: &[usize],
    active_virtual_orbs: &[usize],
) -> Array2<f64> {
    // energy difference between occupied and virtual Kohn-Sham orbitals
    // omega_ia = omega_a - omega_i
    let mut omega: Array2<f64> = Array2::zeros([n_occ, n_virt]);
    for (i, occ_i) in active_occupied_orbs.iter().enumerate() {
        for (a, virt_a) in active_virtual_orbs.iter().enumerate() {
            omega[[i, a]] = orbe[*virt_a] - orbe[*occ_i];
        }
    }
    return omega;
}

pub fn get_orbital_occ_diff(
    f: ArrayView1<f64>,
    n_occ: usize,
    n_virt: usize,
    active_occupied_orbs: &[usize],
    active_virtual_orbs: &[usize],
) -> Array2<f64> {
    // occupation difference between occupied and virtual Kohn-Sham orbitals
    // f_ia = f_a - f_i
    let mut df: Array2<f64> = Array2::zeros([n_occ, n_virt]);
    for (i, occ_i) in active_occupied_orbs.iter().enumerate() {
        for (a, virt_a) in active_virtual_orbs.iter().enumerate() {
            df[[i, a]] = f[*occ_i] - f[*virt_a];
        }
    }
    return df;
}

pub fn tda(
    gamma: ArrayView2<f64>,
    gamma_lr: ArrayView2<f64>,
    q_trans_ov: ArrayView3<f64>,
    q_trans_oo: ArrayView3<f64>,
    q_trans_vv: ArrayView3<f64>,
    omega: ArrayView2<f64>,
    df: ArrayView2<f64>,
    multiplicity: u8,
    n_occ: usize,
    n_virt: usize,
    spin_couplings: ArrayView1<f64>,
) -> (Array1<f64>, Array3<f64>) {
    let h_tda: Array2<f64> = build_a_matrix(
        gamma,
        gamma_lr,
        q_trans_ov,
        q_trans_oo,
        q_trans_vv,
        omega,
        df,
        multiplicity,
        spin_couplings,
    );
    // diagonalize TDA Hamiltonian
    let (omega, x): (Array1<f64>, Array2<f64>) = h_tda.eigh(UPLO::Upper).unwrap();
    let c_ij: Array3<f64> = x
        .reversed_axes()
        .into_shape((n_occ * n_virt, n_occ, n_virt))
        .unwrap();
    // println!("{}", c_ij);
    return (omega, c_ij);
}

pub fn casida(
    gamma: ArrayView2<f64>,
    gamma_lr: ArrayView2<f64>,
    q_trans_ov: ArrayView3<f64>,
    q_trans_oo: ArrayView3<f64>,
    q_trans_vv: ArrayView3<f64>,
    omega: ArrayView2<f64>,
    df: ArrayView2<f64>,
    multiplicity: u8,
    n_occ: usize,
    n_virt: usize,
    spin_couplings: ArrayView1<f64>,
) -> (Array1<f64>, Array3<f64>, Array3<f64>, Array3<f64>) {
    let A: Array2<f64> = build_a_matrix(
        gamma,
        gamma_lr,
        q_trans_ov,
        q_trans_oo,
        q_trans_vv,
        omega,
        df,
        multiplicity,
        spin_couplings,
    );
    let B: Array2<f64> = build_b_matrix(
        gamma,
        gamma_lr,
        q_trans_ov,
        q_trans_oo,
        q_trans_vv,
        omega,
        df,
        multiplicity,
        spin_couplings,
    );
    //check whether A - B is diagonal
    let AmB: Array2<f64> = &A - &B;
    let ApB: Array2<f64> = &A + &B;
    //let n_occ: usize = q_trans_oo.dim().1;
    //let n_virt: usize = q_trans_vv.dim().1;
    let mut sqAmB: Array2<f64> = Array2::zeros((n_occ * n_virt, n_occ * n_virt));
    let offdiag: f64 = (Array2::from_diag(&AmB.diag()) - &AmB).norm();
    if offdiag < 1.0e-10 {
        // calculate the sqareroot of the diagonal and transform to 2d matrix
        sqAmB = Array2::from_diag(&AmB.diag().mapv(f64::sqrt));
    } else {
        // calculate matrix squareroot
        sqAmB = AmB.ssqrt(UPLO::Upper).unwrap();
    }

    // construct hermitian eigenvalue problem
    // (A-B)^(1/2) (A+B) (A-B)^(1/2) F = Omega^2 F
    let R: Array2<f64> = sqAmB.dot(&ApB.dot(&sqAmB));
    let (omega2, F): (Array1<f64>, Array2<f64>) = R.eigh(UPLO::Lower).unwrap();

    let omega: Array1<f64> = omega2.mapv(f64::sqrt);
    //let omega: Array1<f64> = omega2.map(|omega2| ndarray_linalg::Scalar::sqrt(omega2));

    // compute X-Y and X+Y
    // X+Y = 1/sqrt(Omega) * (A-B)^(1/2).F
    // X-Y = 1/Omega * (A+B).(X+Y)

    let XpY: Array2<f64> = &sqAmB.dot(&F) / &omega.mapv(f64::sqrt);
    let XmY: Array2<f64> = &ApB.dot(&XpY) / &omega;

    //assert!((XpY.slice(s![..,0]).to_owned()*XmY.slice(s![..,0]).to_owned()).sum().abs()<1.0e-10);
    //assert!((ApB.dot(&XpY)-omega*XmY).abs().sum() < 1.0e-5);

    //C = (A-B)^(-1/2).((X+Y) * sqrt(Omega))
    // so that C^T.C = (X+Y)^T.(A-B)^(-1).(X+Y) * Omega
    //               = (X+Y)^T.(X-Y)
    // since (A-B).(X-Y) = Omega * (X+Y)
    let temp = &XpY * &omega.mapv(f64::sqrt);
    let mut c_matrix: Array2<f64> = Array2::zeros((omega.len(), omega.len()));
    for i in 0..(omega.len()) {
        c_matrix
            .slice_mut(s![i, ..])
            .assign((&sqAmB.solve(&temp.slice(s![.., i])).unwrap()));
    }
    c_matrix = c_matrix.reversed_axes();
    assert!(
        (((&c_matrix.slice(s![.., 0]).to_owned() * &c_matrix.slice(s![.., 0])).to_owned())
            .sum()
            .abs()
            - 1.0)
            < 1.0e-10
    );

    let XmY_final: Array3<f64> = XmY
        .to_owned_f()
        .t()
        .into_shape((n_occ * n_virt, n_occ, n_virt))
        .unwrap()
        .to_owned();
    let XpY_final: Array3<f64> = XpY
        .to_owned_f()
        .t()
        .into_shape((n_occ * n_virt, n_occ, n_virt))
        .unwrap()
        .to_owned();

    let c_matrix_transformed: Array3<f64> = c_matrix
        .reversed_axes()
        .into_shape((n_occ * n_virt, n_occ, n_virt))
        .unwrap();

    return (omega, c_matrix_transformed, XmY_final, XpY_final);
}

pub fn hermitian_davidson(
    gamma: ArrayView2<f64>,
    qtrans_ov: ArrayView3<f64>,
    omega: ArrayView2<f64>,
    omega_shift: ArrayView2<f64>,
    n_occ: usize,
    n_virt: usize,
    XmYguess: Option<ArrayView3<f64>>,
    XpYguess: Option<ArrayView3<f64>>,
    Oia: ArrayView2<f64>,
    multiplicity: u8,
    spin_couplings: ArrayView1<f64>,
    nstates: Option<usize>,
    ifact: Option<usize>,
    maxiter: Option<usize>,
    conv: Option<f64>,
    l2_treshold: Option<f64>,
) -> (Array1<f64>, Array3<f64>, Array3<f64>, Array3<f64>) {
    // f A-B is diagonal the TD-DFT equations can be made hermitian
    //       (A-B)^(1/2).(A+B).(A-B)^(1/2).T = Omega^2 T
    //                    R               .T = Omega^2 T

    let nstates: usize = nstates.unwrap_or(4);
    let ifact: usize = ifact.unwrap_or(1);
    let maxiter: usize = maxiter.unwrap_or(10);
    let conv: f64 = conv.unwrap_or(1.0e-8);
    let l2_treshold: f64 = l2_treshold.unwrap_or(0.5);

    let omega2: Array2<f64> = omega.map(|omega| ndarray_linalg::Scalar::powi(omega, 2));
    let omega_sq: Array2<f64> = omega.map(|omega| ndarray_linalg::Scalar::sqrt(omega));
    let omega_sq_inv: Array2<f64> = 1.0 / &omega_sq;
    let wq_ov: Array3<f64> = &qtrans_ov * &omega_sq;
    //# diagonal elements of R
    let om: Array2<f64> = omega2 + &omega * &omega_shift * 2.0;
    // initial number of expansion vectors
    // at most there are nocc*nvirt excited states
    let kmax = &n_occ * &n_virt;
    let lmax = (&ifact * &nstates).min(kmax);

    let mut bs: Array3<f64> = Array::zeros((n_occ, n_virt, lmax));
    let mut bs_first: Array3<f64> = Array::zeros((n_occ, n_virt, lmax));
    if XpYguess.is_none() {
        let omega_guess: Array2<f64> = om.map(|om| ndarray_linalg::Scalar::sqrt(om));
        bs = initial_expansion_vectors(omega_guess.clone(), lmax);
    } else {
        for i in 0..lmax {
            //bs.slice_mut(s![.., .., i]).assign(&(&omega_sq_inv * &XpYguess.unwrap().slice(s![i, .., ..])));
            let tmp_array: Array2<f64> = (&omega_sq_inv * &XpYguess.unwrap().slice(s![i, .., ..]));
            let norm_temp: f64 = norm_special(&tmp_array);
            //tmp_array = tmp_array / norm_special(&tmp_array);
            bs.slice_mut(s![.., .., i])
                .assign(&(&tmp_array / norm_temp));
        }
    }
    let mut l: usize = lmax;
    let k: usize = nstates;
    let mut w: Array1<f64> = Array::zeros(lmax);
    let mut T_new: Array3<f64> = Array::zeros((n_occ, n_virt, lmax));
    let mut r_bs_first: Array3<f64> = Array::zeros((n_occ, n_virt, lmax));
    let mut r_bs_old:Array3<f64> = Array::zeros(bs.raw_dim());

    for it in 0..maxiter {
        let lmax: usize = bs.dim().2;
        let mut r_bs:Array3<f64> = Array3::zeros(bs.raw_dim());
        // let r_bs: Array3<f64> = matrix_v_product(
        //     &bs,
        //     lmax,
        //     n_occ,
        //     n_virt,
        //     &om,
        //     &wq_ov,
        //     &gamma,
        //     multiplicity,
        //     spin_couplings,
        // );
        if it == 0{
            r_bs = matrix_v_product_fortran(
                &bs,
                lmax,
                n_occ,
                n_virt,
                &om,
                &wq_ov,
                &gamma,
                multiplicity,
                spin_couplings,
            );
        }
        else if it == 1{
            r_bs = matrix_v_product_fortran(
                &bs,
                lmax,
                n_occ,
                n_virt,
                &om,
                &wq_ov,
                &gamma,
                multiplicity,
                spin_couplings,
            );
        }
        else{
            let r_bs_new_vec = matrix_v_product_fortran(
                &bs.slice(s![..,..,l-(2*nstates)..l]).to_owned(),
                lmax,
                n_occ,
                n_virt,
                &om,
                &wq_ov,
                &gamma,
                multiplicity,
                spin_couplings,
            );
            r_bs.slice_mut(s![..,..,..l-(2*nstates)]).assign(&r_bs_old.slice(s![..,..,..l-(2*nstates)]));
            r_bs.slice_mut(s![..,..,l-(2*nstates)..l]).assign(&r_bs_new_vec);
            //r_bs.slice_mut(s![..,..,0..nstates]).assign(&(r_bs_old.slice(s![..,..,0..nstates]).to_owned()*(-1.0)));
        }
        r_bs_old = r_bs.clone();
        // shape of Hb: (lmax, lmax)

        let Hb: Array2<f64> = tensordot(&bs, &r_bs, &[Axis(0), Axis(1)], &[Axis(0), Axis(1)])
            .into_dimensionality::<Ix2>()
            .unwrap();
        let (w2, Tb): (Array1<f64>, Array2<f64>) = Hb.eigh(UPLO::Upper).unwrap();
        // shape of T : (n_occ,n_virt,lmax)
        let T: Array3<f64> = tensordot(&bs, &Tb, &[Axis(2)], &[Axis(0)])
            .into_dimensionality::<Ix3>()
            .unwrap();

        // In DFTBaby a selector of symmetry could be used here
        let temp: (Array1<f64>, Array3<f64>);

        if l2_treshold > 0.0 {
            temp = reorder_vectors_lambda2(&Oia, &w2, &T, l2_treshold);
        } else {
            temp = (Array::zeros(lmax), Array::zeros((n_occ, n_virt, lmax)));
        }
        let (w2_new, T_temp): (Array1<f64>, Array3<f64>) = temp;
        T_new = T_temp;

        w = w2_new.mapv(f64::sqrt);
        //residual vectors

        let W_res: Array3<f64> = matrix_v_product(
            &T,
            lmax,
            n_occ,
            n_virt,
            &om,
            &wq_ov,
            &gamma,
            multiplicity,
            spin_couplings,
        ) - &T * &w2_new;

        // let W_res: Array3<f64> = matrix_v_product(&T, lmax, n_occ, n_virt, &om, &wq_ov, &gamma, multiplicity, spin_couplings)
        //     - einsum("k,ijk->ijk", &[&w2_new, &T])
        //         .unwrap()
        //         .into_dimensionality::<Ix3>()
        //         .unwrap();
        // println!("einsum: {}", now.elapsed().as_micros());

        let mut norms_res: Array1<f64> = Array::zeros(k);
        for i in 0..k {
            norms_res[i] = norm_special(&W_res.slice(s![.., .., i]).to_owned());
        }
        // check if all norms are below the convergence criteria
        // maybe there is a faster method
        let indices_norms: Array1<usize> = norms_res
            .indexed_iter()
            .filter_map(|(index, &item)| if item < conv { Some(index) } else { None })
            .collect();
        if indices_norms.len() == norms_res.len() {
            break;
        }

        // # enlarge dimension of subspace by dk vectors
        // # At most k new expansion vectors are added
        let dkmax = (kmax - l).min(k);
        // # count number of non-converged vectors
        // # residual vectors that are zero cannot be used as new expansion vectors
        //1.0e-16
        let eps = 0.01 * conv;
        // version for nc = np.sum(norms > eps)

        let indices_norm_over_eps: Array1<usize> = norms_res
            .indexed_iter()
            .filter_map(|(index, &item)| if item > eps { Some(index) } else { None })
            .collect();

        let nc: usize = indices_norm_over_eps.len();
        let dk: usize = dkmax.min(nc as usize);

        let mut Qs: Array3<f64> = Array::zeros((n_occ, n_virt, dk));
        let mut nb: i32 = 0;

        // # select new expansion vectors among the residual vectors
        for i in 0..dkmax {
            let wD: Array2<f64> = w[i] - &omega.to_owned();
            // quite the ugly method in order to reproduce
            // indx = abs(wD) < 1.0e-6
            // wD[indx] = 1.0e-6 * omega[indx]
            // from numpy

            let temp: Array2<f64> = wD.map(|wD| if wD < &1.0e-6 { 1.0e-6 } else { 0.0 });
            let temp_2: Array2<f64> = wD.map(|&wD| if wD < 1.0e-6 { 0.0 } else { wD });
            let mut wD_new: Array2<f64> = &temp * &omega.to_owned();
            wD_new = wD_new + temp_2;

            if norms_res[i] > eps {
                Qs.slice_mut(s![.., .., nb])
                    .assign(&((1.0 / &wD_new) * W_res.slice(s![.., .., i])));
                nb += 1;
            }
        }

        // new expansion vectors are bs + Qs
        let mut bs_new: Array3<f64> = Array::zeros((n_occ, n_virt, l + dk));
        bs_new.slice_mut(s![.., .., ..l]).assign(&bs);
        bs_new.slice_mut(s![.., .., l..]).assign(&Qs);

        //QR decomposition
        let nvec: usize = l + dk;

        let bs_flat: Array2<f64> = bs_new.into_shape((n_occ * n_virt, nvec)).unwrap();
        let (Q, R): (Array2<f64>, Array2<f64>) = bs_flat.qr().unwrap();
        bs = Q.into_shape((n_occ, n_virt, nvec)).unwrap();
        l = bs.dim().2;
    }
    let mut Omega: Vec<f64> = w.to_vec();
    Omega.sort_by(|&i, &j| i.partial_cmp(&j).unwrap());
    let Omega: Array1<f64> = Array::from(Omega).slice(s![..k]).to_owned();
    let mut XpY: Array3<f64> = Array::zeros((n_occ, n_virt, k));
    let mut XmY: Array3<f64> = Array::zeros((n_occ, n_virt, k));
    let mut c_matrix: Array3<f64> = Array::zeros((n_occ, n_virt, k));

    for i in 0..k {
        let temp_T: Array2<f64> = T_new.slice(s![.., .., i]).to_owned();
        // # X+Y = 1/sqrt(Omega)*(A-B)^(1/2).T
        XpY.slice_mut(s![.., .., i])
            .assign(&(&(&omega_sq / Omega[i].sqrt()) * &temp_T));
        // # X-Y = sqrt(Omega)*(A-B)^(-1).(X+Y)
        XmY.slice_mut(s![.., .., i])
            .assign(&(Omega[i].sqrt() * &omega_sq_inv * &temp_T));
        // # C = (A-B)^(-1/2).(X+Y) * sqrt(Omega)
        c_matrix.slice_mut(s![.., .., i]).assign(&temp_T);
    }
    // # XmY, XpY and C have shape (nocc,nvirt, nstates)
    // # bring the last axis to the front
    XpY.swap_axes(1, 2);
    XpY.swap_axes(0, 1);
    XmY.swap_axes(1, 2);
    XmY.swap_axes(0, 1);
    c_matrix.swap_axes(1, 2);
    c_matrix.swap_axes(0, 1);

    return (Omega, c_matrix, XmY, XpY);
}

pub fn non_hermitian_davidson(
    gamma: ArrayView2<f64>,
    gamma_lr: ArrayView2<f64>,
    qtrans_oo: ArrayView3<f64>,
    qtrans_vv: ArrayView3<f64>,
    qtrans_ov: ArrayView3<f64>,
    omega: ArrayView2<f64>,
    n_occ: usize,
    n_virt: usize,
    XmYguess: Option<ArrayView3<f64>>,
    XpYguess: Option<ArrayView3<f64>>,
    w_guess: Option<ArrayView1<f64>>,
    multiplicity: u8,
    spin_couplings: ArrayView1<f64>,
    nstates: Option<usize>,
    ifact: Option<usize>,
    maxiter: Option<usize>,
    conv: Option<f64>,
    l2_treshold: Option<f64>,
    lc: Option<usize>,
) -> (Array1<f64>, Array3<f64>, Array3<f64>, Array3<f64>) {
    // set values or defaults
    let nstates: usize = nstates.unwrap_or(4);
    let ifact: usize = ifact.unwrap_or(1);
    let maxiter: usize = maxiter.unwrap_or(100);
    let conv: f64 = conv.unwrap_or(1.0e-5);
    let l2_treshold: f64 = l2_treshold.unwrap_or(0.5);
    let lc: usize = lc.unwrap_or(1);

    // at most there are nocc*nvirt excited states
    let kmax = n_occ * n_virt;
    // To achieve fast convergence the solution vectors from a nearby geometry
    // should be used as initial expansion vectors

    let lmax: usize = (ifact * nstates).min(kmax);
    let mut bs: Array3<f64> = Array::zeros((n_occ, n_virt, lmax));

    if XpYguess.is_none() {
        bs = initial_expansion_vectors(omega.to_owned(), lmax);
    } else {
        // For the expansion vectors we use X+Y
        let lmaxp: usize = nstates;
        // and X-Y if the vectors space has not been exhausted yet
        let lmaxm: usize = nstates.min(kmax - nstates);
        let lmax: usize = lmaxp + lmaxm;

        bs = Array::zeros((n_occ, n_virt, lmax));
        // bring axis with state indeces to the back
        let mut XmY_temp: Array3<f64> = XmYguess.unwrap().to_owned();
        XmY_temp.swap_axes(0, 1);
        XmY_temp.swap_axes(1, 2);
        let mut XpY_temp: Array3<f64> = XpYguess.unwrap().to_owned();
        XpY_temp.swap_axes(0, 1);
        XpY_temp.swap_axes(1, 2);

        bs.slice_mut(s![.., .., ..lmaxp]).assign(&XmY_temp);
        bs.slice_mut(s![.., .., lmaxp..])
            .assign(&XpY_temp.slice(s![.., .., ..lmaxm]));

        for i in 0..lmax {
            let temp: f64 = norm_special(&bs.slice(s![.., .., i]).to_owned());
            let tmp_array: Array2<f64> = bs.slice(s![.., .., i]).to_owned();
            bs.slice_mut(s![.., .., i]).assign(&(tmp_array / temp));
        }
    }
    let mut l: usize = lmax;
    let k: usize = nstates;

    let mut w: Array1<f64> = Array::zeros(lmax);
    let mut Tb: Array2<f64> = Array::zeros((lmax, lmax));

    let mut l_canon: Array3<f64> = Array::zeros((n_occ, n_virt, lmax));
    let mut r_canon: Array3<f64> = Array::zeros((n_occ, n_virt, lmax));

    let mut bp_old: Array3<f64> = bs.clone();
    let mut bm_old: Array3<f64> = bs.clone();
    let mut l_prev: usize = l;

    for it in 0..maxiter {
        let lmax: usize = bs.dim().2;
        println!("Iteration {}", it);
        // println!("BS {}",bs.slice(s![0,5,..]));

        if XpYguess.is_none() || it > 0 {
            let mut bp: Array3<f64> = Array3::zeros((n_occ, n_virt, l));
            let mut bm: Array3<f64> = Array3::zeros((n_occ, n_virt, l));

            if it == 0{
                bp = get_apbv_fortran(
                    &gamma,
                    &gamma_lr,
                    &qtrans_oo,
                    &qtrans_vv,
                    &qtrans_ov,
                    &omega,
                    &bs,
                    qtrans_ov.dim().0,
                    n_occ,
                    n_virt,
                    l
                );
                bm = get_ambv_fortran(
                    &gamma, &gamma_lr, &qtrans_oo, &qtrans_vv, &qtrans_ov, &omega, &bs, qtrans_ov.dim().0,n_occ,n_virt,l
                );
            }
            else if it == 1{
                bp = get_apbv_fortran(
                    &gamma,
                    &gamma_lr,
                    &qtrans_oo,
                    &qtrans_vv,
                    &qtrans_ov,
                    &omega,
                    &bs,
                    qtrans_ov.dim().0,
                    n_occ,
                    n_virt,
                    l
                );
                bm = get_ambv_fortran(
                    &gamma, &gamma_lr, &qtrans_oo, &qtrans_vv, &qtrans_ov, &omega, &bs, qtrans_ov.dim().0,n_occ,n_virt,l
                );
            }
            else{
                let bp_new_vec:Array3<f64> = get_apbv_fortran(
                    &gamma,
                    &gamma_lr,
                    &qtrans_oo,
                    &qtrans_vv,
                    &qtrans_ov,
                    &omega,
                    &bs.slice(s![..,..,l-(3*nstates)..l]).to_owned(),
                    qtrans_ov.dim().0,
                    n_occ,
                    n_virt,
                    (3*nstates)
                );
                bp.slice_mut(s![..,..,..l-(3*nstates)]).assign(&bp_old.slice(s![..,..,..l-(3*nstates)]));
                bp.slice_mut(s![..,..,l-(3*nstates)..l]).assign(&bp_new_vec);
                bp.slice_mut(s![..,..,0..nstates]).assign(&(bp_old.slice(s![..,..,0..nstates]).to_owned()*(-1.0)));
                let bm_new_vec: Array3<f64> = get_ambv_fortran(
                    &gamma, &gamma_lr, &qtrans_oo, &qtrans_vv, &qtrans_ov, &omega, &bs.slice(s![..,..,l-(3*nstates)..l]).to_owned(), qtrans_ov.dim().0,n_occ,n_virt,(3*nstates)
                );
                bm.slice_mut(s![..,..,..l-(3*nstates)]).assign(&bm_old.slice(s![..,..,..l-(3*nstates)]));
                bm.slice_mut(s![..,..,l-(3*nstates)..l]).assign(&bm_new_vec);
                bm.slice_mut(s![..,..,0..nstates]).assign(&(bm_old.slice(s![..,..,0..nstates]).to_owned()*(-1.0)));
            }
            ////&bs.slice(s![.., .., l - 2..l]).to_owned(),
            ////
            ////temp.slice_mut(s![.., .., ..l - 1]).assign(&temp_old);
            ////temp.slice_mut(s![.., .., l - 2..l]).assign(&temp_new_vec);
            //
            //println!("bp slice {}",bp.slice(s![0,1,..]).to_owned());

            bp_old = bp.clone();
            bm_old = bm.clone();

<<<<<<< HEAD
            //let bp: Array3<f64> = get_apbv_fortran(
            //    &gamma,
            //    &gamma_lr,
            //    &qtrans_oo,
            //    &qtrans_vv,
            //    &qtrans_ov,
            //    &omega,
            //    &bs,
            //    qtrans_ov.dim().0,
            //    n_occ,
            //    n_virt,
            //    l
            //);
            //println!("bp old {}",bp_old.slice(s![0,1,..]).to_owned());
            //println!("");
            //println!("bp {}",bp.slice(s![0,1,..]).to_owned());
            //println!("");
            //println!("bp diff {}",bp.slice(s![0,1,..]).to_owned()-bp_old.slice(s![0,1,..]).to_owned());
            //println!("");
=======
            let bp_alt: Array3<f64> = get_apbv_fortran(
                &gamma,
                &gamma_lr,
                &qtrans_oo,
                &qtrans_vv,
                &qtrans_ov,
                &omega,
                &bs,
                qtrans_ov.dim().0,
                n_occ,
                n_virt,
                l,
                multiplicity,
                spin_couplings,
            );
            //println!("bp_alt slice {}",bp.slice(s![0,1,..]).to_owned()-bp_alt.slice(s![0,1,..]).to_owned());
>>>>>>> 24579406
            ////println!("bp slice {}",bp.slice(s![0,1,..]));
            //if bp.slice(s![0,1,..]).to_owned().abs_diff_eq(&bp_alt.slice(s![0,1,..]).to_owned(),1e-8) == false{
            //    println!("bp_alt slice {}",bp.slice(s![0,1,..]).to_owned()-bp_alt.slice(s![0,1,..]).to_owned());
            //}
<<<<<<< HEAD
            //let bm: Array3<f64> = get_ambv_fortran(
            //    &gamma, &gamma_lr, &qtrans_oo, &qtrans_vv, &qtrans_ov, &omega, &bs, qtrans_ov.dim().0,n_occ,n_virt,l
            //);
=======
            let bm_alt: Array3<f64> = get_ambv_fortran(
                &gamma,
                &gamma_lr,
                &qtrans_oo,
                &qtrans_vv,
                &qtrans_ov,
                &omega,
                &bs,
                qtrans_ov.dim().0,
                n_occ,
                n_virt,
                l,
            );

>>>>>>> 24579406
            // # evaluate (A+B).b and (A-B).b
            //let bp_alt: Array3<f64> = get_apbv(
            //     &gamma,
            //     &Some(gamma_lr),
            //     &Some(qtrans_oo),
            //     &Some(qtrans_vv),
            //     &qtrans_ov,
            //     &omega,
            //     &bs,
            //     lc,
            //     multiplicity,
            //     spin_couplings,
            // );
            //let bm_alt: Array3<f64> = get_ambv(
            //    &gamma, &gamma_lr, &qtrans_oo, &qtrans_vv, &qtrans_ov, &omega, &bs, lc,
            //);

            // # M^+ = (b_i, (A+B).b_j)
            let mp: Array2<f64> = tensordot(&bs, &bp, &[Axis(0), Axis(1)], &[Axis(0), Axis(1)])
                .into_dimensionality::<Ix2>()
                .unwrap();
            // # M^- = (b_i, (A-B).b_j)
            let mm: Array2<f64> = tensordot(&bs, &bm, &[Axis(0), Axis(1)], &[Axis(0), Axis(1)])
                .into_dimensionality::<Ix2>()
                .unwrap();
            let mmsq: Array2<f64> = mm.ssqrt(UPLO::Upper).unwrap();

            // # Mh is the analog of (A-B)^(1/2).(A+B).(A-B)^(1/2)
            // # in the reduced subspace spanned by the expansion vectors bs
            let mh: Array2<f64> = mmsq.dot(&mp.dot(&mmsq));
            let mh_reversed: Array2<f64> = mh.clone().reversed_axes();
            // check that Mh is hermitian
            let mut subst: Array2<f64> = mh.clone() - mh_reversed;
            subst = subst.map(|subst| subst.abs());
            let err: f64 = subst.sum();

            if err > 1.0e-10 {
                panic!(
                    "Hmm... It seems that Mh is not hermitian. The currect error is {:e}\n\
                        and should be lower than 1.0e-10. If you know what you are doing, try\n\
                        lowering the tolerance. Otherwise check you input!",
                    err
                );
            }

            let tmp: (Array1<f64>, Array2<f64>) = mh.eigh(UPLO::Upper).unwrap();
            let w2: Array1<f64> = tmp.0;
            Tb = tmp.1;
            //In DFTBaby check for selector(symmetry checker)
            w = w2.mapv(f64::sqrt);
            let wsq: Array1<f64> = w.mapv(f64::sqrt);

            // approximate right R = (X+Y) and left L = (X-Y) eigenvectors
            // in the basis bs
            // (X+Y) = (A-B)^(1/2).T / sqrt(w)
            let rb: Array2<f64> = mmsq.dot(&Tb) / wsq;
            // L = (X-Y) = 1/w * (A+B).(X+Y)
            let lb: Array2<f64> = mp.dot(&rb) / &w;
            // check that (Lb^T, Rb) = 1 is fulfilled
            let temp_eye: Array2<f64> = Array::eye(lmax);
            let temp: Array2<f64> = lb.clone().reversed_axes().dot(&rb) - temp_eye;
            let err: f64 = temp.sum();
            if err > 1.0e-3 {
                panic!("Hmm, it seems that (X+Y) and (X-Y) vectors are not orthonormal. The error\n\
                        is {:e} and should be smaller than 1.0e-3. Maybe your molecule just doesn't like you?" , err);
            }
            // transform to the canonical basis Lb -> L, Rb -> R
            l_canon = tensordot(&bs, &lb, &[Axis(2)], &[Axis(0)])
                .into_dimensionality::<Ix3>()
                .unwrap();
            r_canon = tensordot(&bs, &rb, &[Axis(2)], &[Axis(0)])
                .into_dimensionality::<Ix3>()
                .unwrap();

        } else {
            // bring axis with state indeces to the back
            let mut XmY_temp: Array3<f64> = XmYguess.unwrap().to_owned();
            XmY_temp.swap_axes(0, 1);
            XmY_temp.swap_axes(1, 2);
            let mut XpY_temp: Array3<f64> = XpYguess.unwrap().to_owned();
            XpY_temp.swap_axes(0, 1);
            XpY_temp.swap_axes(1, 2);

            r_canon = XpY_temp;
            l_canon = XmY_temp;
            w = w_guess.unwrap().to_owned();
        }
        // residual vectors
        //let wl = get_apbv(
        //    &gamma,
        //    &Some(gamma_lr),
        //    &Some(qtrans_oo),
        //    &Some(qtrans_vv),
        //    &qtrans_ov,
        //    &omega,
        //    &r_canon,
        //    lc,
        //    multiplicity,
        //    spin_couplings,
        //) - &l_canon * &w;
        let wl = get_apbv_fortran(
            &gamma,
            &gamma_lr,
            &qtrans_oo,
            &qtrans_vv,
            &qtrans_ov,
            &omega,
            &r_canon,
            qtrans_ov.dim().0,
            n_occ,
            n_virt,
            l,
            multiplicity,
            spin_couplings,
        ) - &l_canon * &w;
        //let wr = get_ambv(
        //    &gamma, &gamma_lr, &qtrans_oo, &qtrans_vv, &qtrans_ov, &omega, &l_canon, lc,
        //) - &r_canon * &w;
        let wr = get_ambv_fortran(
            &gamma,
            &gamma_lr,
            &qtrans_oo,
            &qtrans_vv,
            &qtrans_ov,
            &omega,
            &l_canon,
            qtrans_ov.dim().0,
            n_occ,
            n_virt,
            l,
        ) - &r_canon * &w;

        //norms
        let mut norms: Array1<f64> = Array::zeros(k);
        let mut norms_l: Array1<f64> = Array::zeros(k);
        let mut norms_r: Array1<f64> = Array::zeros(k);
        for i in 0..k {
            norms_l[i] = norm_special(&wl.slice(s![.., .., i]).to_owned());
            norms_r[i] = norm_special(&wr.slice(s![.., .., i]).to_owned());
            norms[i] = norms_l[i] + norms_r[i];
        }
        // check for convergence
        let indices_norms: Array1<usize> = norms
            .indexed_iter()
            .filter_map(|(index, &item)| if item < conv { Some(index) } else { None })
            .collect();
        println!("Norms davidson {}", norms);
        if indices_norms.len() == norms.len() && it > 0 {
            break;
        }

        //  enlarge dimension of subspace by dk vectors
        //  At most 2*k new expansion vectors are added
        let dkmax = (kmax - l).min(2 * k);
        // # count number of non-converged vectors
        // # residual vectors that are zero cannot be used as new expansion vectors
        // 1.0e-16
        let eps = 0.01 * conv;

        let indices_norm_r_over_eps: Array1<usize> = norms_r
            .indexed_iter()
            .filter_map(|(index, &item)| if item > eps { Some(index) } else { None })
            .collect();
        let indices_norm_l_over_eps: Array1<usize> = norms_l
            .indexed_iter()
            .filter_map(|(index, &item)| if item > eps { Some(index) } else { None })
            .collect();

        let nc_l: usize = indices_norm_r_over_eps.len();
        let nc_r: usize = indices_norm_l_over_eps.len();
        // Half the new expansion vectors should come from the left residual vectors
        // the other half from the right residual vectors.
        let dk_r: usize = ((dkmax as f64 / 2.0) as usize).min(nc_l);
        let dk_l: usize = (dkmax - dk_r).min(nc_r);
        let dk: usize = dk_r + dk_l;

        let mut Qs: Array3<f64> = Array::zeros((n_occ, n_virt, dk));
        let mut nb: usize = 0;
        // select new expansion vectors among the non-converged left residual vectors
        for i in 0..k {
            if nb == dk {
                //got enough new expansion vectors
                break;
            }
            let wD: Array2<f64> = w[i] - &omega.to_owned();
            // quite the ugly method in order to reproduce
            // indx = abs(wD) < 1.0e-6
            // wD[indx] = 1.0e-6 * omega[indx]
            // from numpy
            let temp: Array2<f64> = wD.map(|wD| if wD < &1.0e-6 { 1.0e-6 } else { 0.0 });
            let temp_2: Array2<f64> = wD.map(|&wD| if wD < 1.0e-6 { 0.0 } else { wD });
            let mut wD_new: Array2<f64> = &temp * &omega.to_owned();

            wD_new = wD_new + temp_2;
            if norms_l[i] > eps {
                Qs.slice_mut(s![.., .., nb])
                    .assign(&((1.0 / &wD_new) * wl.slice(s![.., .., i])));
                nb += 1;
            }
        }
        for i in 0..k {
            if nb == dk {
                //got enough new expansion vectors
                break;
            }
            let wD: Array2<f64> = w[i] - &omega.to_owned();
            // quite the ugly method in order to reproduce
            // indx = abs(wD) < 1.0e-6
            // wD[indx] = 1.0e-6 * omega[indx]
            // from numpy
            let temp: Array2<f64> = wD.map(|wD| if wD < &1.0e-6 { 1.0e-6 } else { 0.0 });
            let temp_2: Array2<f64> = wD.map(|&wD| if wD < 1.0e-6 { 0.0 } else { wD });
            let mut wD_new: Array2<f64> = &temp * &omega.to_owned();
            wD_new = wD_new + temp_2;
            if norms_r[i] > eps {
                Qs.slice_mut(s![.., .., nb])
                    .assign(&((1.0 / &wD_new) * wr.slice(s![.., .., i])));
                nb += 1;
            }
        }
        l_prev = l;
        // new expansion vectors are bs + Qs
        let mut bs_new: Array3<f64> = Array::zeros((n_occ, n_virt, l + dk));
        bs_new.slice_mut(s![.., .., ..l]).assign(&bs);
        bs_new.slice_mut(s![.., .., l..]).assign(&Qs);

        //QR decomposition
        let nvec: usize = l + dk;
        let bs_flat: Array2<f64> = bs_new.into_shape((n_occ * n_virt, nvec)).unwrap();
        let (Q, R): (Array2<f64>, Array2<f64>) = bs_flat.qr().unwrap();
        bs = Q.into_shape((n_occ, n_virt, nvec)).unwrap();
        l = bs.dim().2;
    }
    let mut Omega: Vec<f64> = w.to_vec();
    Omega.sort_by(|&i, &j| i.partial_cmp(&j).unwrap());
    let Omega: Array1<f64> = Array::from(Omega).slice(s![..k]).to_owned();
    let mut XpY: Array3<f64> = r_canon.slice(s![.., .., ..k]).to_owned();
    let mut XmY: Array3<f64> = l_canon.slice(s![.., .., ..k]).to_owned();

    let t_matrix: Array3<f64> = tensordot(&bs, &Tb, &[Axis(2)], &[Axis(0)])
        .into_dimensionality::<Ix3>()
        .unwrap();
    let mut c_matrix: Array3<f64> = t_matrix.slice(s![.., .., ..k]).to_owned();

    XpY.swap_axes(1, 2);
    XpY.swap_axes(0, 1);
    XmY.swap_axes(1, 2);
    XmY.swap_axes(0, 1);
    c_matrix.swap_axes(1, 2);
    c_matrix.swap_axes(0, 1);

    return (Omega, c_matrix, XmY, XpY);
}

pub fn get_apbv(
    gamma: &ArrayView2<f64>,
    gamma_lr: &Option<ArrayView2<f64>>,
    qtrans_oo: &Option<ArrayView3<f64>>,
    qtrans_vv: &Option<ArrayView3<f64>>,
    qtrans_ov: &ArrayView3<f64>,
    omega: &ArrayView2<f64>,
    vs: &Array3<f64>,
    lc: usize,
    multiplicity: u8,
    spin_couplings: ArrayView1<f64>,
) -> (Array3<f64>) {
    let lmax: usize = vs.dim().2;
    let mut us: Array3<f64> = Array::zeros(vs.raw_dim());

    for i in 0..lmax {
        let v: Array2<f64> = vs.slice(s![.., .., i]).to_owned();
        // # matrix product u_ia = sum_jb (A+B)_(ia,jb) v_jb
        // # 1st term in (A+B).v: KS orbital energy differences
        let mut u: Array2<f64> = omega * &v;

        // 2nd term Coulomb
        let tmp: Array1<f64> = tensordot(&qtrans_ov, &v, &[Axis(1), Axis(2)], &[Axis(0), Axis(1)])
            .into_dimensionality::<Ix1>()
            .unwrap();

        if multiplicity == 1 {
            let tmp_2: Array1<f64> = gamma.dot(&tmp);
            let u_singlet: Array2<f64> = 4.0
                * tensordot(&qtrans_ov, &tmp_2, &[Axis(0)], &[Axis(0)])
                    .into_dimensionality::<Ix2>()
                    .unwrap();
            u = u + u_singlet;
        //println!("Iteration {} for the tensordot routine",i);
        //println!("Value of u after 2nd term {}",u);
        } else if multiplicity == 3 {
            let spin_couplings_diag: Array2<f64> = Array2::from_diag(&spin_couplings);
            let tmp_2: Array1<f64> = spin_couplings_diag.dot(&tmp);
            let u_triplet: Array2<f64> = 4.0
                * tensordot(&qtrans_ov, &tmp_2, &[Axis(0)], &[Axis(0)])
                    .into_dimensionality::<Ix2>()
                    .unwrap();
            u = u + u_triplet;
        } else {
            panic!("Currently only singlets and triplets are supported, you wished a multiplicity of {}!", multiplicity);
        }

        if lc == 1 {
            // 3rd term - Exchange
            let tmp: Array3<f64> = tensordot(&qtrans_vv.unwrap(), &v, &[Axis(2)], &[Axis(1)])
                .into_dimensionality::<Ix3>()
                .unwrap();
            let tmp_2: Array3<f64> = tensordot(&gamma_lr.unwrap(), &tmp, &[Axis(1)], &[Axis(0)])
                .into_dimensionality::<Ix3>()
                .unwrap();
            u = u - tensordot(
                &qtrans_oo.unwrap(),
                &tmp_2,
                &[Axis(0), Axis(2)],
                &[Axis(0), Axis(2)],
            )
            .into_dimensionality::<Ix2>()
            .unwrap();

            //4th term - Exchange
            let tmp: Array3<f64> = tensordot(&qtrans_ov, &v, &[Axis(1)], &[Axis(0)])
                .into_dimensionality::<Ix3>()
                .unwrap();
            let tmp_2: Array3<f64> = tensordot(&gamma_lr.unwrap(), &tmp, &[Axis(1)], &[Axis(0)])
                .into_dimensionality::<Ix3>()
                .unwrap();
            u = u - tensordot(&qtrans_ov, &tmp_2, &[Axis(0), Axis(2)], &[Axis(0), Axis(2)])
                .into_dimensionality::<Ix2>()
                .unwrap();
        }

        us.slice_mut(s![.., .., i]).assign(&u);
    }
    return us;
}

pub fn get_apbv_fortran(
    gamma: &ArrayView2<f64>,
    gamma_lr: &ArrayView2<f64>,
    qtrans_oo: &ArrayView3<f64>,
    qtrans_vv: &ArrayView3<f64>,
    qtrans_ov: &ArrayView3<f64>,
    omega: &ArrayView2<f64>,
    vs: &Array3<f64>,
    n_at: usize,
    n_occ: usize,
    n_virt: usize,
    n_vec: usize,
    multiplicity: u8,
    spin_couplings: ArrayView1<f64>,
) -> (Array3<f64>) {
    let tmp_q_vv: Array2<f64> = qtrans_vv
<<<<<<< HEAD
        .to_owned()
        .into_shape((n_virt * n_at, n_virt))
        .unwrap();
    let tmp_q_oo: Array2<f64> = qtrans_oo.to_owned().into_shape((n_at * n_occ, n_occ)).unwrap();
    let mut tmp_q_ov_swapped: Array3<f64> = qtrans_ov.to_owned();
=======
        .clone()
        .to_owned()
        .into_shape((n_virt * n_at, n_virt))
        .unwrap();
    let tmp_q_oo: Array2<f64> = qtrans_oo
        .clone()
        .to_owned()
        .into_shape((n_at * n_occ, n_occ))
        .unwrap();
    let mut tmp_q_ov_swapped: Array3<f64> = qtrans_ov.clone().to_owned();
>>>>>>> 24579406
    tmp_q_ov_swapped.swap_axes(1, 2);
    tmp_q_ov_swapped = tmp_q_ov_swapped.as_standard_layout().to_owned();
    let tmp_q_ov_shape_1: Array2<f64> =
        tmp_q_ov_swapped.into_shape((n_at * n_virt, n_occ)).unwrap();
    let mut tmp_q_ov_swapped_2: Array3<f64> = qtrans_ov.to_owned();
    tmp_q_ov_swapped_2.swap_axes(0, 1);
    tmp_q_ov_swapped_2 = tmp_q_ov_swapped_2.as_standard_layout().to_owned();
    let tmp_q_ov_shape_2: Array2<f64> = tmp_q_ov_swapped_2
        .into_shape((n_occ, n_at * n_virt))
        .unwrap();

    let mut us: Array3<f64> = Array::zeros(vs.raw_dim());

    let gamma_equiv: Array2<f64> = if multiplicity == 1 {
        gamma.to_owned()
    } else if multiplicity == 3 {
        Array2::from_diag(&spin_couplings)
    } else {
        panic!(
            "Currently only singlets and triplets are supported, you wished a multiplicity of {}!",
            multiplicity
        );
        Array::zeros(gamma.raw_dim())
    };

    for i in (0..n_vec) {
        let vl: Array2<f64> = vs.slice(s![.., .., i]).to_owned();
        // 1st term - KS orbital energy differences
        let mut u_l: Array2<f64> = omega * &vl;

        // 2nd term - Coulomb
        let mut tmp21: Array1<f64> = Array1::zeros(n_at);

        //for at in (0..n_at) {
        //    let tmp:Array2<f64> = qtrans_ov.clone().slice(s![at, .., ..]).to_owned() * vl.clone();
        //    tmp21[at] = tmp.sum();
        //}
<<<<<<< HEAD
        let tmp21:Vec<f64> =(0..n_at).into_par_iter().map(|at|{
            let tmp:Array2<f64> = &qtrans_ov.slice(s![at, .., ..]).to_owned() * &vl;
            tmp.sum()
        }).collect();
        let tmp21:Array1<f64> = Array::from(tmp21);

        let tmp22: Array1<f64> = 4.0 * gamma.dot(&tmp21);
=======
        let tmp21: Vec<f64> = (0..n_at)
            .into_par_iter()
            .map(|at| {
                let tmp: Array2<f64> =
                    qtrans_ov.clone().slice(s![at, .., ..]).to_owned() * vl.clone();
                tmp.sum()
            })
            .collect();
        let tmp21: Array1<f64> = Array::from(tmp21);

        let tmp22: Array1<f64> = 4.0 * gamma_equiv.dot(&tmp21);
>>>>>>> 24579406

        // for at in (0..n_at).into_iter() {
        //     u_l = u_l + qtrans_ov.slice(s![at, .., ..]).to_owned() * tmp22[at];
        // }
        let mut tmp: Vec<Array2<f64>> = (0..n_at)
            .into_par_iter()
            .map(|at| qtrans_ov.slice(s![at, .., ..]).to_owned() * tmp22[at])
            .collect();
        for i in tmp.iter() {
            u_l = u_l + i;
        }
        //u_l = u_l + tmp;

        // 3rd term - Exchange
        let tmp31: Array3<f64> = tmp_q_vv
            .dot(&vl.t())
            .into_shape((n_at, n_virt, n_occ))
            .unwrap();

        let tmp31_reshaped: Array2<f64> = tmp31.into_shape((n_at, n_virt * n_occ)).unwrap();
        let mut tmp32: Array3<f64> = gamma_lr
            .dot(&tmp31_reshaped)
            .into_shape((n_at, n_virt, n_occ))
            .unwrap();
        tmp32.swap_axes(1, 2);
        tmp32 = tmp32.as_standard_layout().to_owned();

        let tmp33: Array2<f64> = tmp_q_oo
            .t()
            .dot(&tmp32.into_shape((n_at * n_occ, n_virt)).unwrap());
        u_l = u_l - tmp33;

        // 4th term - Exchange
        let tmp41: Array3<f64> = tmp_q_ov_shape_1
            .dot(&vl)
            .into_shape((n_at, n_virt, n_virt))
            .unwrap();
        let tmp41_reshaped: Array2<f64> = tmp41.into_shape((n_at, n_virt * n_virt)).unwrap();
        let mut tmp42: Array3<f64> = gamma_lr
            .dot(&tmp41_reshaped)
            .into_shape((n_at, n_virt, n_virt))
            .unwrap();
        tmp42.swap_axes(1, 2);
        tmp42 = tmp42.as_standard_layout().to_owned();

        let tmp43: Array2<f64> =
            tmp_q_ov_shape_2.dot(&tmp42.into_shape((n_at * n_virt, n_virt)).unwrap());
        u_l = u_l - tmp43;

        us.slice_mut(s![.., .., i]).assign(&u_l);
    }
    return us;
}

pub fn get_apbv_fortran_no_lc(
    gamma: &ArrayView2<f64>,
    qtrans_ov: &ArrayView3<f64>,
    omega: &ArrayView2<f64>,
    vs: &Array3<f64>,
    n_at: usize,
    n_occ: usize,
    n_virt: usize,
    n_vec: usize,
    multiplicity: u8,
    spin_couplings: ArrayView1<f64>,
) -> (Array3<f64>) {
    let mut us: Array3<f64> = Array::zeros(vs.raw_dim());

    let gamma_equiv: Array2<f64> = if multiplicity == 1 {
        gamma.to_owned()
    } else if multiplicity == 3 {
        Array2::from_diag(&spin_couplings)
    } else {
        panic!(
            "Currently only singlets and triplets are supported, you wished a multiplicity of {}!",
            multiplicity
        );
        Array::zeros(gamma.raw_dim())
    };

    for i in (0..n_vec) {
        let vl: Array2<f64> = vs.slice(s![.., .., i]).to_owned();
        // 1st term - KS orbital energy differences
        let mut u_l: Array2<f64> = omega * &vl;

        // 2nd term - Coulomb
        let mut tmp21: Array1<f64> = Array1::zeros(n_at);

        //for at in (0..n_at) {
        //    let tmp:Array2<f64> = qtrans_ov.clone().slice(s![at, .., ..]).to_owned() * vl.clone();
        //    tmp21[at] = tmp.sum();
        //}
<<<<<<< HEAD
        let tmp21:Vec<f64> =(0..n_at).into_par_iter().map(|at|{
            let tmp:Array2<f64> = &qtrans_ov.slice(s![at, .., ..])* &vl;
            tmp.sum()
        }).collect();
        let tmp21:Array1<f64> = Array::from(tmp21);

        let tmp22: Array1<f64> = 4.0 * gamma.dot(&tmp21);
=======
        let tmp21: Vec<f64> = (0..n_at)
            .into_par_iter()
            .map(|at| {
                let tmp: Array2<f64> =
                    qtrans_ov.clone().slice(s![at, .., ..]).to_owned() * vl.clone();
                tmp.sum()
            })
            .collect();
        let tmp21: Array1<f64> = Array::from(tmp21);

        let tmp22: Array1<f64> = 4.0 * gamma_equiv.dot(&tmp21);
>>>>>>> 24579406

        // for at in (0..n_at).into_iter() {
        //     u_l = u_l + qtrans_ov.slice(s![at, .., ..]).to_owned() * tmp22[at];
        // }
        let mut tmp: Vec<Array2<f64>> = (0..n_at)
            .into_par_iter()
            .map(|at| qtrans_ov.slice(s![at, .., ..]).to_owned() * tmp22[at])
            .collect();
        for i in tmp.iter() {
            u_l = u_l + i;
        }
        //u_l = u_l + tmp;

        us.slice_mut(s![.., .., i]).assign(&u_l);
    }
    return us;
}

pub fn get_ambv_fortran(
    gamma: &ArrayView2<f64>,
    gamma_lr: &ArrayView2<f64>,
    qtrans_oo: &ArrayView3<f64>,
    qtrans_vv: &ArrayView3<f64>,
    qtrans_ov: &ArrayView3<f64>,
    omega: &ArrayView2<f64>,
    vs: &Array3<f64>,
    n_at: usize,
    n_occ: usize,
    n_virt: usize,
    n_vec: usize,
) -> (Array3<f64>) {
    let tmp_q_vv: Array2<f64> = qtrans_vv
<<<<<<< HEAD
=======
        .clone()
>>>>>>> 24579406
        .to_owned()
        .into_shape((n_virt * n_at, n_virt))
        .unwrap();
    let mut tmp_q_oo_swapped: Array3<f64> = qtrans_oo.to_owned();
    tmp_q_oo_swapped.swap_axes(0, 1);
    tmp_q_oo_swapped = tmp_q_oo_swapped.as_standard_layout().to_owned();
    let tmp_q_oo: Array2<f64> = tmp_q_oo_swapped.into_shape((n_occ, n_at * n_occ)).unwrap();
    let mut tmp_q_ov_swapped: Array3<f64> = qtrans_ov.to_owned();
    tmp_q_ov_swapped.swap_axes(1, 2);
    tmp_q_ov_swapped = tmp_q_ov_swapped.as_standard_layout().to_owned();
    let tmp_q_ov_shape_1: Array2<f64> =
        tmp_q_ov_swapped.into_shape((n_at * n_virt, n_occ)).unwrap();
    let mut tmp_q_ov_swapped_2: Array3<f64> = qtrans_ov.to_owned();
    //println!("Before swap {}",tmp_q_ov_swapped_2.clone().into_shape((n_occ,n_at,n_virt)).unwrap());
    tmp_q_ov_swapped_2.swap_axes(0, 1);
    //let mut tmp_q_ov_swapped_3:Array3<f64> = tmp_q_ov_swapped_2.to_owned();
    //let tmp_q_ov_shape_3: Array3<f64> = ArrayView::from_shape((n_occ,n_at,n_virt),&tmp_q_ov_swapped_3.clone().as_slice_memory_order().unwrap()).unwrap().to_owned();//.into_shape((n_occ, n_at * n_virt)).unwrap().to_owned();
    //tmp_q_ov_swapped_2 = tmp_q_ov_swapped_3.as_standard_layout().to_owned();
    tmp_q_ov_swapped_2 =tmp_q_ov_swapped_2.as_standard_layout().to_owned();
    let tmp_q_ov_shape_2: Array2<f64> = tmp_q_ov_swapped_2.clone()
        .into_shape((n_occ, n_at * n_virt))
        .unwrap();

    // println!("shape after swap {}",tmp_q_ov_swapped_3);
    // println!("shape after standard layout {}",tmp_q_ov_swapped_2);
    // println!("shape Array::from_shape() {}",tmp_q_ov_shape_3);

    let mut us: Array3<f64> = Array::zeros(vs.raw_dim());

    for i in (0..n_vec) {
        let vl: Array2<f64> = vs.slice(s![.., .., i]).to_owned();
        // 1st term - KS orbital energy differences
        let mut u_l: Array2<f64> = omega * &vl;
        // 2nd term - Coulomb
        let tmp21: Array3<f64> = tmp_q_ov_shape_1
            .dot(&vl)
            .into_shape((n_at, n_virt, n_virt))
            .unwrap();

        let mut tmp22: Array3<f64> = gamma_lr
            .dot(&tmp21.into_shape((n_at, n_virt * n_virt)).unwrap())
            .into_shape((n_at, n_virt, n_virt))
            .unwrap();
        tmp22.swap_axes(1, 2);
        tmp22 = tmp22.as_standard_layout().to_owned();

        let tmp23: Array2<f64> = tmp_q_ov_shape_2
            .dot(&tmp22.into_shape((n_at * n_virt, n_virt)).unwrap());
        u_l = u_l + tmp23;

        // 3rd term - Exchange
        let tmp31: Array3<f64> = tmp_q_vv
            .dot(&vl.t())
            .into_shape((n_at, n_virt, n_occ))
            .unwrap();
        let mut tmp32: Array3<f64> = gamma_lr
            .dot(&tmp31.into_shape((n_at, n_virt * n_occ)).unwrap())
            .into_shape((n_at, n_virt, n_occ))
            .unwrap();
        tmp32.swap_axes(1, 2);
        tmp32 = tmp32.as_standard_layout().to_owned();

        let tmp33: Array2<f64> = tmp_q_oo.dot(&tmp32.into_shape((n_at * n_occ, n_virt)).unwrap());

        u_l = u_l - tmp33;

        us.slice_mut(s![.., .., i]).assign(&u_l);
    }
    return us;
}

// pub fn get_apbv_single_vector(
//     gamma: &ArrayView2<f64>,
//     gamma_lr: &Option<ArrayView2<f64>>,
//     qtrans_oo: &Option<ArrayView3<f64>>,
//     qtrans_vv: &Option<ArrayView3<f64>>,
//     qtrans_ov: &ArrayView3<f64>,
//     omega: &ArrayView2<f64>,
//     vs: &Array2<f64>,
//     lc: usize,
//     multiplicity: u8,
//     spin_couplings: ArrayView1<f64>,
// ) -> (Array2<f64>) {
//
//     let v: Array2<f64> = vs.clone();
//     // # matrix product u_ia = sum_jb (A+B)_(ia,jb) v_jb
//     // # 1st term in (A+B).v: KS orbital energy differences
//     let mut u: Array2<f64> = omega * &v;
//
//     // 2nd term Coulomb
//     let tmp: Array1<f64> = tensordot(&qtrans_ov, &v, &[Axis(1), Axis(2)], &[Axis(0), Axis(1)])
//         .into_dimensionality::<Ix1>()
//         .unwrap();
//
//     if multiplicity == 1 {
//         let tmp_2: Array1<f64> = gamma.dot(&tmp);
//         let u_singlet: Array2<f64> = 4.0
//             * tensordot(&qtrans_ov, &tmp_2, &[Axis(0)], &[Axis(0)])
//             .into_dimensionality::<Ix2>()
//             .unwrap();
//         u = u + u_singlet;
//     } else if multiplicity == 3 {
//         let spin_couplings_diag: Array2<f64> = Array2::from_diag(&spin_couplings);
//         let tmp_2: Array1<f64> = spin_couplings_diag.dot(&tmp);
//         let u_triplet: Array2<f64> = 4.0
//             * tensordot(&qtrans_ov, &tmp_2, &[Axis(0)], &[Axis(0)])
//             .into_dimensionality::<Ix2>()
//             .unwrap();
//         u = u + u_triplet;
//     } else {
//         panic!("Currently only singlets and triplets are supported, you wished a multiplicity of {}!", multiplicity);
//     }
//
//     if lc == 1 {
//         // 3rd term - Exchange
//         let tmp: Array3<f64> = tensordot(&qtrans_vv.unwrap(), &v, &[Axis(2)], &[Axis(1)])
//             .into_dimensionality::<Ix3>()
//             .unwrap();
//         let tmp_2: Array3<f64> = tensordot(&gamma_lr.unwrap(), &tmp, &[Axis(1)], &[Axis(0)])
//             .into_dimensionality::<Ix3>()
//             .unwrap();
//         u = u - tensordot(
//             &qtrans_oo.unwrap(),
//             &tmp_2,
//             &[Axis(0), Axis(2)],
//             &[Axis(0), Axis(2)],
//         )
//             .into_dimensionality::<Ix2>()
//             .unwrap();
//
//         //4th term - Exchange
//         let tmp: Array3<f64> = tensordot(&qtrans_ov, &v, &[Axis(1)], &[Axis(0)])
//             .into_dimensionality::<Ix3>()
//             .unwrap();
//         let tmp_2: Array3<f64> = tensordot(&gamma_lr.unwrap(), &tmp, &[Axis(1)], &[Axis(0)])
//             .into_dimensionality::<Ix3>()
//             .unwrap();
//         u = u - tensordot(&qtrans_ov, &tmp_2, &[Axis(0), Axis(2)], &[Axis(0), Axis(2)])
//             .into_dimensionality::<Ix2>()
//             .unwrap();
//     }
//
//     return u;
// }

pub fn get_ambv(
    gamma: &ArrayView2<f64>,
    gamma_lr: &ArrayView2<f64>,
    qtrans_oo: &ArrayView3<f64>,
    qtrans_vv: &ArrayView3<f64>,
    qtrans_ov: &ArrayView3<f64>,
    omega: &ArrayView2<f64>,
    vs: &Array3<f64>,
    lc: usize,
) -> (Array3<f64>) {
    let lmax: usize = vs.dim().2;
    let mut us: Array3<f64> = Array::zeros((vs.shape())).into_dimensionality().unwrap();

    for i in 0..lmax {
        let v: Array2<f64> = vs.slice(s![.., .., i]).to_owned();
        // # matrix product u_ia = sum_jb (A-B)_(ia,jb) v_jb
        // # 1st term, differences in orbital energies
        let mut u: Array2<f64> = omega * &v;

        if lc == 1 {
            // 2nd term - Exchange
            let tmp: Array3<f64> = tensordot(&qtrans_ov, &v, &[Axis(1)], &[Axis(0)])
                .into_dimensionality::<Ix3>()
                .unwrap();
            let tmp_2: Array3<f64> = tensordot(&gamma_lr, &tmp, &[Axis(1)], &[Axis(0)])
                .into_dimensionality::<Ix3>()
                .unwrap();
            u = u + tensordot(&qtrans_ov, &tmp_2, &[Axis(0), Axis(2)], &[Axis(0), Axis(2)])
                .into_dimensionality::<Ix2>()
                .unwrap();

            //3rd term - Exchange
            let tmp: Array3<f64> = tensordot(&qtrans_vv, &v, &[Axis(2)], &[Axis(1)])
                .into_dimensionality::<Ix3>()
                .unwrap();
            let tmp_2: Array3<f64> = tensordot(&gamma_lr, &tmp, &[Axis(1)], &[Axis(0)])
                .into_dimensionality::<Ix3>()
                .unwrap();
            u = u - tensordot(&qtrans_oo, &tmp_2, &[Axis(0), Axis(2)], &[Axis(0), Axis(2)])
                .into_dimensionality::<Ix2>()
                .unwrap();
        }

        us.slice_mut(s![.., .., i]).assign(&u);
    }
    return us;
}

pub fn initial_expansion_vectors(omega_guess: Array2<f64>, lmax: usize) -> (Array3<f64>) {
    //     The initial guess vectors are the lmax lowest energy
    //     single excitations
    let n_occ: usize = omega_guess.dim().0;
    let n_virt: usize = omega_guess.dim().1;
    let mut bs: Array3<f64> = Array::zeros((n_occ, n_virt, lmax));
    // flatten omega, python: numpy.ravel(omega)
    let omega_length: usize = omega_guess.iter().len();
    let omega_flat = omega_guess.into_shape(omega_length).unwrap();
    // sort omega, only possible for vectors
    //let mut omega_vec = omega_flat.to_vec();
    //omega_vec.sort_by(|a, b| a.partial_cmp(b).unwrap());
    //let omega_flat_new = Array::from_vec(omega_vec);
    //let mut indices_new:Array1<usize> = Array::zeros(lmax);
    //for i in 0.. lmax{
    //    for j in 0.. lmax{
    //        if omega_flat[j] == omega_flat_new[i]{
    //            indices_new[i] = j;
    //        }
    //    }
    //}
    let indices_argsort: Vec<usize> = argsort(omega_flat.view());
    //let indices: Array1<usize> = omega_flat_new
    //    .indexed_iter()
    //    .filter_map(|(index, &item)| Some(index))
    //   .collect();

    for j in 0..lmax {
        let idx = indices_argsort[j];
        // row - occupied index
        let i: usize = (idx / n_virt) as usize;
        // col - virtual index
        let a: usize = idx % n_virt;

        bs[[i, a, j]] = 1.0;
    }
    return bs;
}

pub fn reorder_vectors_lambda2(
    Oia: &ArrayView2<f64>,
    w2: &Array1<f64>,
    T: &Array3<f64>,
    l2_treshold: f64,
) -> (Array1<f64>, Array3<f64>) {
    // reorder the expansion vectors so that those with Lambda2 values
    // above a certain threshold come first

    let n_occ: usize = T.dim().0;
    let n_virt: usize = T.dim().1;
    let n_st: usize = T.dim().2;
    let mut l2: Array1<f64> = Array::zeros(n_st);

    for i in 0..n_st {
        let T_temp: Array2<f64> = T
            .slice(s![.., .., i])
            .to_owned()
            .map(|T| ndarray_linalg::Scalar::powi(T, 2));
        l2[i] = tensordot(&T_temp, &Oia, &[Axis(0), Axis(1)], &[Axis(0), Axis(1)])
            .into_dimensionality::<Ix0>()
            .unwrap()
            .into_scalar();
    }
    //get indeces
    let over_l2: Array1<_> = l2
        .indexed_iter()
        .filter_map(|(index, &item)| {
            if item > l2_treshold {
                Some(index)
            } else {
                None
            }
        })
        .collect();
    let under_l2: Array1<_> = l2
        .indexed_iter()
        .filter_map(|(index, &item)| {
            if item < l2_treshold {
                Some(index)
            } else {
                None
            }
        })
        .collect();

    let mut T_new: Array3<f64> = Array::zeros((n_occ, n_virt, n_st));
    let mut w2_new: Array1<f64> = Array::zeros(n_st);

    //construct new matrices
    for i in 0..over_l2.len() {
        T_new
            .slice_mut(s![.., .., i])
            .assign(&T.slice(s![.., .., over_l2[i]]));
        w2_new[i] = w2[over_l2[i]];
    }
    let len_over_l2: usize = over_l2.len();
    for i in 0..under_l2.len() {
        T_new
            .slice_mut(s![.., .., i + len_over_l2])
            .assign(&T.slice(s![.., .., under_l2[i]]));
        w2_new[i + len_over_l2] = w2[under_l2[i]];
    }

    return (w2_new, T_new);
}

pub fn norm_special(array: &Array2<f64>) -> (f64) {
    let v: f64 = tensordot(&array, &array, &[Axis(0), Axis(1)], &[Axis(0), Axis(1)])
        .into_dimensionality::<Ix0>()
        .unwrap()
        .into_scalar();
    return v.sqrt();
}

pub fn matrix_v_product(
    vs: &Array3<f64>,
    lmax: usize,
    n_occ: usize,
    n_virt: usize,
    om: &Array2<f64>,
    wq_ov: &Array3<f64>,
    gamma: &ArrayView2<f64>,
    multiplicity: u8,
    spin_couplings: ArrayView1<f64>,
) -> (Array3<f64>) {
    let mut us: Array3<f64> = Array::zeros((n_occ, n_virt, lmax));
    for i in 0..lmax {
        let v: Array2<f64> = vs.slice(s![.., .., i]).to_owned();
        // # matrix product u = sum_jb (A-B)^(1/2).(A+B).(A-B)^(1/2).v
        // # 1st term in (A+B).v  - KS orbital energy differences
        let mut u: Array2<f64> = Array::zeros((n_occ, n_virt));
        u = om * &v;

        let tmp: Array1<f64> = tensordot(&wq_ov, &v, &[Axis(1), Axis(2)], &[Axis(0), Axis(1)])
            .into_dimensionality::<Ix1>()
            .unwrap();

        if multiplicity == 1 {
            let tmp_2: Array1<f64> = gamma.dot(&tmp);
            let u_singlet: Array2<f64> = 4.0
                * tensordot(&wq_ov, &tmp_2, &[Axis(0)], &[Axis(0)])
                    .into_dimensionality::<Ix2>()
                    .unwrap();
            u = u + u_singlet;
        } else if multiplicity == 3 {
            let spin_couplings_diag: Array2<f64> = Array2::from_diag(&spin_couplings);
            let tmp_2: Array1<f64> = spin_couplings_diag.dot(&tmp);
            let u_triplet: Array2<f64> = 4.0
                * tensordot(&wq_ov, &tmp_2, &[Axis(0)], &[Axis(0)])
                    .into_dimensionality::<Ix2>()
                    .unwrap();
            u = u + u_triplet;
        } else {
            panic!("Currently only singlets and triplets are supported, you wished a multiplicity of {}!", multiplicity);
        }

        // let tmp2: Array1<f64> = gamma.dot(&tmp);
        // u = u + 4.0
        //     * tensordot(&wq_ov, &tmp2, &[Axis(0)], &[Axis(0)])
        //         .into_dimensionality::<Ix2>()
        //         .unwrap();

        us.slice_mut(s![.., .., i]).assign(&u);
    }
    return us;
}

pub fn matrix_v_product_fortran(
    vs: &Array3<f64>,
    n_vec: usize,
    n_occ: usize,
    n_virt: usize,
    om: &Array2<f64>,
    wq_ov: &Array3<f64>,
    gamma: &ArrayView2<f64>,
    multiplicity: u8,
    spin_couplings: ArrayView1<f64>,
)-> (Array3<f64>)  {

    let mut us: Array3<f64> = Array::zeros(vs.raw_dim());
    let n_at:usize = wq_ov.dim().0;

    for i in (0..n_vec) {
        let vl: Array2<f64> = vs.slice(s![.., .., i]).to_owned();
        // 1st term - KS orbital energy differences
        let mut u_l: Array2<f64> = om * &vl;

        // 2nd term - Coulomb
        let mut tmp21: Array1<f64> = Array1::zeros(n_at);

        //for at in (0..n_at) {
        //    let tmp:Array2<f64> = qtrans_ov.clone().slice(s![at, .., ..]).to_owned() * vl.clone();
        //    tmp21[at] = tmp.sum();
        //}
        let tmp21:Vec<f64> =(0..n_at).into_par_iter().map(|at|{
            let tmp:Array2<f64> = &wq_ov.slice(s![at, .., ..])* &vl;
            tmp.sum()
        }).collect();
        let tmp21:Array1<f64> = Array::from(tmp21);

        let tmp22: Array1<f64> = 4.0 * gamma.dot(&tmp21);

        // for at in (0..n_at).into_iter() {
        //     u_l = u_l + qtrans_ov.slice(s![at, .., ..]).to_owned() * tmp22[at];
        // }
        let mut tmp:Vec<Array2<f64>> = (0..n_at).into_par_iter().map(|at|{
            wq_ov.slice(s![at, .., ..]).to_owned() * tmp22[at]
        }).collect();
        for i in tmp.iter(){
            u_l = u_l + i;
        }
        //u_l = u_l + tmp;

        us.slice_mut(s![.., .., i]).assign(&u_l);
    }
    return us;
}

pub fn krylov_solver_zvector(
    a_diag: ArrayView2<f64>,
    b_matrix: ArrayView3<f64>,
    x_0: Option<Array3<f64>>,
    maxiter: Option<usize>,
    conv: Option<f64>,
    g0: ArrayView2<f64>,
    g0_lr: Option<ArrayView2<f64>>,
    qtrans_oo: Option<ArrayView3<f64>>,
    qtrans_vv: Option<ArrayView3<f64>>,
    qtrans_ov: ArrayView3<f64>,
    lc: usize,
    multiplicity: u8,
    spin_couplings: ArrayView1<f64>,
) -> (Array3<f64>) {
    // Parameters:
    // ===========
    // A: linear operator, such that A(X) = A.X
    // Adiag: diagonal elements of A-matrix, with dimension (nocc,nvirt)
    // B: right hand side of equation, (nocc,nvirt, k)
    // X0: initial guess vectors or None

    let maxiter: usize = maxiter.unwrap_or(1000);
    let conv: f64 = conv.unwrap_or(1.0e-14);

    let n_occ: usize = b_matrix.dim().0;
    let n_virt: usize = b_matrix.dim().1;
    let k: usize = b_matrix.dim().2;
    // number of vectors
    let kmax: usize = n_occ * n_virt;
    let mut l: usize = k;

    // bs are expansion vectors
    let a_inv: Array2<f64> = 1.0 / &a_diag.to_owned();
    let mut bs: Array3<f64> = Array::zeros((n_occ, n_virt, k));

    if x_0.is_none() {
        for i in 0..k {
            bs.slice_mut(s![.., .., i])
                .assign(&(&a_inv * &b_matrix.slice(s![.., .., i])));
        }
    } else {
        bs = x_0.unwrap();
    }

    let mut x_matrix: Array3<f64> = Array::zeros((n_occ, n_virt, k));
    let mut temp_old: Array3<f64> = bs.clone();

    for it in 0..maxiter {
        // representation of A in the basis of expansion vectors
        let mut temp: Array3<f64> = Array3::zeros((n_occ, n_virt, l));
        if it == 0 {
            // temp = get_apbv(
            //     &g0,
            //     &g0_lr,
            //     &qtrans_oo,
            //     &qtrans_vv,
            //     &qtrans_ov,
            //     &a_diag,
            //     &bs,
            //     lc,
            //     multiplicity,
            //     spin_couplings,
            // );
            if lc == 1 {
                temp = get_apbv_fortran(
                    &g0,
                    &g0_lr.clone().unwrap(),
                    &qtrans_oo.clone().unwrap(),
                    &qtrans_vv.clone().unwrap(),
                    &qtrans_ov,
                    &a_diag,
                    &bs,
                    qtrans_ov.dim().0,
                    n_occ,
                    n_virt,
                    l,
                    multiplicity,
                    spin_couplings,
                );
            } else {
                temp = get_apbv_fortran_no_lc(
                    &g0,
                    &qtrans_ov,
                    &a_diag,
                    &bs,
                    qtrans_ov.dim().0,
                    n_occ,
                    n_virt,
                    l,
                    multiplicity,
                    spin_couplings,
                );
            }
        } else {
            //let temp_new_vec_alt: Array3<f64> = get_apbv(
            //    &g0,
            //    &g0_lr,
            //    &qtrans_oo,
            //    &qtrans_vv,
            //    &qtrans_ov,
            //    &a_diag,
            //    &bs.slice(s![.., .., l - 2..l]).to_owned(),
            //    lc,
            //    multiplicity,
            //    spin_couplings,
            //);
            let mut temp_new_vec: Array3<f64> = Array3::zeros((n_occ, n_virt, (l - 2..l).len()));
            if lc == 1 {
                temp_new_vec = get_apbv_fortran(
                    &g0,
                    &g0_lr.clone().unwrap(),
                    &qtrans_oo.clone().unwrap(),
                    &qtrans_vv.clone().unwrap(),
                    &qtrans_ov,
                    &a_diag,
                    &bs.slice(s![.., .., l - 2..l]).to_owned(),
                    qtrans_ov.dim().0,
                    n_occ,
                    n_virt,
                    (l - 2..l).len(),
                    multiplicity,
                    spin_couplings,
                );
            } else {
                temp_new_vec = get_apbv_fortran_no_lc(
                    &g0,
                    &qtrans_ov,
                    &a_diag,
                    &bs.slice(s![.., .., l - 2..l]).to_owned(),
                    qtrans_ov.dim().0,
                    n_occ,
                    n_virt,
                    (l - 2..l).len(),
                    multiplicity,
                    spin_couplings,
                );
            }
            // println!("Temp new alt {}",temp_new_vec_alt);
            // println!("Temp vec new {}",temp_new_vec)
            temp.slice_mut(s![.., .., ..l - 1]).assign(&temp_old);
            temp.slice_mut(s![.., .., l - 2..l]).assign(&temp_new_vec);
        }
        // let temp:Array3<f64> = get_apbv(
        //         &g0,
        //         &g0_lr,
        //         &qtrans_oo,
        //         &qtrans_vv,
        //         &qtrans_ov,
        //         &a_diag,
        //         &bs,
        //         lc,
        //         multiplicity,
        //         spin_couplings,
        //     );

        temp_old = temp.clone();

        // println!("Temp {}",temp);
        // println!("Bs {}",bs);

        let a_b: Array2<f64> = tensordot(&bs, &temp, &[Axis(0), Axis(1)], &[Axis(0), Axis(1)])
            .into_dimensionality::<Ix2>()
            .unwrap();

        // let a_b: Array2<f64> = tensordot(
        //     &bs,
        //     &get_apbv(
        //         &g0,
        //         &g0_lr,
        //         &qtrans_oo,
        //         &qtrans_vv,
        //         &qtrans_ov,
        //         &a_diag,
        //         &bs,
        //         lc,
        //         multiplicity,
        //         spin_couplings,
        //     ),
        //     &[Axis(0), Axis(1)],
        //     &[Axis(0), Axis(1)],
        // )
        // .into_dimensionality::<Ix2>()
        // .unwrap();
        // RHS in basis of expansion vectors
        let b_b: Array2<f64> = tensordot(&bs, &b_matrix, &[Axis(0), Axis(1)], &[Axis(0), Axis(1)])
            .into_dimensionality::<Ix2>()
            .unwrap();

        // solve
        let mut x_b: Array2<f64> = Array2::zeros((k, l));
        for i in 0..k {
            x_b.slice_mut(s![i, ..])
                .assign((&a_b.solve(&b_b.slice(s![.., i])).unwrap()));
        }
        x_b = x_b.reversed_axes();

        // transform solution vector back into canonical basis
        x_matrix = tensordot(&bs, &x_b, &[Axis(2)], &[Axis(0)])
            .into_dimensionality::<Ix3>()
            .unwrap();
        // residual vectors
        let mut w_res: Array3<f64> = Array3::zeros((x_matrix.raw_dim()));
        if lc == 1 {
            w_res = get_apbv_fortran(
                &g0,
                &g0_lr.clone().unwrap(),
                &qtrans_oo.clone().unwrap(),
                &qtrans_vv.clone().unwrap(),
                &qtrans_ov,
                &a_diag,
                &x_matrix,
                qtrans_ov.dim().0,
                n_occ,
                n_virt,
                x_matrix.dim().2,
                multiplicity,
                spin_couplings,
            );
        } else {
            w_res = get_apbv_fortran_no_lc(
                &g0,
                &qtrans_ov,
                &a_diag,
                &x_matrix,
                qtrans_ov.dim().0,
                n_occ,
                n_virt,
                x_matrix.dim().2,
                multiplicity,
                spin_couplings,
            );
        }
        w_res = &w_res - &b_matrix;
        // let w_res: Array3<f64> = &get_apbv(
        //     &g0,
        //     &g0_lr,
        //     &qtrans_oo,
        //     &qtrans_vv,
        //     &qtrans_ov,
        //     &a_diag,
        //     &x_matrix,
        //     lc,
        //     multiplicity,
        //     spin_couplings,
        // ) - &b_matrix;

        let mut norms: Array1<f64> = Array::zeros(k);
        for i in 0..k {
            norms[i] = norm_special(&w_res.slice(s![.., .., i]).to_owned());
        }
        // check if all values of the norms are under the convergence criteria
        let indices_norms: Array1<usize> = norms
            .indexed_iter()
            .filter_map(|(index, &item)| if item < conv { Some(index) } else { None })
            .collect();
        if indices_norms.len() == norms.len() {
            break;
        }

        // # enlarge dimension of subspace by dk vectors
        // # At most k new expansion vectors are added
        let dkmax = (kmax - l).min(k);
        // # count number of non-converged vectors
        // # residual vectors that are zero cannot be used as new expansion vectors
        //1.0e-16
        let eps = 0.01 * conv;
        // version for nc = np.sum(norms > eps)
        let indices_norm_over_eps: Array1<usize> = norms
            .indexed_iter()
            .filter_map(|(index, &item)| if item > eps { Some(index) } else { None })
            .collect();
        // let mut norms_over_eps: Array1<f64> = Array::zeros(indices_norm_over_eps.len());
        // for i in 0..indices_norm_over_eps.len() {
        //     norms_over_eps[i] = norms[indices_norm_over_eps[i]];
        // }
        //let nc: f64 = norms_over_eps.sum();
        let nc: usize = indices_norm_over_eps.len();
        let dk: usize = dkmax.min(nc);

        let mut Qs: Array3<f64> = Array::zeros((n_occ, n_virt, dk));
        let mut nb: i32 = 0;

        for i in 0..dkmax {
            if norms[i] > eps {
                Qs.slice_mut(s![.., .., nb])
                    .assign(&((&a_inv) * &w_res.slice(s![.., .., i])));
                nb += 1;
            }
        }

        assert!(nb as usize == dk);
        // new expansion vectors are bs + Qs
        let mut bs_new: Array3<f64> = Array::zeros((n_occ, n_virt, l + dk));
        bs_new.slice_mut(s![.., .., ..l]).assign(&bs);
        bs_new.slice_mut(s![.., .., l..]).assign(&Qs);

        // QR decomposition as in hermitian davidson
        // to receive orthogonalized vectors
        // alternative: implement gram schmidt orthogonalization
        // Alexander also uses this method in hermitian davidson

        let nvec: usize = l + dk;
        let bs_flat: Array2<f64> = bs_new.into_shape((n_occ * n_virt, nvec)).unwrap();
        let (Q, R): (Array2<f64>, Array2<f64>) = bs_flat.qr().unwrap();
        bs = Q.into_shape((n_occ, n_virt, nvec)).unwrap();
        l = bs.dim().2;
    }
    return x_matrix;
}

#[test]
fn excited_energies_tda_routine() {
    let atomic_numbers: Vec<u8> = vec![8, 1, 1];
    let mut positions: Array2<f64> = array![
        [0.34215, 1.17577, 0.00000],
        [1.31215, 1.17577, 0.00000],
        [0.01882, 1.65996, 0.77583]
    ];
    // transform coordinates in au
    positions = positions / 0.529177249;
    let charge: Option<i8> = Some(0);
    let multiplicity: Option<u8> = Some(1);
    let config: GeneralConfig = toml::from_str("").unwrap();
    let mut mol: Molecule = Molecule::new(
        atomic_numbers,
        positions,
        charge,
        multiplicity,
        None,
        None,
        config,
    );

    let S: Array2<f64> = array![
        [
            1.0000000000000000,
            0.0000000000000000,
            0.0000000000000000,
            0.0000000000000000,
            0.3074918525690681,
            0.3074937992389065
        ],
        [
            0.0000000000000000,
            1.0000000000000000,
            0.0000000000000000,
            0.0000000000000000,
            0.0000000000000000,
            -0.1987769748092704
        ],
        [
            0.0000000000000000,
            0.0000000000000000,
            1.0000000000000000,
            0.0000000000000000,
            0.0000000000000000,
            -0.3185054221819456
        ],
        [
            0.0000000000000000,
            0.0000000000000000,
            0.0000000000000000,
            1.0000000000000000,
            -0.3982160222204482,
            0.1327383036929333
        ],
        [
            0.3074918525690681,
            0.0000000000000000,
            0.0000000000000000,
            -0.3982160222204482,
            1.0000000000000000,
            0.0268024699984349
        ],
        [
            0.3074937992389065,
            -0.1987769748092704,
            -0.3185054221819456,
            0.1327383036929333,
            0.0268024699984349,
            1.0000000000000000
        ]
    ];
    let f_occ: Array1<f64> = array![
        2.0000000000000000,
        2.0000000000000000,
        2.0000000000000000,
        2.0000000000000000,
        0.0000000000000000,
        0.0000000000000000
    ];
    let orbe: Array1<f64> = array![
        -0.8274698453897238,
        -0.4866977301135242,
        -0.4293504173916476,
        -0.3805317623354740,
        0.4597732058522524,
        0.5075648555895222
    ];
    let orbs: Array2<f64> = array![
        [
            8.7633817073094666e-01,
            -7.3282333485870987e-07,
            -2.5626946551477237e-01,
            6.5297360604596939e-16,
            4.4638746429764842e-05,
            6.5169208620110397e-01
        ],
        [
            1.5609825393253833e-02,
            -1.9781346650257903e-01,
            -3.5949496391505154e-01,
            -8.4834397825097185e-01,
            2.8325035872464288e-01,
            -2.9051011756322170e-01
        ],
        [
            2.5012021798979999e-02,
            -3.1696156822051985e-01,
            -5.7602795979721200e-01,
            5.2944545948125277e-01,
            4.5385928211929161e-01,
            -4.6549177907241801e-01
        ],
        [
            2.0847651645102452e-02,
            5.2838144790877872e-01,
            -4.8012913249889100e-01,
            7.0500141149039645e-17,
            -7.5667687027915898e-01,
            -3.8791257751171815e-01
        ],
        [
            1.6641905232449239e-01,
            -3.7146604214646906e-01,
            2.5136102811674521e-01,
            3.5209333698603627e-16,
            -7.2004450606557047e-01,
            -7.6949321868972731e-01
        ],
        [
            1.6641962261695781e-01,
            3.7146556016199661e-01,
            2.5135992631728726e-01,
            -1.6703880555921563e-15,
            7.1993590540308161e-01,
            -7.6959837575446732e-01
        ]
    ];
    let omega_ref_out: Array1<f64> = array![
        0.5639270376740005,
        0.6133146373942717,
        0.6289193025552757,
        0.6699836563376497,
        0.7241847548895822,
        0.7826629904064589,
        1.0415454883803148,
        1.0853598783803207
    ];

    mol.calculator.set_active_orbitals(f_occ.to_vec());

    let (omega_out, c_ij, XmY, XpY) = get_exc_energies(
        &f_occ.to_vec(),
        &mol,
        None,
        &S,
        &orbe,
        &orbs,
        false,
        Some(String::from("TDA")),
    );
    println!("omega {}", &omega_out);
    println!("omega-ref {}", &omega_ref_out);
    assert!(omega_out.abs_diff_eq(&omega_ref_out, 1e-10));
}

#[test]
fn excited_energies_casida_routine() {
    let atomic_numbers: Vec<u8> = vec![8, 1, 1];
    let mut positions: Array2<f64> = array![
        [0.34215, 1.17577, 0.00000],
        [1.31215, 1.17577, 0.00000],
        [0.01882, 1.65996, 0.77583]
    ];
    // transform coordinates in au
    positions = positions / 0.529177249;
    let charge: Option<i8> = Some(0);
    let multiplicity: Option<u8> = Some(1);
    let config: GeneralConfig = toml::from_str("").unwrap();
    let mut mol: Molecule = Molecule::new(
        atomic_numbers,
        positions,
        charge,
        multiplicity,
        Some(0.0),
        None,
        config,
    );

    let S: Array2<f64> = array![
        [
            1.0000000000000000,
            0.0000000000000000,
            0.0000000000000000,
            0.0000000000000000,
            0.3074918525690681,
            0.3074937992389065
        ],
        [
            0.0000000000000000,
            1.0000000000000000,
            0.0000000000000000,
            0.0000000000000000,
            0.0000000000000000,
            -0.1987769748092704
        ],
        [
            0.0000000000000000,
            0.0000000000000000,
            1.0000000000000000,
            0.0000000000000000,
            0.0000000000000000,
            -0.3185054221819456
        ],
        [
            0.0000000000000000,
            0.0000000000000000,
            0.0000000000000000,
            1.0000000000000000,
            -0.3982160222204482,
            0.1327383036929333
        ],
        [
            0.3074918525690681,
            0.0000000000000000,
            0.0000000000000000,
            -0.3982160222204482,
            1.0000000000000000,
            0.0268024699984349
        ],
        [
            0.3074937992389065,
            -0.1987769748092704,
            -0.3185054221819456,
            0.1327383036929333,
            0.0268024699984349,
            1.0000000000000000
        ]
    ];
    let f_occ: Array1<f64> = array![
        2.0000000000000000,
        2.0000000000000000,
        2.0000000000000000,
        2.0000000000000000,
        0.0000000000000000,
        0.0000000000000000
    ];
    let orbe: Array1<f64> = array![
        -0.8688942612299978,
        -0.4499991998359348,
        -0.3563323833221640,
        -0.2833072445490362,
        0.3766541361485592,
        0.4290384545096948
    ];
    let orbs: Array2<f64> = array![
        [
            -8.6192454822470443e-01,
            -1.2183272339283827e-06,
            -2.9726068852099652e-01,
            1.4081526534480036e-16,
            4.3204927822587669e-05,
            6.5350390970911720e-01
        ],
        [
            2.6757514101592716e-03,
            -2.0080751179746489e-01,
            -3.6133406147262681e-01,
            8.4834397825097330e-01,
            2.8113675949218103e-01,
            -2.8862841063402733e-01
        ],
        [
            4.2874248054355704e-03,
            -3.2175900344457298e-01,
            -5.7897479277207053e-01,
            -5.2944545948125010e-01,
            4.5047260810181733e-01,
            -4.6247667201346043e-01
        ],
        [
            3.5735935812310771e-03,
            5.3637854372415550e-01,
            -4.8258565481595922e-01,
            1.1681492606832304e-17,
            -7.5102779853479884e-01,
            -3.8540269278998796e-01
        ],
        [
            -1.7925702667916332e-01,
            -3.6380704327446040e-01,
            2.3851989294055637e-01,
            1.2590381109703569e-16,
            -7.2394294209808119e-01,
            -7.7069762107663153e-01
        ],
        [
            -1.7925784113437207e-01,
            3.6380666541133738e-01,
            2.3851861974981367e-01,
            -1.2849138889170433e-16,
            7.2383785715164428e-01,
            -7.7079977605732564e-01
        ]
    ];
    let omega_ref_out: Array1<f64> = array![
        0.6599613806975956,
        0.7123456990587312,
        0.7456810724193218,
        0.7930925652349430,
        0.8714866033195208,
        0.9348736014086754,
        1.2756452171930386,
        1.3231856682449914
    ];
    let XmY_ref: Array3<f64> = array![
        [
            [2.2128648618044417e-18, -4.2837885645157593e-18],
            [-2.8331089290168361e-17, 1.0956852790925327e-17],
            [-2.1117244243003086e-17, 2.5711253844323120e-17],
            [-1.0000000000000000e+00, -1.2449955808069987e-16]
        ],
        [
            [8.4566420156591629e-18, -6.9515054799941099e-18],
            [-6.1028158643554143e-17, 4.9783268042835159e-17],
            [-2.5743903384582700e-16, 6.5166726178582824e-17],
            [-1.9800776586924378e-16, 9.9999999999999956e-01]
        ],
        [
            [2.1571381149268650e-02, -3.0272950956508287e-07],
            [2.9991274782833736e-05, 1.4821884853200859e-01],
            [9.9507889372419522e-01, 3.2471746776120414e-06],
            [-2.1086226126538834e-17, 2.5417238012172805e-16]
        ],
        [
            [1.1109010931404383e-06, -1.2585514282200026e-02],
            [-3.2069605724195532e-01, 2.8289343610151735e-05],
            [9.1191885305385101e-06, -9.4937779050850379e-01],
            [-1.7561409942356875e-17, 4.5339333385871467e-17]
        ],
        [
            [9.1609974781150986e-06, 6.0701873653884228e-02],
            [-9.6788599240179385e-01, 1.0919490802974424e-05],
            [2.9445559546949760e-05, 3.4280398643310944e-01],
            [4.4324175033345075e-17, -9.2400447203945273e-17]
        ],
        [
            [-1.0110298012914951e-01, 9.9804621423379319e-06],
            [1.5702586865564740e-05, 1.0113993758545037e+00],
            [-1.7694318737760151e-01, 2.6156157292938292e-05],
            [1.9857946600048738e-17, -1.0466006324463316e-16]
        ],
        [
            [1.0046988096296809e+00, 9.6514695321655601e-06],
            [1.5280031987727591e-05, 1.3343212650520786e-01],
            [-6.0845305188056441e-02, 1.2489695971976725e-07],
            [7.5122763960793728e-18, -3.9132864065320797e-17]
        ],
        [
            [9.3758930983432614e-06, -1.0067757866575058e+00],
            [-8.1915557416614687e-02, 1.5848191461390946e-05],
            [-1.1132783883529338e-06, 5.1182023937158247e-02],
            [1.2955170604817585e-17, -2.2231889566890241e-17]
        ]
    ];
    let XpY_ref: Array3<f64> = array![
        [
            [4.1763508636254349e-18, -8.4248404334045637e-18],
            [-3.5486909017295750e-17, 1.4594014828813940e-17],
            [-2.3453880501508304e-17, 3.0597046386914307e-17],
            [-1.0000000000000002e+00, -1.1534413748233340e-16]
        ],
        [
            [1.4786580341155389e-17, -1.2666022125834313e-17],
            [-7.0821135018403943e-17, 6.1432766736513571e-17],
            [-2.6489854805594991e-16, 7.1847203400656705e-17],
            [-2.1372459741218609e-16, 9.9999999999999989e-01]
        ],
        [
            [3.6031757025213461e-02, -5.2693108222979895e-07],
            [3.3247977273821135e-05, 1.7472610444659498e-01],
            [9.7813856605377358e-01, 3.4200094269070232e-06],
            [-1.8662261150095090e-17, 2.4280970577917310e-16]
        ],
        [
            [1.7446652974159811e-06, -2.0596777031237985e-02],
            [-3.3426673906292786e-01, 3.1354975875636876e-05],
            [8.4280732848682095e-06, -9.4013443503879601e-01],
            [-1.4613492623422834e-17, 4.0723215116316388e-17]
        ],
        [
            [1.3093105142174889e-05, 9.0405231040811093e-02],
            [-9.1809349842438848e-01, 1.1014103424754594e-05],
            [2.4765955235883321e-05, 3.0892988258405030e-01],
            [3.3565913282383666e-17, -7.5527335597635306e-17]
        ],
        [
            [-1.3470126301599275e-01, 1.3856384770590849e-05],
            [1.3884867212394084e-05, 9.5099287606167959e-01],
            [-1.3873209262143607e-01, 2.1973326807669002e-05],
            [1.4991749835052334e-17, -7.8178779166510453e-17]
        ],
        [
            [9.8099453932497549e-01, 9.8200956597785595e-06],
            [9.9018827855579505e-06, 9.1947088357042614e-02],
            [-3.4961749454181061e-02, 7.6894757708179213e-08],
            [3.8051933329030105e-18, -2.1807050492333845e-17]
        ],
        [
            [8.8257671639771870e-06, -9.8756150574886581e-01],
            [-5.1176316697330339e-02, 1.0528497535975099e-05],
            [-6.1670714139410095e-07, 3.0378857620768730e-02],
            [6.4616119150035461e-18, -1.1968683832692411e-17]
        ]
    ];

    println!("valorbs {:?}", mol.calculator.valorbs);
    println!("atomic numbers {:?}", mol.atomic_numbers);

    mol.calculator.set_active_orbitals(f_occ.to_vec());

    let (omega_out, c_ij, XmY, XpY) =
        get_exc_energies(&f_occ.to_vec(), &mol, None, &S, &orbe, &orbs, false, None);
    println!("omega_out{}", &omega_out);
    println!("omega_diff {}", &omega_out - &omega_ref_out);
    assert!(omega_out.abs_diff_eq(&omega_ref_out, 1e-10));
    assert!((&XpY * &XpY).abs_diff_eq(&(&XpY_ref * &XpY_ref), 1e-10));
    assert!((&XmY * &XmY).abs_diff_eq(&(&XmY_ref * &XmY_ref), 1e-10));
}

#[test]
fn excited_energies_hermitian_davidson_routine() {
    let atomic_numbers: Vec<u8> = vec![8, 1, 1];
    let mut positions: Array2<f64> = array![
        [0.34215, 1.17577, 0.00000],
        [1.31215, 1.17577, 0.00000],
        [0.01882, 1.65996, 0.77583]
    ];
    // transform coordinates in au
    positions = positions / 0.529177249;
    let charge: Option<i8> = Some(0);
    let multiplicity: Option<u8> = Some(1);
    let config: GeneralConfig = toml::from_str("").unwrap();
    let mut mol: Molecule = Molecule::new(
        atomic_numbers,
        positions,
        charge,
        multiplicity,
        Some(0.0),
        None,
        config,
    );

    let S: Array2<f64> = array![
        [
            1.0000000000000000,
            0.0000000000000000,
            0.0000000000000000,
            0.0000000000000000,
            0.3074918525690681,
            0.3074937992389065
        ],
        [
            0.0000000000000000,
            1.0000000000000000,
            0.0000000000000000,
            0.0000000000000000,
            0.0000000000000000,
            -0.1987769748092704
        ],
        [
            0.0000000000000000,
            0.0000000000000000,
            1.0000000000000000,
            0.0000000000000000,
            0.0000000000000000,
            -0.3185054221819456
        ],
        [
            0.0000000000000000,
            0.0000000000000000,
            0.0000000000000000,
            1.0000000000000000,
            -0.3982160222204482,
            0.1327383036929333
        ],
        [
            0.3074918525690681,
            0.0000000000000000,
            0.0000000000000000,
            -0.3982160222204482,
            1.0000000000000000,
            0.0268024699984349
        ],
        [
            0.3074937992389065,
            -0.1987769748092704,
            -0.3185054221819456,
            0.1327383036929333,
            0.0268024699984349,
            1.0000000000000000
        ]
    ];
    let f_occ: Array1<f64> = array![
        2.0000000000000000,
        2.0000000000000000,
        2.0000000000000000,
        2.0000000000000000,
        0.0000000000000000,
        0.0000000000000000
    ];
    let orbe: Array1<f64> = array![
        -0.8688942612301258,
        -0.4499991998360209,
        -0.3563323833222918,
        -0.2833072445491910,
        0.3766541361485015,
        0.4290384545096518
    ];
    let orbs: Array2<f64> = array![
        [
            -8.6192454822475639e-01,
            -1.2183272343139559e-06,
            -2.9726068852089849e-01,
            2.6222307203584133e-16,
            4.3204927822809713e-05,
            6.5350390970909367e-01
        ],
        [
            2.6757514101551499e-03,
            -2.0080751179749709e-01,
            -3.6133406147264924e-01,
            8.4834397825097341e-01,
            2.8113675949215844e-01,
            -2.8862841063399913e-01
        ],
        [
            4.2874248054290296e-03,
            -3.2175900344462377e-01,
            -5.7897479277210717e-01,
            -5.2944545948124977e-01,
            4.5047260810178097e-01,
            -4.6247667201341525e-01
        ],
        [
            3.5735935812255637e-03,
            5.3637854372423877e-01,
            -4.8258565481599014e-01,
            3.4916084620212056e-16,
            -7.5102779853473878e-01,
            -3.8540269278994982e-01
        ],
        [
            -1.7925702667910837e-01,
            -3.6380704327437935e-01,
            2.3851989294050652e-01,
            -2.0731761365694774e-16,
            -7.2394294209812204e-01,
            -7.7069762107665973e-01
        ],
        [
            -1.7925784113431714e-01,
            3.6380666541125695e-01,
            2.3851861974976313e-01,
            -9.2582148396003538e-17,
            7.2383785715168458e-01,
            -7.7079977605735461e-01
        ]
    ];
    let omega_ref_out: Array1<f64> = array![
        0.6599613806976925,
        0.7123456990588427,
        0.7456810724193917,
        0.7930925652350208
    ];
    let XmY_ref: Array3<f64> = array![
        [
            [0.0000000000000000e+00, 0.0000000000000000e+00],
            [0.0000000000000000e+00, 0.0000000000000000e+00],
            [0.0000000000000000e+00, 0.0000000000000000e+00],
            [1.0000000000000000e+00, 0.0000000000000000e+00]
        ],
        [
            [1.5749879276249671e-16, -1.1816552815381077e-16],
            [-4.3162985565594223e-16, 1.6579200843862024e-16],
            [1.5322713275954383e-15, 1.4406376429873231e-15],
            [0.0000000000000000e+00, 9.9999999999999989e-01]
        ],
        [
            [-2.1571381149267595e-02, 3.0272950957152545e-07],
            [-2.9991274781835619e-05, -1.4821884853203318e-01],
            [-9.9507889372419100e-01, -3.2471746790841304e-06],
            [0.0000000000000000e+00, 1.8197135800568093e-15]
        ],
        [
            [-1.1109010931921683e-06, 1.2585514282188594e-02],
            [3.2069605724216904e-01, -2.8289343610101130e-05],
            [-9.1191885320066824e-06, 9.4937779050842697e-01],
            [0.0000000000000000e+00, -1.1660604437441687e-15]
        ]
    ];
    let XpY_ref: Array3<f64> = array![
        [
            [0.0000000000000000e+00, 0.0000000000000000e+00],
            [0.0000000000000000e+00, 0.0000000000000000e+00],
            [0.0000000000000000e+00, 0.0000000000000000e+00],
            [1.0000000000000000e+00, 0.0000000000000000e+00]
        ],
        [
            [2.7538927963428562e-16, -2.1530403716360706e-16],
            [-5.0089199746684879e-16, 2.0458805099784026e-16],
            [1.5766701880603285e-15, 1.5883226278758355e-15],
            [0.0000000000000000e+00, 9.9999999999999989e-01]
        ],
        [
            [-3.6031757025210311e-02, 5.2693108223585217e-07],
            [-3.3247977273169895e-05, -1.7472610444661563e-01],
            [-9.7813856605377103e-01, -3.4200094284606595e-06],
            [0.0000000000000000e+00, 1.7383640140772968e-15]
        ],
        [
            [-1.7446652975011026e-06, 2.0596777031218448e-02],
            [3.3426673906312915e-01, -3.1354975875524647e-05],
            [-8.4280732861148150e-06, 9.4013443503872907e-01],
            [0.0000000000000000e+00, -1.0473407245945591e-15]
        ]
    ];

    println!("valorbs {:?}", mol.calculator.valorbs);
    println!("atomic numbers {:?}", mol.atomic_numbers);

    mol.calculator.set_active_orbitals(f_occ.to_vec());

    let (omega_out, c_ij, XmY, XpY) = get_exc_energies(
        &f_occ.to_vec(),
        &mol,
        Some(4),
        &S,
        &orbe,
        &orbs,
        false,
        None,
    );
    println!("omega_out{}", &omega_out);
    println!("omega_diff {}", &omega_out - &omega_ref_out);
    assert!(omega_out.abs_diff_eq(&omega_ref_out, 1e-10));
    assert!((&XpY * &XpY).abs_diff_eq(&(&XpY_ref * &XpY_ref), 1e-10));
    assert!((&XmY * &XmY).abs_diff_eq(&(&XmY_ref * &XmY_ref), 1e-10));
}

#[test]
fn excited_energies_non_hermitian_davidson_routine() {
    let mut mol: Molecule = get_water_molecule();

    let S: Array2<f64> = array![
        [
            1.0000000000000000,
            0.0000000000000000,
            0.0000000000000000,
            0.0000000000000000,
            0.3074918525690681,
            0.3074937992389065
        ],
        [
            0.0000000000000000,
            1.0000000000000000,
            0.0000000000000000,
            0.0000000000000000,
            0.0000000000000000,
            -0.1987769748092704
        ],
        [
            0.0000000000000000,
            0.0000000000000000,
            1.0000000000000000,
            0.0000000000000000,
            0.0000000000000000,
            -0.3185054221819456
        ],
        [
            0.0000000000000000,
            0.0000000000000000,
            0.0000000000000000,
            1.0000000000000000,
            -0.3982160222204482,
            0.1327383036929333
        ],
        [
            0.3074918525690681,
            0.0000000000000000,
            0.0000000000000000,
            -0.3982160222204482,
            1.0000000000000000,
            0.0268024699984349
        ],
        [
            0.3074937992389065,
            -0.1987769748092704,
            -0.3185054221819456,
            0.1327383036929333,
            0.0268024699984349,
            1.0000000000000000
        ]
    ];
    let f_occ: Array1<f64> = array![
        2.0000000000000000,
        2.0000000000000000,
        2.0000000000000000,
        2.0000000000000000,
        0.0000000000000000,
        0.0000000000000000
    ];
    let orbe: Array1<f64> = array![
        -0.8274698453897238,
        -0.4866977301135242,
        -0.4293504173916476,
        -0.3805317623354740,
        0.4597732058522524,
        0.5075648555895222
    ];
    let orbs: Array2<f64> = array![
        [
            8.7633817073094666e-01,
            -7.3282333485870987e-07,
            -2.5626946551477237e-01,
            6.5297360604596939e-16,
            4.4638746429764842e-05,
            6.5169208620110397e-01
        ],
        [
            1.5609825393253833e-02,
            -1.9781346650257903e-01,
            -3.5949496391505154e-01,
            -8.4834397825097185e-01,
            2.8325035872464288e-01,
            -2.9051011756322170e-01
        ],
        [
            2.5012021798979999e-02,
            -3.1696156822051985e-01,
            -5.7602795979721200e-01,
            5.2944545948125277e-01,
            4.5385928211929161e-01,
            -4.6549177907241801e-01
        ],
        [
            2.0847651645102452e-02,
            5.2838144790877872e-01,
            -4.8012913249889100e-01,
            7.0500141149039645e-17,
            -7.5667687027915898e-01,
            -3.8791257751171815e-01
        ],
        [
            1.6641905232449239e-01,
            -3.7146604214646906e-01,
            2.5136102811674521e-01,
            3.5209333698603627e-16,
            -7.2004450606557047e-01,
            -7.6949321868972731e-01
        ],
        [
            1.6641962261695781e-01,
            3.7146556016199661e-01,
            2.5135992631728726e-01,
            -1.6703880555921563e-15,
            7.1993590540308161e-01,
            -7.6959837575446732e-01
        ]
    ];
    let omega_ref_out: Array1<f64> = array![
        0.5639270376740008,
        0.6133146373942723,
        0.6284386094838724,
        0.6699518396823421
    ];
    let XmY_ref: Array3<f64> = array![
        [
            [-4.9249277103966668e-17, 3.7892928547413248e-17],
            [-1.0517031522236221e-15, 1.9719482746270877e-16],
            [-8.2761071936219020e-16, 2.3620763020793745e-16],
            [-9.9999999999555733e-01, 2.9807538851008475e-06]
        ],
        [
            [-8.3914788009812633e-16, 2.4995950188707747e-16],
            [-1.3173024417428260e-16, 9.3595560741998794e-16],
            [-1.8411762384703860e-15, 6.5209187692439883e-16],
            [2.9807538851008459e-06, 9.9999999999555689e-01]
        ],
        [
            [3.4096336997072256e-02, -6.1258454882382015e-07],
            [-3.9780204908382161e-05, -1.7222258226335058e-01],
            [-9.9024005503008039e-01, -2.9144620375845891e-06],
            [8.0825795534993625e-16, -1.6572860696634805e-15]
        ],
        [
            [2.5364612087415368e-06, -1.4682256488048162e-02],
            [4.6763207818763614e-01, -3.7130880369572095e-05],
            [-1.5649698452839685e-05, 8.8583534829328858e-01],
            [-2.7850331681112818e-16, -5.1544058725789784e-16]
        ]
    ];
    let XpY_ref: Array3<f64> = array![
        [
            [-7.7629394175718453e-17, 6.9019789333783619e-17],
            [-1.1170333561598300e-15, 2.6281326590700557e-16],
            [-8.6456668799848029e-16, 2.7642681141955694e-16],
            [-9.9999999999555789e-01, 2.9807538851008471e-06]
        ],
        [
            [-5.1523873457254240e-16, 1.7783283240356011e-16],
            [-1.7075704089918643e-16, 9.2558982183857637e-16],
            [-1.8507807229027217e-15, 6.7637778744855361e-16],
            [2.9807538851008514e-06, 9.9999999999555778e-01]
        ],
        [
            [4.7420378519552261e-02, -8.2900487899391707e-07],
            [-4.2985498977029308e-05, -2.0184926468961226e-01],
            [-9.7311771078766396e-01, -3.1099380179331866e-06],
            [7.6326337681660012e-16, -1.5645471139288654e-15]
        ],
        [
            [3.5195127523310302e-06, -1.9781980905012764e-02],
            [4.7198640639971629e-01, -4.0288485620713528e-05],
            [-1.4408580151172960e-05, 8.7938867144102506e-01],
            [-2.8941857292646342e-16, -5.0494354860756587e-16]
        ]
    ];

    println!("valorbs {:?}", mol.calculator.valorbs);
    println!("atomic numbers {:?}", mol.atomic_numbers);

    mol.calculator.set_active_orbitals(f_occ.to_vec());

    let (omega_out, c_ij, XmY, XpY) = get_exc_energies(
        &f_occ.to_vec(),
        &mol,
        Some(4),
        &S,
        &orbe,
        &orbs,
        false,
        None,
    );
    println!("omega_out{}", &omega_out);
    println!("omega_diff {}", &omega_out - &omega_ref_out);
    assert!(omega_out.abs_diff_eq(&omega_ref_out, 1e-10));
    assert!((&XpY * &XpY).abs_diff_eq(&(&XpY_ref * &XpY_ref), 1e-10));
    assert!((&XmY * &XmY).abs_diff_eq(&(&XmY_ref * &XmY_ref), 1e-10));
}

#[test]
fn tda_routine() {
    let orbe: Array1<f64> = array![
        -0.8688870777877312,
        -0.4499943390169377,
        -0.3563252311271602,
        -0.2832985695381462,
        0.3766573907852607,
        0.4290409093390336
    ];
    let active_occupied_orbs: Vec<usize> = vec![2, 3];
    let active_virtual_orbs: Vec<usize> = vec![4, 5];
    let gamma: Array2<f64> = array![
        [0.4467609798860577, 0.3863557889890281, 0.3863561531176491],
        [0.3863557889890281, 0.4720158398964135, 0.3084885848056254],
        [0.3863561531176491, 0.3084885848056254, 0.4720158398964135]
    ];
    let gamma_lr: Array2<f64> = array![
        [0.2860554418243039, 0.2692279296946004, 0.2692280400920803],
        [0.2692279296946004, 0.2923649998054588, 0.2429686492032624],
        [0.2692280400920803, 0.2429686492032624, 0.2923649998054588]
    ];
    let q_trans_ov: Array3<f64> = array![
        [
            [2.6230764031964782e-05, 3.7065733463488038e-01],
            [-4.9209998651226938e-17, 2.3971084358783751e-16]
        ],
        [
            [-1.7348142939318700e-01, -1.8531691862558541e-01],
            [-7.2728474862656226e-17, -7.7779165808212125e-17]
        ],
        [
            [1.7345519862915512e-01, -1.8534041600929513e-01],
            [1.5456547682172723e-16, -1.6527399530138889e-16]
        ]
    ];
    let q_trans_oo: Array3<f64> = array![
        [
            [8.3509500972984507e-01, -3.0814858028948981e-16],
            [-3.0814858028948981e-16, 9.9999999999999978e-01]
        ],
        [
            [8.2452864978581231e-02, 3.8129127163009314e-17],
            [3.8129127163009314e-17, 1.6846288898245608e-32]
        ],
        [
            [8.2452125291573627e-02, 7.8185267908421217e-17],
            [7.8185267908421217e-17, 7.2763969108729995e-32]
        ]
    ];
    let q_trans_vv: Array3<f64> = array![
        [
            [4.1303771372197096e-01, -5.9782394554452889e-06],
            [-5.9782394554452889e-06, 3.2642696006563388e-01]
        ],
        [
            [2.9352476622180407e-01, 3.1439790351905961e-01],
            [3.1439790351905961e-01, 3.3674286510673440e-01]
        ],
        [
            [2.9343752005622487e-01, -3.1439192527960413e-01],
            [-3.1439192527960413e-01, 3.3683017482763289e-01]
        ]
    ];
    let omega_0: Array2<f64> = array![
        [0.7329826219124209, 0.7853661404661938],
        [0.6599559603234070, 0.7123394788771799]
    ];
    let df: Array2<f64> = array![[2., 2.], [2., 2.]];
    let omega_ref: Array1<f64> = array![
        0.3837776010960228,
        0.4376185583677501,
        0.4777844855653459,
        0.529392732956824
    ];
    let c_ij_ref: Array3<f64> = array![
        [
            [7.1048609280539423e-16, -1.2491679807793276e-17],
            [-9.9999999999684230e-01, 2.5130863202938214e-06]
        ],
        [
            [1.0807435052922551e-16, -7.0715300399956809e-16],
            [2.5130863202798792e-06, 9.9999999999684219e-01]
        ],
        [
            [-9.9999999999915401e-01, 1.3008338757459926e-06],
            [-7.1048583744966613e-16, 1.0807705593029713e-16]
        ],
        [
            [-1.3008338757459926e-06, -9.9999999999915401e-01],
            [1.2488978235912678e-17, -7.0715289477295315e-16]
        ]
    ];

    // test W correction
    let mol: Molecule = get_water_molecule();

    let spin_couplings: ArrayView1<f64> = mol.calculator.spin_couplings.view();
    let spin_couplings_null: ArrayView1<f64> =
        Array::zeros(mol.calculator.spin_couplings.raw_dim()).view();

    let (omega, c_ij): (Array1<f64>, Array3<f64>) = tda(
        gamma.view(),
        gamma_lr.view(),
        q_trans_ov.view(),
        q_trans_oo.view(),
        q_trans_vv.view(),
        omega_0.view(),
        df.view(),
        mol.multiplicity,
        2,
        2,
        spin_couplings,
    );
    println!("omega {}", omega);
    println!("omega_ref {}", omega_ref);
    assert!(omega.abs_diff_eq(&omega_ref, 1e-14));
    assert!(c_ij.abs_diff_eq(&c_ij_ref, 1e-14));
}

#[test]
fn casida_routine() {
    let active_occupied_orbs: Vec<usize> = vec![2, 3];
    let active_virtual_orbs: Vec<usize> = vec![4, 5];

    let q_trans_ov: Array3<f64> = array![
        [
            [2.6230102760843588e-05, 3.7065690068981005e-01],
            [-2.7525960675946095e-16, 4.6732329761403721e-16]
        ],
        [
            [-1.7348148585808076e-01, -1.8531670208019752e-01],
            [-3.0454108812507206e-17, -3.2441273916737827e-17]
        ],
        [
            [1.7345525575531995e-01, -1.8534019860961240e-01],
            [2.5834633276981204e-16, -2.7612790453676845e-16]
        ]
    ];
    let q_trans_oo: Array3<f64> = array![
        [
            [8.3509736370957022e-01, -2.7316210319124923e-16],
            [-2.7316210319124923e-16, 1.0000000000000002e+00]
        ],
        [
            [8.2451688036773718e-02, 1.0848820325105576e-17],
            [1.0848820325105576e-17, 6.1352482879196894e-34]
        ],
        [
            [8.2450948253655232e-02, 1.2600837578629461e-16],
            [1.2600837578629461e-16, 1.9194032338495546e-31]
        ]
    ];
    let q_trans_vv: Array3<f64> = array![
        [
            [4.1303024748498873e-01, -5.9780479099297290e-06],
            [-5.9780479099019734e-06, 3.2642073579136882e-01]
        ],
        [
            [2.9352849855153712e-01, 3.1440135449565659e-01],
            [3.1440135449565659e-01, 3.3674597810671997e-01]
        ],
        [
            [2.9344125396347287e-01, -3.1439537644774673e-01],
            [-3.1439537644774673e-01, 3.3683328610191055e-01]
        ]
    ];
    let orbe: Array1<f64> = array![
        -0.8688947761291697,
        -0.4499995482542979,
        -0.3563328959810791,
        -0.2833078663602301,
        0.3766539028637694,
        0.4290382785534344
    ];
    let df: Array2<f64> = array![
        [2.0000000000000000, 2.0000000000000000],
        [2.0000000000000000, 2.0000000000000000]
    ];
    let omega_0: Array2<f64> = array![
        [0.7329867988448485, 0.7853711745345135],
        [0.6599617692239996, 0.7123461449136645]
    ];
    let gamma: Array2<f64> = array![
        [0.4467609798860577, 0.3863557889890281, 0.3863561531176491],
        [0.3863557889890281, 0.4720158398964135, 0.3084885848056254],
        [0.3863561531176491, 0.3084885848056254, 0.4720158398964135]
    ];
    let gamma_lr: Array2<f64> = array![
        [0.2860554418243039, 0.2692279296946004, 0.2692280400920803],
        [0.2692279296946004, 0.2923649998054588, 0.2429686492032624],
        [0.2692280400920803, 0.2429686492032624, 0.2923649998054588]
    ];
    let omega_ref: Array1<f64> = array![
        0.3837835356343971,
        0.4376253291429422,
        0.4774964635767988,
        0.5291687613328181
    ];
    let c_ij_ref: Array3<f64> = array![
        [
            [4.7223315823513485e-16, -7.4981668357365175e-17],
            [-9.9999999999684264e-01, 2.5129944999369611e-06]
        ],
        [
            [2.9883738040491793e-16, -6.5359985443162102e-16],
            [2.5129944998536033e-06, 9.9999999999684230e-01]
        ],
        [
            [9.9999999999916322e-01, -1.2936531432711354e-06],
            [4.7223250425470150e-16, -2.9883941265480345e-16]
        ],
        [
            [-1.2936531432711352e-06, -9.9999999999916322e-01],
            [7.4979415220774157e-17, -6.5359965632186451e-16]
        ]
    ];
    let XmY_ref: Array3<f64> = array![
        [
            [4.2111943079100728e-16, -6.5114982514486065e-17],
            [-9.9999999999684130e-01, 2.5129944998727014e-06]
        ],
        [
            [2.9139693953327924e-16, -6.4476630021043831e-16],
            [2.5129944999671646e-06, 9.9999999999684253e-01]
        ],
        [
            [1.0176480455825823e+00, -1.3052877770497048e-06],
            [5.0072430918042775e-16, -3.1215602389124885e-16]
        ],
        [
            [-1.3246100614773253e-06, -1.0148191825376125e+00],
            [8.7676274449557100e-17, -6.7299910891989426e-16]
        ]
    ];
    let XpY_ref: Array3<f64> = array![
        [
            [4.6639739281269028e-16, -8.6398264263935805e-17],
            [-9.9999999999684286e-01, 2.5129944999159119e-06]
        ],
        [
            [3.0696981526418628e-16, -6.6317163323567491e-16],
            [2.5129944998949877e-06, 9.9999999999684230e-01]
        ],
        [
            [9.8265800670392522e-01, -1.2826311376664284e-06],
            [4.4628464004494760e-16, -2.8609089320744545e-16]
        ],
        [
            [-1.2639212061172028e-06, -9.8539721874173636e-01],
            [6.4161949064153771e-17, -6.3535071248490153e-16]
        ]
    ];

    let R_ref: Array2<f64> = array![
        [
            2.2800287272843536e-01,
            6.7291574249027377e-08,
            -8.0918247294654886e-18,
            4.5208604071418659e-18
        ],
        [
            6.7291574245366408e-08,
            2.8001957797042176e-01,
            7.4756755570666384e-18,
            -1.0527565605136828e-17
        ],
        [
            -4.3611325146181644e-18,
            7.4756759226502550e-18,
            1.4728980222431723e-01,
            1.1114001261467662e-07
        ],
        [
            4.3449084290177176e-18,
            -1.0527565620779261e-17,
            1.1114001261503358e-07,
            1.9151592870718942e-01
        ]
    ];

    // test W correction
    let atomic_numbers: Vec<u8> = vec![8, 1, 1];
    let mut positions: Array2<f64> = array![
        [0.34215, 1.17577, 0.00000],
        [1.31215, 1.17577, 0.00000],
        [0.01882, 1.65996, 0.77583]
    ];

    // transform coordinates in au
    positions = positions / 0.529177249;
    let charge: Option<i8> = Some(0);
    // let multiplicity: Option<u8> = Some(1);
    let multiplicity: Option<u8> = Some(1);
    let config: GeneralConfig = toml::from_str("").unwrap();
    let mol: Molecule = Molecule::new(
        atomic_numbers.clone(),
        positions,
        charge,
        multiplicity,
        None,
        None,
        config,
    );

    // Only for testing purposes
    let spin_couplings: Array1<f64> = mol.calculator.spin_couplings.clone();
    let spin_couplings_null: Array1<f64> =
        Array::zeros(mol.calculator.spin_couplings.clone().raw_dim());

    let (omega, c_ij, XmY, XpY): (Array1<f64>, Array3<f64>, Array3<f64>, Array3<f64>) = casida(
        gamma.view(),
        gamma_lr.view(),
        q_trans_ov.view(),
        q_trans_oo.view(),
        q_trans_vv.view(),
        omega_0.view(),
        df.view(),
        mol.multiplicity,
        2,
        2,
        spin_couplings_null.view(),
    );

    assert!(omega.abs_diff_eq(&omega_ref, 1e-14));
    assert!((&c_ij * &c_ij).abs_diff_eq(&(&c_ij_ref * &c_ij_ref), 1e-14));
    assert!((&XmY * &XmY).abs_diff_eq(&(&XmY_ref * &XmY_ref), 1e-14));
    assert!((&XpY * &XpY).abs_diff_eq(&(&XpY_ref * &XpY_ref), 1e-14));
}

#[test]
fn hermitian_davidson_routine() {
    let active_occupied_orbs: Vec<usize> = vec![2, 3];
    let active_virtual_orbs: Vec<usize> = vec![4, 5];
    let qtrans_ov: Array3<f64> = array![
        [
            [2.6230102760982366e-05, 3.7065690068980978e-01],
            [1.9991274594610739e-16, 1.5626227190095965e-16]
        ],
        [
            [-1.7348148585808104e-01, -1.8531670208019754e-01],
            [-1.2772046586865093e-16, -1.3655275046819219e-16]
        ],
        [
            [1.7345525575532011e-01, -1.8534019860961229e-01],
            [3.1533607568650388e-17, -3.3646128491374340e-17]
        ]
    ];
    let qtrans_oo: Array3<f64> = array![
        [
            [8.3509736370957066e-01, -1.0278107627479084e-17],
            [-1.0278107627479084e-17, 1.0000000000000000e+00]
        ],
        [
            [8.2451688036773829e-02, 6.5469849226515001e-17],
            [6.5469849226515001e-17, 5.0578106550731340e-32]
        ],
        [
            [8.2450948253655273e-02, 1.3061299549224103e-17],
            [1.3061299549224103e-17, 1.8388700816055480e-33]
        ]
    ];
    let qtrans_vv: Array3<f64> = array![
        [
            [4.1303024748498973e-01, -5.9780479099574846e-06],
            [-5.9780479099574846e-06, 3.2642073579136843e-01]
        ],
        [
            [2.9352849855153762e-01, 3.1440135449565670e-01],
            [3.1440135449565670e-01, 3.3674597810671958e-01]
        ],
        [
            [2.9344125396347337e-01, -3.1439537644774673e-01],
            [-3.1439537644774673e-01, 3.3683328610190999e-01]
        ]
    ];
    let orbe: Array1<f64> = array![
        -0.8688947761291694,
        -0.4499995482542977,
        -0.3563328959810789,
        -0.2833078663602301,
        0.3766539028637694,
        0.4290382785534342
    ];
    let df: Array2<f64> = array![
        [2.0000000000000000, 2.0000000000000000],
        [2.0000000000000000, 2.0000000000000000]
    ];
    let omega0: Array2<f64> = array![
        [0.7329867988448483, 0.7853711745345131],
        [0.6599617692239994, 0.7123461449136643]
    ];
    let gamma: Array2<f64> = array![
        [0.4467609798860577, 0.3863557889890281, 0.3863561531176491],
        [0.3863557889890281, 0.4720158398964135, 0.3084885848056254],
        [0.3863561531176491, 0.3084885848056254, 0.4720158398964135]
    ];
    let gamma_lr: Array2<f64> = array![
        [0.2860554418243039, 0.2692279296946004, 0.2692280400920803],
        [0.2692279296946004, 0.2923649998054588, 0.2429686492032624],
        [0.2692280400920803, 0.2429686492032624, 0.2923649998054588]
    ];
    let omega_ref: Array1<f64> = array![
        0.6599617692239994,
        0.7123461449136644,
        0.7524123662424658,
        0.8028450373713394
    ];
    let c_ij_ref: Array3<f64> = array![
        [
            [0.0000000000000000e+00, 0.0000000000000000e+00],
            [1.0000000000000000e+00, 0.0000000000000000e+00]
        ],
        [
            [1.9562325544462273e-15, 6.8513481021464656e-16],
            [0.0000000000000000e+00, -1.0000000000000002e+00]
        ],
        [
            [9.9999999999975908e-01, 6.9448266247001835e-07],
            [0.0000000000000000e+00, 2.0815153876780652e-15]
        ],
        [
            [-6.9448266231396227e-07, 9.9999999999975908e-01],
            [0.0000000000000000e+00, 9.8876903715205364e-16]
        ]
    ];
    let XmY_ref: Array3<f64> = array![
        [
            [0.0000000000000000e+00, 0.0000000000000000e+00],
            [1.0000000000000000e+00, 0.0000000000000000e+00]
        ],
        [
            [1.9284924570627492e-15, 6.5250537593655418e-16],
            [0.0000000000000000e+00, -1.0000000000000004e+00]
        ],
        [
            [1.0131643171258662e+00, 6.7975418789671723e-07],
            [0.0000000000000000e+00, 2.1392525039507682e-15]
        ],
        [
            [-7.2682389246313837e-07, 1.0110633895644352e+00],
            [0.0000000000000000e+00, 1.0496999648733084e-15]
        ]
    ];
    let XpY_ref: Array3<f64> = array![
        [
            [0.0000000000000000e+00, 0.0000000000000000e+00],
            [1.0000000000000000e+00, 0.0000000000000000e+00]
        ],
        [
            [1.9843716749111940e-15, 7.1939592450729834e-16],
            [0.0000000000000000e+00, -1.0000000000000000e+00]
        ],
        [
            [9.8700673039523112e-01, 7.0953026411472090e-07],
            [0.0000000000000000e+00, 2.0253365608496104e-15]
        ],
        [
            [-6.6358050864315742e-07, 9.8905766969795728e-01],
            [0.0000000000000000e+00, 9.3137490858980512e-16]
        ]
    ];
    let Oia: Array2<f64> = array![
        [0.9533418513628125, 0.9300153388504570],
        [0.9184048617688078, 0.8886374235432982]
    ];

    let bs_first_ref: Array3<f64> = array![
        [
            [
                0.0000000000000000,
                0.0000000000000000,
                1.0000000000000000,
                0.0000000000000000
            ],
            [
                0.0000000000000000,
                0.0000000000000000,
                0.0000000000000000,
                1.0000000000000000
            ]
        ],
        [
            [
                1.0000000000000000,
                0.0000000000000000,
                0.0000000000000000,
                0.0000000000000000
            ],
            [
                0.0000000000000000,
                1.0000000000000000,
                0.0000000000000000,
                0.0000000000000000
            ]
        ]
    ];
    let rbs_ref: Array3<f64> = array![
        [
            [
                1.2569009705584559e-17,
                8.4381698891878669e-18,
                5.6612436887462425e-01,
                -5.4472293013708636e-08
            ],
            [
                1.3288865429416234e-17,
                1.1202300248704291e-17,
                -5.4472293009588668e-08,
                6.4456015403174938e-01
            ]
        ],
        [
            [
                4.3554953683727143e-01,
                7.4934563263903860e-33,
                1.2569009705584556e-17,
                1.3288865429416238e-17
            ],
            [
                7.4934563263903874e-33,
                5.0743703017335928e-01,
                8.4381698891878731e-18,
                1.1202300248704302e-17
            ]
        ]
    ];

    // test W correction
    let atomic_numbers: Vec<u8> = vec![8, 1, 1];
    let mut positions: Array2<f64> = array![
        [0.34215, 1.17577, 0.00000],
        [1.31215, 1.17577, 0.00000],
        [0.01882, 1.65996, 0.77583]
    ];

    // transform coordinates in au
    positions = positions / 0.529177249;
    let charge: Option<i8> = Some(0);
    // let multiplicity: Option<u8> = Some(1);
    let multiplicity: Option<u8> = Some(1);
    let config: GeneralConfig = toml::from_str("").unwrap();
    let mol: Molecule = Molecule::new(
        atomic_numbers.clone(),
        positions,
        charge,
        multiplicity,
        None,
        None,
        config,
    );

    // Only for testing purposes
    let spin_couplings: Array1<f64> = mol.calculator.spin_couplings.clone();
    let spin_couplings_null: Array1<f64> =
        Array::zeros(mol.calculator.spin_couplings.clone().raw_dim());

    let n_occ: usize = qtrans_oo.dim().1;
    let n_virt: usize = qtrans_vv.dim().1;

    let (omega, c_ij, XmY, XpY): (Array1<f64>, Array3<f64>, Array3<f64>, Array3<f64>) =
        hermitian_davidson(
            gamma.view(),
            qtrans_ov.view(),
            omega0.view(),
            (&omega0 * 0.0).view(),
            n_occ,
            n_virt,
            None,
            None,
            Oia.view(),
            1,
            mol.calculator.spin_couplings.view(),
            None,
            None,
            None,
            None,
            None,
        );

    println!("omega {}", omega);
    println!("omega_diff {}", &omega - &omega_ref);
    assert!(omega.abs_diff_eq(&omega_ref, 1e-14));
    assert!((&c_ij * &c_ij).abs_diff_eq(&(&c_ij_ref * &c_ij_ref), 1e-14));
    assert!((&XmY * &XmY).abs_diff_eq(&(&XmY_ref * &XmY_ref), 1e-14));
    assert!((&XpY * &XpY).abs_diff_eq(&(&XpY_ref * &XpY_ref), 1e-14));
}

#[test]
fn test_apbv_fortran() {
    let bs: Array3<f64> = array![
        [[0., 0., 1., 0.], [0., 0., 0., 1.]],
        [[1., 0., 0., 0.], [0., 1., 0., 0.]]
    ];

    let bp_ref: Array3<f64> = array![
        [
            [
                -0.0000000000000000015255571718482793,
                0.000000000000000009672565771884146,
                0.49449894023814805,
                0.00000007705985670975216
            ],
            [
                0.000000000000000016762517988397043,
                -0.000000000000000004135597331086377,
                0.0000000770598567199761,
                0.5449686680522884
            ]
        ],
        [
            [
                0.3837835356347358,
                0.0000001353041309525262,
                -0.000000000000000001525557171848286,
                0.000000000000000016762517988397055
            ],
            [
                0.0000001353041309525262,
                0.43762532914260255,
                0.000000000000000009672565771884152,
                -0.000000000000000004135597331086383
            ]
        ]
    ];

    let qtrans_ov: Array3<f64> = array![
        [
            [2.6230102760982366e-05, 3.7065690068980978e-01],
            [1.9991274594610739e-16, 1.5626227190095965e-16]
        ],
        [
            [-1.7348148585808104e-01, -1.8531670208019754e-01],
            [-1.2772046586865093e-16, -1.3655275046819219e-16]
        ],
        [
            [1.7345525575532011e-01, -1.8534019860961229e-01],
            [3.1533607568650388e-17, -3.3646128491374340e-17]
        ]
    ];
    let qtrans_oo: Array3<f64> = array![
        [
            [8.3509736370957066e-01, -1.0278107627479084e-17],
            [-1.0278107627479084e-17, 1.0000000000000000e+00]
        ],
        [
            [8.2451688036773829e-02, 6.5469849226515001e-17],
            [6.5469849226515001e-17, 5.0578106550731340e-32]
        ],
        [
            [8.2450948253655273e-02, 1.3061299549224103e-17],
            [1.3061299549224103e-17, 1.8388700816055480e-33]
        ]
    ];
    let qtrans_vv: Array3<f64> = array![
        [
            [4.1303024748498973e-01, -5.9780479099574846e-06],
            [-5.9780479099574846e-06, 3.2642073579136843e-01]
        ],
        [
            [2.9352849855153762e-01, 3.1440135449565670e-01],
            [3.1440135449565670e-01, 3.3674597810671958e-01]
        ],
        [
            [2.9344125396347337e-01, -3.1439537644774673e-01],
            [-3.1439537644774673e-01, 3.3683328610190999e-01]
        ]
    ];
    let gamma: Array2<f64> = array![
        [0.4467609798860577, 0.3863557889890281, 0.3863561531176491],
        [0.3863557889890281, 0.4720158398964135, 0.3084885848056254],
        [0.3863561531176491, 0.3084885848056254, 0.4720158398964135]
    ];
    let gamma_lr: Array2<f64> = array![
        [0.2860554418243039, 0.2692279296946004, 0.2692280400920803],
        [0.2692279296946004, 0.2923649998054588, 0.2429686492032624],
        [0.2692280400920803, 0.2429686492032624, 0.2923649998054588]
    ];
    let omega0: Array2<f64> = array![
        [0.7329867988448483, 0.7853711745345131],
        [0.6599617692239994, 0.7123461449136643]
    ];

    let atomic_numbers: Vec<u8> = vec![8, 1, 1];
    let mut positions: Array2<f64> = array![
        [0.34215, 1.17577, 0.00000],
        [1.31215, 1.17577, 0.00000],
        [0.01882, 1.65996, 0.77583]
    ];

    // transform coordinates in au
    positions = positions / 0.529177249;
    let charge: Option<i8> = Some(0);
    // let multiplicity: Option<u8> = Some(1);
    let multiplicity: Option<u8> = Some(1);
    let config: GeneralConfig = toml::from_str("").unwrap();
    let mol: Molecule = Molecule::new(
        atomic_numbers.clone(),
        positions,
        charge,
        multiplicity,
        None,
        None,
        config,
    );

    // Only for testing purposes
    let spin_couplings: Array1<f64> = mol.calculator.spin_couplings.clone();
    let spin_couplings_null: Array1<f64> =
        Array::zeros(mol.calculator.spin_couplings.clone().raw_dim());

    let n_occ: usize = qtrans_oo.dim().1;
    let n_virt: usize = qtrans_vv.dim().1;

    let bp: Array3<f64> = get_apbv_fortran(
        &gamma.view(),
        &gamma_lr.view(),
        &qtrans_oo.view(),
        &qtrans_vv.view(),
        &qtrans_ov.view(),
        &omega0.view(),
        &bs,
        3,
        2,
        2,
        4,
        multiplicity.unwrap(),
        spin_couplings.view(),
    );
    let bp_ref: Array3<f64> = get_apbv(
        &gamma.view(),
        &Some(gamma_lr.view()),
        &Some(qtrans_oo.view()),
        &Some(qtrans_vv.view()),
        &qtrans_ov.view(),
        &omega0.view(),
        &bs,
        1,
        1,
        spin_couplings_null.view(),
    );

    println!("BP diff {}", &bp - &bp_ref);
    assert!(bp.abs_diff_eq(&bp_ref, 1e-8));
}

#[test]
fn test_apbv_fortran_no_lc() {
    let bs: Array3<f64> = array![
        [[0., 0., 1., 0.], [0., 0., 0., 1.]],
        [[1., 0., 0., 0.], [0., 1., 0., 0.]]
    ];

    let qtrans_ov: Array3<f64> = array![
        [
            [2.6230102760982366e-05, 3.7065690068980978e-01],
            [1.9991274594610739e-16, 1.5626227190095965e-16]
        ],
        [
            [-1.7348148585808104e-01, -1.8531670208019754e-01],
            [-1.2772046586865093e-16, -1.3655275046819219e-16]
        ],
        [
            [1.7345525575532011e-01, -1.8534019860961229e-01],
            [3.1533607568650388e-17, -3.3646128491374340e-17]
        ]
    ];
    let qtrans_oo: Array3<f64> = array![
        [
            [8.3509736370957066e-01, -1.0278107627479084e-17],
            [-1.0278107627479084e-17, 1.0000000000000000e+00]
        ],
        [
            [8.2451688036773829e-02, 6.5469849226515001e-17],
            [6.5469849226515001e-17, 5.0578106550731340e-32]
        ],
        [
            [8.2450948253655273e-02, 1.3061299549224103e-17],
            [1.3061299549224103e-17, 1.8388700816055480e-33]
        ]
    ];
    let qtrans_vv: Array3<f64> = array![
        [
            [4.1303024748498973e-01, -5.9780479099574846e-06],
            [-5.9780479099574846e-06, 3.2642073579136843e-01]
        ],
        [
            [2.9352849855153762e-01, 3.1440135449565670e-01],
            [3.1440135449565670e-01, 3.3674597810671958e-01]
        ],
        [
            [2.9344125396347337e-01, -3.1439537644774673e-01],
            [-3.1439537644774673e-01, 3.3683328610190999e-01]
        ]
    ];
    let gamma: Array2<f64> = array![
        [0.4467609798860577, 0.3863557889890281, 0.3863561531176491],
        [0.3863557889890281, 0.4720158398964135, 0.3084885848056254],
        [0.3863561531176491, 0.3084885848056254, 0.4720158398964135]
    ];
    let gamma_lr: Array2<f64> = array![
        [0.2860554418243039, 0.2692279296946004, 0.2692280400920803],
        [0.2692279296946004, 0.2923649998054588, 0.2429686492032624],
        [0.2692280400920803, 0.2429686492032624, 0.2923649998054588]
    ];
    let omega0: Array2<f64> = array![
        [0.7329867988448483, 0.7853711745345131],
        [0.6599617692239994, 0.7123461449136643]
    ];

    let atomic_numbers: Vec<u8> = vec![8, 1, 1];
    let mut positions: Array2<f64> = array![
        [0.34215, 1.17577, 0.00000],
        [1.31215, 1.17577, 0.00000],
        [0.01882, 1.65996, 0.77583]
    ];

    // transform coordinates in au
    positions = positions / 0.529177249;
    let charge: Option<i8> = Some(0);
    // let multiplicity: Option<u8> = Some(1);
    let multiplicity: Option<u8> = Some(1);
    let config: GeneralConfig = toml::from_str("").unwrap();
    let mol: Molecule = Molecule::new(
        atomic_numbers.clone(),
        positions,
        charge,
        multiplicity,
        None,
        None,
        config,
    );

    // Only for testing purposes
    let spin_couplings: Array1<f64> = mol.calculator.spin_couplings.clone();
    let spin_couplings_null: Array1<f64> =
        Array::zeros(mol.calculator.spin_couplings.clone().raw_dim());

    let n_occ: usize = qtrans_oo.dim().1;
    let n_virt: usize = qtrans_vv.dim().1;

    let bp: Array3<f64> = get_apbv_fortran_no_lc(
        &gamma.view(),
        &qtrans_ov.view(),
        &omega0.view(),
        &bs,
        3,
        2,
        2,
        4,
        multiplicity.unwrap(),
        spin_couplings.view(),
    );
    let bp_ref: Array3<f64> = get_apbv(
        &gamma.view(),
        &Some(gamma_lr.view()),
        &Some(qtrans_oo.view()),
        &Some(qtrans_vv.view()),
        &qtrans_ov.view(),
        &omega0.view(),
        &bs,
        0,
        1,
        spin_couplings_null.view(),
    );

    println!("BP diff {}", &bp - &bp_ref);
    assert!(bp.abs_diff_eq(&bp_ref, 1e-12));
}

#[test]
fn non_hermitian_davidson_routine() {
    let active_occupied_orbs: Vec<usize> = vec![2, 3];
    let active_virtual_orbs: Vec<usize> = vec![4, 5];
    let qtrans_ov: Array3<f64> = array![
        [
            [2.6230102760982366e-05, 3.7065690068980978e-01],
            [1.9991274594610739e-16, 1.5626227190095965e-16]
        ],
        [
            [-1.7348148585808104e-01, -1.8531670208019754e-01],
            [-1.2772046586865093e-16, -1.3655275046819219e-16]
        ],
        [
            [1.7345525575532011e-01, -1.8534019860961229e-01],
            [3.1533607568650388e-17, -3.3646128491374340e-17]
        ]
    ];
    let qtrans_oo: Array3<f64> = array![
        [
            [8.3509736370957066e-01, -1.0278107627479084e-17],
            [-1.0278107627479084e-17, 1.0000000000000000e+00]
        ],
        [
            [8.2451688036773829e-02, 6.5469849226515001e-17],
            [6.5469849226515001e-17, 5.0578106550731340e-32]
        ],
        [
            [8.2450948253655273e-02, 1.3061299549224103e-17],
            [1.3061299549224103e-17, 1.8388700816055480e-33]
        ]
    ];
    let qtrans_vv: Array3<f64> = array![
        [
            [4.1303024748498973e-01, -5.9780479099574846e-06],
            [-5.9780479099574846e-06, 3.2642073579136843e-01]
        ],
        [
            [2.9352849855153762e-01, 3.1440135449565670e-01],
            [3.1440135449565670e-01, 3.3674597810671958e-01]
        ],
        [
            [2.9344125396347337e-01, -3.1439537644774673e-01],
            [-3.1439537644774673e-01, 3.3683328610190999e-01]
        ]
    ];
    let orbe: Array1<f64> = array![
        -0.8688947761291694,
        -0.4499995482542977,
        -0.3563328959810789,
        -0.2833078663602301,
        0.3766539028637694,
        0.4290382785534342
    ];
    let df: Array2<f64> = array![
        [2.0000000000000000, 2.0000000000000000],
        [2.0000000000000000, 2.0000000000000000]
    ];
    let omega0: Array2<f64> = array![
        [0.7329867988448483, 0.7853711745345131],
        [0.6599617692239994, 0.7123461449136643]
    ];
    let gamma: Array2<f64> = array![
        [0.4467609798860577, 0.3863557889890281, 0.3863561531176491],
        [0.3863557889890281, 0.4720158398964135, 0.3084885848056254],
        [0.3863561531176491, 0.3084885848056254, 0.4720158398964135]
    ];
    let gamma_lr: Array2<f64> = array![
        [0.2860554418243039, 0.2692279296946004, 0.2692280400920803],
        [0.2692279296946004, 0.2923649998054588, 0.2429686492032624],
        [0.2692280400920803, 0.2429686492032624, 0.2923649998054588]
    ];
    let omega_ref: Array1<f64> = array![
        0.3837835356343960,
        0.4376253291429426,
        0.4774964635767985,
        0.5291687613328180
    ];
    let c_ij_ref: Array3<f64> = array![
        [
            [-5.2180034485911912e-17, 5.6082224559370855e-17],
            [-9.9999999999684241e-01, 2.5129945001804835e-06]
        ],
        [
            [-1.2390345436978378e-16, 1.1895052146880136e-16],
            [2.5129945001804835e-06, 9.9999999999684241e-01]
        ],
        [
            [9.9999999999916311e-01, -1.2936531445026286e-06],
            [-5.2179795667563561e-17, 1.2390373936410043e-16]
        ],
        [
            [1.2936531448551817e-06, 9.9999999999916300e-01],
            [5.6081858134677710e-17, -1.1895050209136492e-16]
        ]
    ];
    let XmY_ref: Array3<f64> = array![
        [
            [-5.6772347066809759e-17, 4.8468634033969528e-17],
            [-9.9999999999684230e-01, 2.5129945001804835e-06]
        ],
        [
            [-1.2112549430193502e-16, 1.2734724110626606e-16],
            [2.5129945001804840e-06, 9.9999999999684253e-01]
        ],
        [
            [1.0176480455825818e+00, -1.3052877785037311e-06],
            [-5.5847456961446496e-17, 1.2899211967600493e-16]
        ],
        [
            [1.3246100628325871e-06, 1.0148191825376121e+00],
            [6.5903739366506471e-17, -1.1147999851952230e-16]
        ]
    ];
    let XpY_ref: Array3<f64> = array![
        [
            [-4.7146468204433370e-17, 6.4891796215541190e-17],
            [-9.9999999999684286e-01, 2.5129945001804844e-06]
        ],
        [
            [-1.2675488178927564e-16, 1.0985208286048134e-16],
            [2.5129945001804848e-06, 9.9999999999684253e-01]
        ],
        [
            [9.8265800670392589e-01, -1.2826311389546797e-06],
            [-6.5578260912368928e-17, 1.1902524116707512e-16]
        ],
        [
            [1.2639212075700780e-06, 9.8539721874173636e-01],
            [4.7830296835723485e-17, -1.2548758415483460e-16]
        ]
    ];

    // test W correction
    let atomic_numbers: Vec<u8> = vec![8, 1, 1];
    let mut positions: Array2<f64> = array![
        [0.34215, 1.17577, 0.00000],
        [1.31215, 1.17577, 0.00000],
        [0.01882, 1.65996, 0.77583]
    ];

    // transform coordinates in au
    positions = positions / 0.529177249;
    let charge: Option<i8> = Some(0);
    // let multiplicity: Option<u8> = Some(1);
    let multiplicity: Option<u8> = Some(1);
    let config: GeneralConfig = toml::from_str("").unwrap();
    let mol: Molecule = Molecule::new(
        atomic_numbers.clone(),
        positions,
        charge,
        multiplicity,
        None,
        None,
        config,
    );

    // Only for testing purposes
    let spin_couplings: Array1<f64> = mol.calculator.spin_couplings.clone();
    let spin_couplings_null: Array1<f64> =
        Array::zeros(mol.calculator.spin_couplings.clone().raw_dim());

    let n_occ: usize = qtrans_oo.dim().1;
    let n_virt: usize = qtrans_vv.dim().1;

    let (omega, c_ij, XmY, XpY): (Array1<f64>, Array3<f64>, Array3<f64>, Array3<f64>) =
        non_hermitian_davidson(
            gamma.view(),
            gamma_lr.view(),
            qtrans_oo.view(),
            qtrans_vv.view(),
            qtrans_ov.view(),
            omega0.view(),
            n_occ,
            n_virt,
            None,
            None,
            None,
            1,
            spin_couplings.view(),
            None,
            None,
            None,
            None,
            None,
            None,
        );

    println!("omega {}", omega);
    println!("omega_diff {}", &omega - &omega_ref);
    assert!(omega.abs_diff_eq(&omega_ref, 1e-14));
    assert!((&c_ij * &c_ij).abs_diff_eq(&(&c_ij_ref * &c_ij_ref), 1e-14));
    assert!((&XmY * &XmY).abs_diff_eq(&(&XmY_ref * &XmY_ref), 1e-14));
    assert!((&XpY * &XpY).abs_diff_eq(&(&XpY_ref * &XpY_ref), 1e-14));
<<<<<<< HEAD

    assert!(1 == 2);
=======
>>>>>>> 24579406
}

#[test]
fn benzene_excitations() {
    let nstates: Option<usize> = Some(4);

    // Test molecule without lc
    let mut mol: Molecule = get_benzene_molecule();
    mol.calculator.r_lr = Some(0.0);
    mol.calculator.active_orbitals = Some((4, 4));
    println!(
        "r_lr = {}\n",
        mol.calculator.r_lr.unwrap_or(defaults::LONG_RANGE_RADIUS)
    );

    let (energy, orbs, orbe, s, f): (f64, Array2<f64>, Array1<f64>, Array2<f64>, Vec<f64>) =
        run_scc(&mol);
    mol.calculator.set_active_orbitals(f.clone());

    // singlets
    mol.multiplicity = 1;
    println!("multiplicity = {}", mol.multiplicity);

    // should call tda
    let (omega_tda, c_ij_tda, XmY_tda, XpY_tda) = get_exc_energies(
        &f.to_vec(),
        &mol,
        None,
        &s,
        &orbe,
        &orbs,
        false,
        Some(String::from("TDA")),
    );
    println!("omega_TDA: {}", &omega_tda);
    // println!("c_ij_TDA: {:?}", &c_ij_tda);

    // should call cadisa
    let (omega_casida, c_ij_casida, XmY_casida, XpY_casida) = get_exc_energies(
        &f.to_vec(),
        &mol,
        None,
        &s,
        &orbe,
        &orbs,
        false,
        Some(String::from("casida")),
    );
    println!("omega_casida: {}", &omega_casida);
    // println!("c_ij_casida: {:?}", &c_ij_casida);

    // should call hermitian davidson
    let (omega_davidson, c_ij_davidson, XmY_davidson, XpY_davidson) =
        get_exc_energies(&f.to_vec(), &mol, nstates, &s, &orbe, &orbs, false, None);
    println!("omega_davidson (hermitian): {}\n", &omega_davidson);
    // println!("c_ij_davidson (hermitian): {:?}", &c_ij_davidson);

    assert!(omega_casida
        .slice(s![0..nstates.unwrap()])
        .abs_diff_eq(&omega_davidson, 1e-12));

    // triplets
    mol.multiplicity = 3;
    println!("multiplicity = {}", mol.multiplicity);

    // should call tda
    let (omega_tda, c_ij_tda, XmY_tda, XpY_tda) = get_exc_energies(
        &f.to_vec(),
        &mol,
        None,
        &s,
        &orbe,
        &orbs,
        false,
        Some(String::from("TDA")),
    );
    println!("omega_TDA: {}", &omega_tda);
    // println!("c_ij_TDA: {:?}", &c_ij_tda);

    // should call cadisa
    let (omega_casida, c_ij_casida, XmY_casida, XpY_casida) = get_exc_energies(
        &f.to_vec(),
        &mol,
        None,
        &s,
        &orbe,
        &orbs,
        false,
        Some(String::from("casida")),
    );
    println!("omega_casida: {}", &omega_casida);
    // println!("c_ij_casida: {:?}", &c_ij_casida);

    // should call hermitian davidson
    let (omega_davidson, c_ij_davidson, XmY_davidson, XpY_davidson) =
        get_exc_energies(&f.to_vec(), &mol, nstates, &s, &orbe, &orbs, false, None);
    println!("omega_davidson (hermitian): {}\n", &omega_davidson);
    // println!("c_ij_davidson (hermitian): {:?}", &c_ij_davidson);

    assert!(omega_casida
        .slice(s![0..nstates.unwrap()])
        .abs_diff_eq(&omega_davidson, 1e-12));

    println!("------------------------------------------------");

    // Test molecule with lc
    let mut mol: Molecule = get_benzene_molecule();
    mol.calculator.r_lr = None;
    mol.calculator.active_orbitals = Some((3, 3));
    println!(
        "r_lr = {}\n",
        mol.calculator.r_lr.unwrap_or(defaults::LONG_RANGE_RADIUS)
    );

    let (energy, orbs, orbe, s, f): (f64, Array2<f64>, Array1<f64>, Array2<f64>, Vec<f64>) =
        run_scc(&mol);
    mol.calculator.set_active_orbitals(f.clone());

    // singlets
    mol.multiplicity = 1;
    println!("multiplicity = {}", mol.multiplicity);

    // should call tda
    let (omega_tda, c_ij_tda, XmY_tda, XpY_tda) = get_exc_energies(
        &f.to_vec(),
        &mol,
        None,
        &s,
        &orbe,
        &orbs,
        false,
        Some(String::from("TDA")),
    );
    println!("omega_TDA: {}", &omega_tda);
    // println!("c_ij_TDA: {:?}", &c_ij_tda);

    // should call cadisa
    let (omega_casida, c_ij_casida, XmY_casida, XpY_casida) = get_exc_energies(
        &f.to_vec(),
        &mol,
        None,
        &s,
        &orbe,
        &orbs,
        false,
        Some(String::from("casida")),
    );
    println!("omega_casida: {}", &omega_casida);
    // println!("c_ij_casida: {:?}", &c_ij_casida);

    // should call hermitian davidson
    let (omega_davidson, c_ij_davidson, XmY_davidson, XpY_davidson) =
        get_exc_energies(&f.to_vec(), &mol, nstates, &s, &orbe, &orbs, false, None);
    println!("omega_davidson (non-hermitian): {}\n", &omega_davidson);
    // println!("c_ij_davidson (non-hermitian): {:?}", &c_ij_davidson);

    assert!(omega_casida
        .slice(s![0..nstates.unwrap()])
        .abs_diff_eq(&omega_davidson, 1e-12));

    // triplets
    mol.multiplicity = 3;
    println!("multiplicity = {}", mol.multiplicity);

    // should call tda
    let (omega_tda, c_ij_tda, XmY_tda, XpY_tda) = get_exc_energies(
        &f.to_vec(),
        &mol,
        None,
        &s,
        &orbe,
        &orbs,
        false,
        Some(String::from("TDA")),
    );
    println!("omega_TDA: {}", &omega_tda);
    // println!("c_ij_TDA: {:?}", &c_ij_tda);

    // should call cadisa
    let (omega_casida, c_ij_casida, XmY_casida, XpY_casida) = get_exc_energies(
        &f.to_vec(),
        &mol,
        None,
        &s,
        &orbe,
        &orbs,
        false,
        Some(String::from("casida")),
    );
    println!("omega_casida: {}", &omega_casida);
    // println!("c_ij_casida: {:?}", &c_ij_casida);

    // should call hermitian davidson
    let (omega_davidson, c_ij_davidson, XmY_davidson, XpY_davidson) =
        get_exc_energies(&f.to_vec(), &mol, nstates, &s, &orbe, &orbs, false, None);
    println!("omega_davidson (non-hermitian): {}\n", &omega_davidson);
    // println!("c_ij_davidson (hermitian): {:?}", &c_ij_davidson);

    assert!(omega_casida
        .slice(s![0..nstates.unwrap()])
        .abs_diff_eq(&omega_davidson, 1e-12));

    // let (energy, orbs, orbe, s, f): (f64, Array2<f64>, Array1<f64>, Array2<f64>, Vec<f64>) =
    //     run_scc(&mol);
    //
    // mol.calculator.set_active_orbitals(f.clone());
    //
    // let active_occ: Vec<usize> = mol.calculator.active_occ.clone().unwrap();
    // let active_virt: Vec<usize> = mol.calculator.active_virt.clone().unwrap();
    // let n_occ = active_occ.len();
    // let n_virt = active_virt.len();
    //
    // let gamma: Array2<f64> = (&mol.calculator.g0).to_owned();
    // let gamma_lr: Array2<f64> = (&mol.calculator.g0_lr).to_owned();
    //
    // let (q_trans_ov, q_trans_oo, q_trans_vv): (Array3<f64>, Array3<f64>, Array3<f64>) =
    //     trans_charges(
    //         &mol.atomic_numbers,
    //         &mol.calculator.valorbs,
    //         orbs.view(),
    //         s.view(),
    //         &active_occ[..],
    //         &active_virt[..],
    //     );

    // println!("q_trans_oo {}", q_trans_oo);
    // println!("q_trans_ov {}", q_trans_ov);
    // println!("q_trans_vv {}", q_trans_vv);

    // let omega_0: Array2<f64> = get_orbital_en_diff(
    //     orbe.view(),
    //     n_occ,
    //     n_virt,
    //     &active_occ[..],
    //     &active_virt[..],
    // );
    //
    // let df: Array2<f64> = get_orbital_occ_diff(
    //     Array::from(f.clone()).view(),
    //     n_occ,
    //     n_virt,
    //     &active_occ[..],
    //     &active_virt[..],
    // );
    //
    // let spin_couplings: Array1<f64> = mol.calculator.spin_couplings.clone();
    // let spin_couplings_null: Array1<f64> = Array::zeros(mol.calculator.spin_couplings.clone().raw_dim());
    //
    // let nstates: Option<usize> = Some(4);

    // let (omega, c_ij): (Array1<f64>, Array3<f64>) = tda(
    //     gamma.view(),
    //     gamma_lr.view(),
    //     q_trans_ov.view(),
    //     q_trans_oo.view(),
    //     q_trans_vv.view(),
    //     omega_0.view(),
    //     df.view(),
    //     mol.multiplicity,
    //     n_occ,
    //     n_virt,
    //     spin_couplings_null.view(),
    // );
    //
    // let (omega_magn, c_ij_magn): (Array1<f64>, Array3<f64>) = tda(
    //     gamma.view(),
    //     gamma_lr.view(),
    //     q_trans_ov.view(),
    //     q_trans_oo.view(),
    //     q_trans_vv.view(),
    //     omega_0.view(),
    //     df.view(),
    //     mol.multiplicity,
    //     n_occ,
    //     n_virt,
    //     spin_couplings.view(),
    // );

    // let (omega, c_ij, XmY, XpY): (Array1<f64>, Array3<f64>, Array3<f64>, Array3<f64>) = casida(
    //     gamma.view(),
    //     gamma_lr.view(),
    //     q_trans_ov.view(),
    //     q_trans_oo.view(),
    //     q_trans_vv.view(),
    //     omega_0.view(),
    //     df.view(),
    //      mol.multiplicity,
    //      n_occ,
    //      n_virt,
    //     spin_couplings_null.view(),
    // );
    //
    // let (omega_magn, c_ij_magn, XmY_magn, XpY_magn): (Array1<f64>, Array3<f64>, Array3<f64>, Array3<f64>) = casida(
    //     gamma.view(),
    //     gamma_lr.view(),
    //     q_trans_ov.view(),
    //     q_trans_oo.view(),
    //     q_trans_vv.view(),
    //     omega_0.view(),
    //     df.view(),
    //      mol.multiplicity,
    //      n_occ,
    //      n_virt,
    //     spin_couplings.view(),
    // );
}

#[test]
fn test_get_apbv(){
    let bs: Array3<f64> = array![
       [[ 0.,  0.],
        [ 0.,  0.],
        [ 0.,  0.],
        [ 0.,  0.],
        [ 0.,  0.],
        [ 0.,  0.],
        [ 0.,  0.],
        [ 0.,  0.],
        [ 0.,  0.],
        [ 0.,  0.],
        [ 0.,  0.],
        [ 0.,  0.],
        [ 0.,  0.],
        [ 0.,  0.],
        [ 0.,  0.]],

       [[ 0.,  0.],
        [ 0.,  0.],
        [ 0.,  0.],
        [ 0.,  0.],
        [ 0.,  0.],
        [ 0.,  0.],
        [ 0.,  0.],
        [ 0.,  0.],
        [ 0.,  0.],
        [ 0.,  0.],
        [ 0.,  0.],
        [ 0.,  0.],
        [ 0.,  0.],
        [ 0.,  0.],
        [ 0.,  0.]],

       [[ 0.,  0.],
        [ 0.,  0.],
        [ 0.,  0.],
        [ 0.,  0.],
        [ 0.,  0.],
        [ 0.,  0.],
        [ 0.,  0.],
        [ 0.,  0.],
        [ 0.,  0.],
        [ 0.,  0.],
        [ 0.,  0.],
        [ 0.,  0.],
        [ 0.,  0.],
        [ 0.,  0.],
        [ 0.,  0.]],

       [[ 0.,  0.],
        [ 0.,  0.],
        [ 0.,  0.],
        [ 0.,  0.],
        [ 0.,  0.],
        [ 0.,  0.],
        [ 0.,  0.],
        [ 0.,  0.],
        [ 0.,  0.],
        [ 0.,  0.],
        [ 0.,  0.],
        [ 0.,  0.],
        [ 0.,  0.],
        [ 0.,  0.],
        [ 0.,  0.]],

       [[ 0.,  0.],
        [ 0.,  0.],
        [ 0.,  0.],
        [ 0.,  0.],
        [ 0.,  0.],
        [ 0.,  0.],
        [ 0.,  0.],
        [ 0.,  0.],
        [ 0.,  0.],
        [ 0.,  0.],
        [ 0.,  0.],
        [ 0.,  0.],
        [ 0.,  0.],
        [ 0.,  0.],
        [ 0.,  0.]],

       [[ 0.,  0.],
        [ 0.,  0.],
        [ 0.,  0.],
        [ 0.,  0.],
        [ 0.,  0.],
        [ 0.,  0.],
        [ 0.,  0.],
        [ 0.,  0.],
        [ 0.,  0.],
        [ 0.,  0.],
        [ 0.,  0.],
        [ 0.,  0.],
        [ 0.,  0.],
        [ 0.,  0.],
        [ 0.,  0.]],

       [[ 0.,  0.],
        [ 0.,  0.],
        [ 0.,  0.],
        [ 0.,  0.],
        [ 0.,  0.],
        [ 0.,  0.],
        [ 0.,  0.],
        [ 0.,  0.],
        [ 0.,  0.],
        [ 0.,  0.],
        [ 0.,  0.],
        [ 0.,  0.],
        [ 0.,  0.],
        [ 0.,  0.],
        [ 0.,  0.]],

       [[ 0.,  0.],
        [ 0.,  0.],
        [ 0.,  0.],
        [ 0.,  0.],
        [ 0.,  0.],
        [ 0.,  0.],
        [ 0.,  0.],
        [ 0.,  0.],
        [ 0.,  0.],
        [ 0.,  0.],
        [ 0.,  0.],
        [ 0.,  0.],
        [ 0.,  0.],
        [ 0.,  0.],
        [ 0.,  0.]],

       [[ 0.,  0.],
        [ 0.,  0.],
        [ 0.,  0.],
        [ 0.,  0.],
        [ 0.,  0.],
        [ 0.,  0.],
        [ 0.,  0.],
        [ 0.,  0.],
        [ 0.,  0.],
        [ 0.,  0.],
        [ 0.,  0.],
        [ 0.,  0.],
        [ 0.,  0.],
        [ 0.,  0.],
        [ 0.,  0.]],

       [[ 0.,  0.],
        [ 0.,  0.],
        [ 0.,  0.],
        [ 0.,  0.],
        [ 0.,  0.],
        [ 0.,  0.],
        [ 0.,  0.],
        [ 0.,  0.],
        [ 0.,  0.],
        [ 0.,  0.],
        [ 0.,  0.],
        [ 0.,  0.],
        [ 0.,  0.],
        [ 0.,  0.],
        [ 0.,  0.]],

       [[ 0.,  0.],
        [ 0.,  0.],
        [ 0.,  0.],
        [ 0.,  0.],
        [ 0.,  0.],
        [ 0.,  0.],
        [ 0.,  0.],
        [ 0.,  0.],
        [ 0.,  0.],
        [ 0.,  0.],
        [ 0.,  0.],
        [ 0.,  0.],
        [ 0.,  0.],
        [ 0.,  0.],
        [ 0.,  0.]],

       [[ 0.,  0.],
        [ 0.,  0.],
        [ 0.,  0.],
        [ 0.,  0.],
        [ 0.,  0.],
        [ 0.,  0.],
        [ 0.,  0.],
        [ 0.,  0.],
        [ 0.,  0.],
        [ 0.,  0.],
        [ 0.,  0.],
        [ 0.,  0.],
        [ 0.,  0.],
        [ 0.,  0.],
        [ 0.,  0.]],

       [[ 0.,  0.],
        [ 0.,  0.],
        [ 0.,  0.],
        [ 0.,  0.],
        [ 0.,  0.],
        [ 0.,  0.],
        [ 0.,  0.],
        [ 0.,  0.],
        [ 0.,  0.],
        [ 0.,  0.],
        [ 0.,  0.],
        [ 0.,  0.],
        [ 0.,  0.],
        [ 0.,  0.],
        [ 0.,  0.]],

       [[ 0.,  1.],
        [ 0.,  0.],
        [ 0.,  0.],
        [ 0.,  0.],
        [ 0.,  0.],
        [ 0.,  0.],
        [ 0.,  0.],
        [ 0.,  0.],
        [ 0.,  0.],
        [ 0.,  0.],
        [ 0.,  0.],
        [ 0.,  0.],
        [ 0.,  0.],
        [ 0.,  0.],
        [ 0.,  0.]],

       [[ 1.,  0.],
        [ 0.,  0.],
        [ 0.,  0.],
        [ 0.,  0.],
        [ 0.,  0.],
        [ 0.,  0.],
        [ 0.,  0.],
        [ 0.,  0.],
        [ 0.,  0.],
        [ 0.,  0.],
        [ 0.,  0.],
        [ 0.,  0.],
        [ 0.,  0.],
        [ 0.,  0.],
        [ 0.,  0.]]
];
    let g0: Array2<f64> = array![
       [ 0.3674262412520011,  0.2940917219818045,  0.2112579256828361,
         0.2940916759143259,  0.2112579117455455,  0.1868097112430854,
         0.3451174614381897,  0.2366619953401044,  0.2366630563678311,
         0.1554579146160162,  0.1364904303606813,  0.1554575493584852],
       [ 0.2940917219818045,  0.3674262412520011,  0.294090995478244 ,
         0.2112583250193026,  0.1868098160502532,  0.2112579117455455,
         0.2366631387176211,  0.3451168577403124,  0.1554579930590613,
         0.1364905989185344,  0.1554576014191266,  0.2366622583239489],
       [ 0.2112579256828361,  0.294090995478244 ,  0.3674262412520011,
         0.1868098038927   ,  0.2112583250193026,  0.2940916759143259,
         0.1554576592046108,  0.2366624781463542,  0.1364905705533957,
         0.155457926429148 ,  0.2366629484773236,  0.3451168718829348],
       [ 0.2940916759143259,  0.2112583250193026,  0.1868098038927   ,
         0.3674262412520011,  0.2940909954782439,  0.2112579256828361,
         0.2366629484773237,  0.1554574761291892,  0.3451177096814089,
         0.236662923037203 ,  0.1554576592046108,  0.1364902803064406],
       [ 0.2112579117455455,  0.1868098160502532,  0.2112583250193026,
         0.2940909954782439,  0.3674262412520011,  0.2940917219818044,
         0.1554576014191266,  0.1364902825190264,  0.2366625846250634,
         0.3451177710286033,  0.2366631387176212,  0.1554575535130214],
       [ 0.1868097112430854,  0.2112579117455455,  0.2940916759143259,
         0.2112579256828361,  0.2940917219818044,  0.3674262412520011,
         0.1364904303606813,  0.1554576037057185,  0.1554578081039086,
         0.2366628711360083,  0.3451174614381897,  0.2366621711453395],
       [ 0.3451174614381897,  0.2366631387176211,  0.1554576592046108,
         0.2366629484773237,  0.1554576014191266,  0.1364904303606813,
         0.4720158398964135,  0.2120636439861317,  0.2120644266659269,
         0.1231165849476988,  0.1066221453892915,  0.1231164148937178],
       [ 0.2366619953401044,  0.3451168577403124,  0.2366624781463542,
         0.1554574761291892,  0.1364902825190264,  0.1554576037057185,
         0.2120636439861317,  0.4720158398964135,  0.1231163300519153,
         0.1066221205641489,  0.1231164236604586,  0.2120646896143979],
       [ 0.2366630563678311,  0.1554579930590613,  0.1364905705533957,
         0.3451177096814089,  0.2366625846250634,  0.1554578081039086,
         0.2120644266659269,  0.1231163300519153,  0.4720158398964135,
         0.2120646896143979,  0.123116539239937 ,  0.1066221062107855],
       [ 0.1554579146160162,  0.1364905989185344,  0.155457926429148 ,
         0.236662923037203 ,  0.3451177710286033,  0.2366628711360083,
         0.1231165849476988,  0.1066221205641489,  0.2120646896143979,
         0.4720158398964135,  0.2120643166743429,  0.1231163300519153],
       [ 0.1364904303606813,  0.1554576014191266,  0.2366629484773236,
         0.1554576592046108,  0.2366631387176212,  0.3451174614381897,
         0.1066221453892915,  0.1231164236604586,  0.123116539239937 ,
         0.2120643166743429,  0.4720158398964135,  0.212063693364872 ],
       [ 0.1554575493584852,  0.2366622583239489,  0.3451168718829348,
         0.1364902803064406,  0.1554575535130214,  0.2366621711453395,
         0.1231164148937178,  0.2120646896143979,  0.1066221062107855,
         0.1231163300519153,  0.212063693364872 ,  0.4720158398964135]
];
    let g0lr: Array2<f64> = array![
       [ 0.2615511628331274,  0.2323495876478454,  0.1895763999074472,
         0.2323495672724683,  0.1895763914101345,  0.1737637997635455,
         0.2541906040581033,  0.2064301012503937,  0.2064306794916344,
         0.1515000901420384,  0.1349602869736729,  0.1514997858052974],
       [ 0.2323495876478454,  0.2615511628331274,  0.2323492663192074,
         0.1895766433753961,  0.1737638717160474,  0.1895763914101345,
         0.2064307243706847,  0.2541903856179916,  0.1515001555016049,
         0.134960440189187 ,  0.151499829182852 ,  0.2064302445721806],
       [ 0.1895763999074472,  0.2323492663192074,  0.2615511628331274,
         0.1737638633696129,  0.1895766433753961,  0.2323495672724683,
         0.1514998773304012,  0.2064303643715708,  0.1349604144058846,
         0.1515000999848651,  0.2064306206933584,  0.2541903907353175],
       [ 0.2323495672724683,  0.1895766433753961,  0.1737638633696129,
         0.2615511628331274,  0.2323492663192073,  0.1895763999074471,
         0.2064306206933585,  0.151499724789745 ,  0.2541906938815215,
         0.2064306068289718,  0.1514998773304012,  0.1349601505774632],
       [ 0.1895763914101345,  0.1737638717160474,  0.1895766433753961,
         0.2323492663192073,  0.2615511628331274,  0.2323495876478454,
         0.151499829182852 ,  0.1349601525886586,  0.2064304224005721,
         0.2541907160791556,  0.2064307243706848,  0.1514997892669075],
       [ 0.1737637997635455,  0.1895763914101345,  0.2323495672724683,
         0.1895763999074471,  0.2323495876478454,  0.2615511628331274,
         0.1349602869736729,  0.1514998310880677,  0.1515000013949935,
         0.2064305785437932,  0.2541906040581032,  0.2064301970613195],
       [ 0.2541906040581033,  0.2064307243706847,  0.1514998773304012,
         0.2064306206933585,  0.151499829182852 ,  0.1349602869736729,
         0.2923649998054588,  0.1949612872956466,  0.1949617838858273,
         0.1227575138839422,  0.1065593574365394,  0.1227573491359603],
       [ 0.2064301012503937,  0.2541903856179916,  0.2064303643715708,
         0.151499724789745 ,  0.1349601525886586,  0.1514998310880677,
         0.1949612872956466,  0.2923649998054588,  0.1227572669413572,
         0.1065593328114777,  0.122757357629164 ,  0.1949619507193638],
       [ 0.2064306794916344,  0.1515001555016049,  0.1349604144058846,
         0.2541906938815215,  0.2064304224005721,  0.1515000013949935,
         0.1949617838858273,  0.1227572669413572,  0.2923649998054588,
         0.1949619507193638,  0.1227574696023529,  0.1065593185737966],
       [ 0.1515000901420384,  0.134960440189187 ,  0.1515000999848651,
         0.2064306068289718,  0.2541907160791556,  0.2064305785437932,
         0.1227575138839422,  0.1065593328114777,  0.1949619507193638,
         0.2923649998054588,  0.194961714099133 ,  0.1227572669413572],
       [ 0.1349602869736729,  0.151499829182852 ,  0.2064306206933584,
         0.1514998773304012,  0.2064307243706848,  0.2541906040581032,
         0.1065593574365394,  0.122757357629164 ,  0.1227574696023529,
         0.194961714099133 ,  0.2923649998054588,  0.1949613186252518],
       [ 0.1514997858052974,  0.2064302445721806,  0.2541903907353175,
         0.1349601505774632,  0.1514997892669075,  0.2064301970613195,
         0.1227573491359603,  0.1949619507193638,  0.1065593185737966,
         0.1227572669413572,  0.1949613186252518,  0.2923649998054588]
];
    let q_oo: Array3<f64> = array![
       [[  1.6379434708238599e-01,  -4.2868443242224854e-03,
          -1.3583749111476578e-01,   1.1151830824929513e-03,
           8.3868459470681028e-02,   1.2299618299434698e-03,
          -2.7284324666983217e-05,  -9.5928309862857825e-16,
           1.3406686174307816e-02,  -1.6364476585151352e-01,
          -3.6129313738347186e-03,   2.8367233680579975e-03,
           7.7218662544643921e-02,  -8.3242738063132053e-17,
          -3.0489136700530535e-17],
        [ -4.2868443242224837e-03,   3.5710858805168985e-02,
           6.2278660206898486e-03,  -6.6559067599101795e-02,
          -4.8297343544338430e-03,   3.5369533343521031e-03,
           7.8707616062201863e-02,  -3.3003413295587873e-16,
          -3.4551189117054677e-03,   6.1435111402208514e-04,
           3.2093993911680406e-02,   7.0888067888587356e-02,
          -1.8466360058650893e-03,  -5.2356758208005343e-16,
           3.7015572175842926e-17],
        [ -1.3583749111476576e-01,   6.2278660206898486e-03,
           2.3226023798564599e-01,  -2.2461888446020505e-04,
          -1.7968834472608466e-01,   1.1090300240109847e-01,
          -2.5062568951567136e-03,   3.8859953651367645e-15,
          -1.0847705914308479e-01,   4.3197750176734377e-02,
          -6.9651166891431787e-05,  -1.3801433368062117e-03,
           2.3705942506673860e-02,   1.8597829042762203e-16,
          -2.6351534099743624e-17],
        [  1.1151830824929509e-03,  -6.6559067599101795e-02,
          -2.2461888446020494e-04,   1.2273483700497753e-01,
           2.6815739117957765e-04,  -1.3460725562407382e-03,
          -1.4353571849472169e-01,   1.1193841213928545e-16,
           1.2582181741336066e-03,   1.3407517959353327e-03,
          -5.8787819910876553e-02,  -1.2815651999232017e-01,
           4.1935752024622238e-03,   1.0693946754512777e-17,
          -9.4359907606144524e-17],
        [  8.3868459470681028e-02,  -4.8297343544338438e-03,
          -1.7968834472608466e-01,   2.6815739117957765e-04,
           1.4374459458946665e-01,  -1.0316987231806167e-01,
           1.8778038623695073e-03,  -2.6060172667341267e-15,
           9.6361101990568146e-02,   3.4758010448901824e-03,
           8.4496105548964237e-04,   9.7177974315203978e-05,
          -4.2657714571115633e-02,   8.6599430067031060e-16,
           5.8421116021271141e-17],
        [  1.2299618299434663e-03,   3.5369533343521031e-03,
           1.1090300240109847e-01,  -1.3460725562407382e-03,
          -1.0316987231806167e-01,   1.0381115071522781e-01,
           7.4208447662857391e-07,   2.9274733089909148e-15,
          -9.1016389647090704e-02,  -8.5074407282583253e-02,
          -1.8711794461963420e-03,   2.9869161588972817e-03,
           8.0566371761064626e-02,   1.5781670809893709e-16,
          -4.6825300885929762e-17],
        [ -2.7284324666982784e-05,   7.8707616062201863e-02,
          -2.5062568951567136e-03,  -1.4353571849472169e-01,
           1.8778038623695071e-03,   7.4208447662857391e-07,
           1.6627188910863760e-01,   6.8478535434726328e-17,
          -1.9640760088655666e-06,  -1.5050033961951578e-03,
           6.8397993395069065e-02,   1.4740302846660008e-01,
          -5.4640701593214229e-03,   3.3991150681791236e-16,
           1.1931972951044577e-16],
        [ -9.5928309862857825e-16,  -3.3003413295587873e-16,
           3.8859953651367645e-15,   1.1193841213928548e-16,
          -2.6060172667341267e-15,   2.9274733089909148e-15,
           6.8478535434726328e-17,   1.6668436498765807e-01,
           2.6028434666163583e-15,  -1.8032519450899099e-15,
          -1.4535477925682697e-16,   1.8071194551563452e-16,
           1.7465383167453963e-15,   2.3635702761789396e-01,
           6.4092515252490035e-03],
        [  1.3406686174307819e-02,  -3.4551189117054677e-03,
          -1.0847705914308479e-01,   1.2582181741336066e-03,
           9.6361101990568132e-02,  -9.1016389647090717e-02,
          -1.9640760088655666e-06,   2.6028434666163583e-15,
           7.9799421909205234e-02,   6.1740031894731033e-02,
           1.3572046008206002e-03,  -2.3905940850740435e-03,
          -6.4448539720624781e-02,   7.2421106626008929e-15,
           2.3769938784026101e-16],
        [ -1.6364476585151352e-01,   6.1435111402208557e-04,
           4.3197750176734377e-02,   1.3407517959353327e-03,
           3.4758010448901824e-03,  -8.5074407282583253e-02,
          -1.5050033961951578e-03,  -1.8032519450899099e-15,
           6.1740031894731033e-02,   2.2707656111913352e-01,
           4.3789430103046327e-03,  -6.4844172911823553e-03,
          -1.3880633079683177e-01,  -5.0890565186596933e-16,
           5.7961768536168884e-17],
        [ -3.6129313738347190e-03,   3.2093993911680406e-02,
          -6.9651166891431801e-05,  -5.8787819910876553e-02,
           8.4496105548964226e-04,  -1.8711794461963418e-03,
           6.8397993395069065e-02,  -1.4535477925682697e-16,
           1.3572046008206002e-03,   4.3789430103046327e-03,
           2.8191473940495856e-02,   6.0713006408357473e-02,
          -5.3102059083330799e-03,  -6.0379925264363309e-17,
           4.5264707798717304e-17],
        [  2.8367233680579975e-03,   7.0888067888587356e-02,
          -1.3801433368062128e-03,  -1.2815651999232017e-01,
           9.7177974315203978e-05,   2.9869161588972817e-03,
           1.4740302846660008e-01,   1.8071194551563452e-16,
          -2.3905940850740435e-03,  -6.4844172911823553e-03,
           6.0713006408357473e-02,   1.3014733238357484e-01,
          -1.2747322981145632e-03,   3.7608639273869124e-16,
           1.0573237435145474e-16],
        [  7.7218662544643921e-02,  -1.8466360058650897e-03,
           2.3705942506673860e-02,   4.1935752024622238e-03,
          -4.2657714571115633e-02,   8.0566371761064626e-02,
          -5.4640701593214212e-03,   1.7465383167453963e-15,
          -6.4448539720624781e-02,  -1.3880633079683177e-01,
          -5.3102059083330799e-03,  -1.2747322981145632e-03,
           9.5824548718005914e-02,  -5.6608833786388265e-17,
          -6.0249693835950733e-17],
        [ -8.3242738063132053e-17,  -5.2356758208005343e-16,
           1.8597829042762203e-16,   1.0693946754512780e-17,
           8.6599430067031060e-16,   1.5781670809893709e-16,
           3.3991150681791236e-16,   2.3635702761789396e-01,
           7.2421106626008929e-15,  -5.0890565186596933e-16,
          -6.0379925264363309e-17,   3.7608639273869124e-16,
          -5.6608833786388265e-17,   3.3307940827764249e-01,
           9.0320536958803863e-03],
        [ -3.0489136700530529e-17,   3.7015572175842926e-17,
          -2.6351534099743627e-17,  -9.4359907606144524e-17,
           5.8421116021271153e-17,  -4.6825300885929762e-17,
           1.1931972951044577e-16,   6.4092515252490035e-03,
           2.3769938784026101e-16,   5.7961768536168884e-17,
           4.5264707798717304e-17,   1.0573237435145474e-16,
          -6.0249693835950733e-17,   9.0320536958803863e-03,
           2.4492055629248108e-04]],

       [[  1.6515561353786393e-01,   1.1549638811284266e-01,
          -7.3037930647275179e-02,  -7.3223000355118834e-02,
          -4.1752204332054926e-02,   6.2922229083042271e-04,
          -7.9539018772625120e-04,   2.0834409625112257e-16,
          -1.3935959217057495e-02,  -8.4748837941278368e-02,
           1.4021668979086335e-01,   6.4936153603092336e-02,
          -4.1581959238951464e-02,  -3.0343652430329776e-17,
           3.4843055344801731e-16],
        [  1.1549638811284266e-01,   1.7649569741505855e-01,
          -8.9167835910872975e-02,  -1.1525993653905285e-01,
          -1.0442027111782148e-01,  -9.4659300922474682e-02,
          -4.1325776457682331e-02,   3.1762019635241275e-15,
          -9.2338969810435309e-02,  -3.9057384448783097e-03,
           3.8782628780939243e-02,  -3.7509479699115701e-02,
          -2.0314329668108665e-02,  -1.2606464648993085e-17,
           4.3304384223165627e-16],
        [ -7.3037930647275179e-02,  -8.9167835910872975e-02,
           9.1006234081528137e-02,   1.1042460790306327e-01,
          -2.4675016836664503e-03,   5.8772159725098180e-02,
          -6.6258418524134513e-02,  -1.7004086425052797e-15,
           5.7525033412064261e-02,   3.5304281426500689e-02,
          -6.1185175039053415e-03,  -2.1403614972975743e-02,
          -5.7086596297188569e-02,   4.7173574737147449e-17,
          -2.4614659451488642e-16],
        [ -7.3223000355118834e-02,  -1.1525993653905285e-01,
           1.1042460790306327e-01,   1.3781995847905978e-01,
           8.0226981314429069e-03,   8.9595116058060351e-02,
          -7.0351624668702692e-02,  -3.0044898526809557e-15,
           8.3630990911000749e-02,   2.2995425545251386e-02,
           1.7691333158225155e-02,  -2.0175304229257804e-03,
          -7.2995436574802036e-02,  -2.4172809820671389e-16,
           1.7524719405282028e-16],
        [ -4.1752204332054926e-02,  -1.0442027111782147e-01,
          -2.4675016836664503e-03,   8.0226981314429069e-03,
           1.2747420152371311e-01,   5.0156249752502526e-02,
           1.2548020495871443e-01,  -1.6263605339811970e-15,
           4.6748224183900282e-02,  -4.4804190391673201e-02,
          -2.5144952389467456e-02,   7.7133067955307402e-02,
           8.3857004809180680e-02,   2.0697289074248733e-16,
          -6.1534959542647409e-16],
        [  6.2922229083042618e-04,  -9.4659300922474682e-02,
           5.8772159725098187e-02,   8.9595116058060364e-02,
           5.0156249752502519e-02,   1.0383736791445934e-01,
           1.5218164060358183e-04,  -3.3603247676329022e-15,
           9.0991278585988752e-02,  -4.4202522155030392e-02,
           7.2768865451639950e-02,   6.8352638638156882e-02,
          -4.2824887619531272e-02,  -1.1123401069222725e-16,
          -1.8666296738959209e-19],
        [ -7.9539018772625120e-04,  -4.1325776457682331e-02,
          -6.6258418524134513e-02,  -7.0351624668702692e-02,
           1.2548020495871443e-01,   1.5218164060358183e-04,
           1.6646909166515192e-01,  -3.9011674119157633e-16,
           6.5632742815156103e-05,  -5.8552711769540793e-02,
          -3.5448998153899562e-02,   7.8569043102662134e-02,
           1.2499827252330956e-01,   2.5427329820187207e-17,
          -1.9482135528323169e-16],
        [  2.0834409625112245e-16,   3.1762019635241275e-15,
          -1.7004086425052797e-15,  -3.0044898526809557e-15,
          -1.6263605339811970e-15,  -3.3603247676329022e-15,
          -3.9011674119157623e-16,   1.6667368082762721e-01,
           2.4005391685796121e-15,   1.0946422139464762e-15,
          -1.5904015730608756e-15,  -2.3818958430140926e-15,
           9.0943567202508624e-16,   1.2372016760380056e-01,
          -2.0148502831249759e-01],
        [ -1.3935959217057491e-02,  -9.2338969810435309e-02,
           5.7525033412064261e-02,   8.3630990911000749e-02,
           4.6748224183900282e-02,   9.0991278585988752e-02,
           6.5632742815156103e-05,   2.4005391685796125e-15,
           7.9724822430861680e-02,  -3.2069123844300655e-02,
           5.2842349539284905e-02,   5.4642067725630850e-02,
          -3.4299954726693484e-02,   3.8599166052511209e-15,
          -6.4667052343486295e-15],
        [ -8.4748837941278368e-02,  -3.9057384448783110e-03,
           3.5304281426500689e-02,   2.2995425545251386e-02,
          -4.4804190391673201e-02,  -4.4202522155030392e-02,
          -5.8552711769540793e-02,   1.0946422139464760e-15,
          -3.2069123844300655e-02,   8.1712230486702314e-02,
          -8.8324342983770857e-02,  -8.8792962973285261e-02,
          -5.7473948887578436e-03,  -2.2444629317231850e-16,
           3.4702591184095408e-16],
        [  1.4021668979086335e-01,   3.8782628780939243e-02,
          -6.1185175039053415e-03,   1.7691333158225155e-02,
          -2.5144952389467456e-02,   7.2768865451639964e-02,
          -3.5448998153899562e-02,  -1.5904015730608755e-15,
           5.2842349539284898e-02,  -8.8324342983770857e-02,
           1.7356892873356539e-01,   8.3861046013320922e-02,
          -8.9913693616330281e-02,   2.7982999082529401e-16,
          -3.0228487335352118e-16],
        [  6.4936153603092336e-02,  -3.7509479699115701e-02,
          -2.1403614972975743e-02,  -2.0175304229257804e-03,
           7.7133067955307416e-02,   6.8352638638156882e-02,
           7.8569043102662134e-02,  -2.3818958430140926e-15,
           5.4642067725630850e-02,  -8.8792962973285261e-02,
           8.3861046013320922e-02,   1.0558799970943147e-01,
           1.5536288399676437e-02,  -1.2091147793891393e-16,
           1.2180639164453494e-16],
        [ -4.1581959238951464e-02,  -2.0314329668108661e-02,
          -5.7086596297188569e-02,  -7.2995436574802050e-02,
           8.3857004809180680e-02,  -4.2824887619531272e-02,
           1.2499827252330957e-01,   9.0943567202508605e-16,
          -3.4299954726693484e-02,  -5.7473948887578436e-03,
          -8.9913693616330281e-02,   1.5536288399676437e-02,
           1.2050499244028967e-01,  -2.7857842239766995e-17,
          -6.4635119368729140e-17],
        [ -3.0343652430329776e-17,  -1.2606464648993085e-17,
           4.7173574737147449e-17,  -2.4172809820671389e-16,
           2.0697289074248731e-16,  -1.1123401069222725e-16,
           2.5427329820187200e-17,   1.2372016760380056e-01,
           3.8599166052511209e-15,  -2.2444629317231850e-16,
           2.7982999082529401e-16,  -1.2091147793891396e-16,
          -2.7857842239766995e-17,   9.1268221928422488e-02,
          -1.4863524774884185e-01],
        [  3.4843055344801736e-16,   4.3304384223165627e-16,
          -2.4614659451488638e-16,   1.7524719405282028e-16,
          -6.1534959542647409e-16,  -1.8666296738958285e-19,
          -1.9482135528323166e-16,  -2.0148502831249759e-01,
          -6.4667052343486295e-15,   3.4702591184095408e-16,
          -3.0228487335352118e-16,   1.2180639164453494e-16,
          -6.4635119368729140e-17,  -1.4863524774884185e-01,
           2.4206055959563702e-01]],

       [[  1.6805031143081511e-01,   1.2122531542478253e-01,
           6.3549064873208549e-02,   7.4945261456914464e-02,
          -4.3785818649009496e-02,  -5.8819659712992800e-04,
           8.3127245886916931e-04,  -1.7245846813297102e-16,
           1.5134331997618093e-02,   7.9278855274038329e-02,
           1.4387492762185583e-01,  -6.8378088214938890e-02,
          -3.5360003913284609e-02,   2.3645514313750718e-16,
           3.4678797986311536e-16],
        [  1.2122531542478254e-01,   1.8616493125220157e-01,
           7.9389603055721125e-02,   1.1957635558436069e-01,
          -1.0759687698281273e-01,  -9.7903188895103618e-02,
          -3.7077197719206215e-02,  -2.5566458303862506e-15,
           9.5398497687431902e-02,   4.3214239789662280e-03,
           3.9261568494144437e-02,   3.4708866601949002e-02,
          -1.9460420328926406e-02,   2.0628444337627366e-16,
           2.7051016298162611e-16],
        [  6.3549064873208549e-02,   7.9389603055721125e-02,
           7.7262221314351592e-02,   1.0158130802274545e-01,
           7.5801590982346925e-03,  -5.2399594674864824e-02,
           6.9544510217815075e-02,  -1.3110601010099708e-15,
           5.0865033334305837e-02,   3.3317407966444869e-02,
           2.0694853964689092e-03,  -1.8328464729307332e-02,
           6.1038504595600049e-02,  -1.2843310974949994e-16,
          -3.8512831805069691e-17],
        [  7.4945261456914464e-02,   1.1957635558436069e-01,
           1.0158130802274545e-01,   1.3808406470356807e-01,
          -9.6284997874211305e-03,  -8.8803453394934256e-02,
           7.3318324896764958e-02,  -2.5545697033416788e-15,
           8.2706581816232916e-02,   2.4796340210548429e-02,
          -1.6962597128599124e-02,   1.8330928902583500e-03,
           7.4893730960604157e-02,   9.0331752060733983e-17,
           3.9397496984773477e-16],
        [ -4.3785818649009496e-02,  -1.0759687698281273e-01,
           7.5801590982346959e-03,  -9.6284997874211374e-03,
           1.2807396849922484e-01,   5.2834724705476274e-02,
           1.2336949066816244e-01,   1.3909084459875064e-15,
          -4.9280901187078292e-02,   4.5033959879216545e-02,
          -2.2654300366637781e-02,  -7.0778924313526032e-02,
           8.7100726564817002e-02,  -3.4291102641523658e-16,
          -2.8646781951815296e-16],
        [ -5.8819659712992800e-04,  -9.7903188895103618e-02,
          -5.2399594674864824e-02,  -8.8803453394934243e-02,
           5.2834724705476267e-02,   1.0396969591338420e-01,
          -1.5252664655421647e-04,   2.4892444211950049e-15,
          -9.0945609149229903e-02,   4.0890274821122986e-02,
           7.4623781455718574e-02,  -7.1334278651493097e-02,
          -3.7823991595145365e-02,   1.3581061003135961e-16,
           1.8448022173896816e-16],
        [  8.3127245886916931e-04,  -3.7077197719206222e-02,
           6.9544510217815089e-02,   7.3318324896764958e-02,
           1.2336949066816244e-01,  -1.5252664655421647e-04,
           1.6686551884540088e-01,  -2.5752387330500453e-18,
           6.1633334085545860e-05,   5.9948624643468999e-02,
          -3.2965342532979065e-02,  -6.9051623650224409e-02,
           1.3069862006099153e-01,  -3.8022438881262268e-16,
          -2.1849736639610163e-16],
        [ -1.7245846813297112e-16,  -2.5566458303862506e-15,
          -1.3110601010099708e-15,  -2.5545697033416788e-15,
           1.3909084459875068e-15,   2.4892444211950049e-15,
          -2.5752387330500453e-18,   1.6665773818042862e-01,
           3.1925406958986572e-15,   3.5247499967452390e-16,
           2.4236784980076961e-15,  -2.0238129668030022e-15,
          -1.1684521975703022e-15,  -1.1262806910707485e-01,
          -2.0788052942373933e-01],
        [  1.5134331997618100e-02,   9.5398497687431902e-02,
           5.0865033334305851e-02,   8.2706581816232916e-02,
          -4.9280901187078285e-02,  -9.0945609149229903e-02,
           6.1633334085545860e-05,   3.1925406958986576e-15,
           7.9547773929632748e-02,  -2.9633214993476577e-02,
          -5.4026629260685397e-02,   5.6961402756603316e-02,
           3.0136596258387667e-02,  -3.7117110040904390e-15,
          -6.8036989446539495e-15],
        [  7.9278855274038329e-02,   4.3214239789662280e-03,
           3.3317407966444862e-02,   2.4796340210548429e-02,
           4.5033959879216545e-02,   4.0890274821122986e-02,
           5.9948624643468999e-02,   3.5247499967452385e-16,
          -2.9633214993476577e-02,   7.4013677807107991e-02,
           8.3926207768371813e-02,  -8.4042549740245692e-02,
           1.5820502494697297e-02,   4.1514970955721997e-16,
           8.7135852108494298e-16],
        [  1.4387492762185583e-01,   3.9261568494144444e-02,
           2.0694853964689022e-03,  -1.6962597128599124e-02,
          -2.2654300366637781e-02,   7.4623781455718574e-02,
          -3.2965342532979065e-02,   2.4236784980076961e-15,
          -5.4026629260685397e-02,   8.3926207768371813e-02,
           1.8105387991240549e-01,  -9.4145231753613307e-02,
          -8.2922894278909615e-02,  -1.2180859077159674e-16,
          -4.4448770238596066e-16],
        [ -6.8378088214938890e-02,   3.4708866601948996e-02,
          -1.8328464729307332e-02,   1.8330928902583500e-03,
          -7.0778924313526032e-02,  -7.1334278651493097e-02,
          -6.9051623650224409e-02,  -2.0238129668030022e-15,
           5.6961402756603309e-02,  -8.4042549740245692e-02,
          -9.4145231753613320e-02,   1.0346837618489904e-01,
          -1.4148792732293393e-02,   2.1823336651813671e-16,
           2.8119240683917472e-16],
        [ -3.5360003913284616e-02,  -1.9460420328926406e-02,
           6.1038504595600049e-02,   7.4893730960604157e-02,
           8.7100726564817002e-02,  -3.7823991595145365e-02,
           1.3069862006099153e-01,  -1.1684521975703024e-15,
           3.0136596258387667e-02,   1.5820502494697297e-02,
          -8.2922894278909615e-02,  -1.4148792732293393e-02,
           1.2281799931052628e-01,  -2.0203533438536955e-16,
           4.8465252102146409e-17],
        [  2.3645514313750718e-16,   2.0628444337627366e-16,
          -1.2843310974949996e-16,   9.0331752060733983e-17,
          -3.4291102641523658e-16,   1.3581061003135961e-16,
          -3.8022438881262268e-16,  -1.1262806910707485e-01,
          -3.7117110040904390e-15,   4.1514970955721997e-16,
          -1.2180859077159674e-16,   2.1823336651813674e-16,
          -2.0203533438536955e-16,   7.5643814919705468e-02,
           1.3961771541464835e-01],
        [  3.4678797986311536e-16,   2.7051016298162611e-16,
          -3.8512831805069691e-17,   3.9397496984773477e-16,
          -2.8646781951815296e-16,   1.8448022173896816e-16,
          -2.1849736639610166e-16,  -2.0788052942373933e-01,
          -6.8036989446539495e-15,   8.7135852108494298e-16,
          -4.4448770238596056e-16,   2.8119240683917472e-16,
           4.8465252102146402e-17,   1.3961771541464835e-01,
           2.5769597260809263e-01]],

       [[  1.6532082539072948e-01,  -1.1992437722774833e-01,
          -6.5597164021504464e-02,   7.2187022732514552e-02,
          -4.3738326227624996e-02,   5.5321612274692421e-04,
           8.2278551384630180e-04,   2.9912455447879012e-16,
          -1.4002215659107945e-02,  -7.8496122654668363e-02,
          -1.4383930299394967e-01,  -6.7808603148351645e-02,
          -3.6676210226435066e-02,   6.2989976109923614e-17,
          -3.6612759152896275e-16],
        [ -1.1992437722774835e-01,   1.8727474454423951e-01,
           8.2970482023980122e-02,  -1.1923458796726252e-01,
           1.0717305973288861e-01,   9.8211032843224799e-02,
          -3.7002998682875703e-02,  -3.3247230322601598e-15,
           9.5794126610127442e-02,   4.3714747621838050e-03,
           3.9233566506738836e-02,  -3.4772960393737416e-02,
           1.9229625423048947e-02,  -5.6147817442146639e-17,
           2.2687845129297173e-17],
        [ -6.5597164021504464e-02,   8.2970482023980122e-02,
           8.0031107178850647e-02,  -1.0306767625494934e-01,
          -6.4131769977399805e-03,   5.2635325414824331e-02,
           6.8760187163182121e-02,  -1.5481843281372531e-15,
           5.1531496189352675e-02,   3.4790746424119785e-02,
           5.1743597910006538e-03,   1.9372396591405664e-02,
          -5.9864469026286816e-02,   1.9428936903118300e-16,
           2.6860241711140798e-16],
        [  7.2187022732514552e-02,  -1.1923458796726252e-01,
          -1.0306767625494934e-01,   1.3738346463765630e-01,
          -8.2912714294677906e-03,  -8.8259502579405458e-02,
          -7.3606534557460926e-02,   2.9665964213496956e-15,
          -8.2377025949925922e-02,  -2.4939975302940114e-02,
           1.7258370979138665e-02,   1.5400829432135007e-03,
           7.5249887530541265e-02,   2.4360446041324211e-18,
           1.8872349541208156e-16],
        [ -4.3738326227625003e-02,   1.0717305973288861e-01,
          -6.4131769977399770e-03,  -8.2912714294677906e-03,
           1.2792418386311311e-01,   5.2500069308202266e-02,
          -1.2360192571851510e-01,  -1.1944267131165147e-15,
           4.8930643001496688e-02,  -4.5233215113210080e-02,
           2.2712030230711125e-02,  -7.0784855064741720e-02,
           8.7402702351804251e-02,   2.6453194995712011e-16,
           6.8038036666876598e-16],
        [  5.5321612274692768e-04,   9.8211032843224799e-02,
           5.2635325414824331e-02,  -8.8259502579405458e-02,
           5.2500069308202266e-02,   1.0385702129383527e-01,
          -1.5367411678336024e-04,  -2.9970165024828030e-15,
           9.1002556159417963e-02,  -4.0960946193756079e-02,
          -7.4641709108251547e-02,  -7.1339699938578430e-02,
          -3.7645382350302459e-02,   2.2008054240823077e-16,
           1.0415486526463850e-16],
        [  8.2278551384630180e-04,  -3.7002998682875703e-02,
           6.8760187163182121e-02,  -7.3606534557460926e-02,
          -1.2360192571851510e-01,  -1.5367411678336024e-04,
           1.6646582449044406e-01,   1.3190168248310549e-16,
          -6.6725237327459885e-05,   6.0054744229673447e-02,
          -3.2841200594984486e-02,   6.9100649472039768e-02,
          -1.3046939656117026e-01,   2.0132901498246391e-16,
           7.6915948913034145e-17],
        [  2.9912455447879012e-16,  -3.3247230322601598e-15,
          -1.5481843281372531e-15,   2.9665964213496956e-15,
          -1.1944267131165147e-15,  -2.9970165024828030e-15,
           1.3190168248310549e-16,   1.6667443768820317e-01,
           2.4116553177307385e-15,   5.2614140067250269e-16,
           1.8106405427397649e-15,   2.1408559725062992e-15,
           8.3624492192146189e-16,   1.1261901613644160e-01,
           2.0789433705576890e-01],
        [ -1.4002215659107951e-02,   9.5794126610127442e-02,
           5.1531496189352675e-02,  -8.2377025949925922e-02,
           4.8930643001496701e-02,   9.1002556159417963e-02,
          -6.6725237327459885e-05,   2.4116553177307385e-15,
           7.9728346427726887e-02,  -2.9716618753572777e-02,
          -5.4201919978763689e-02,  -5.7033490804934923e-02,
          -3.0158278172235920e-02,   3.5821646583365785e-15,
           6.3887046323563975e-15],
        [ -7.8496122654668363e-02,   4.3714747621838050e-03,
           3.4790746424119785e-02,  -2.4939975302940114e-02,
          -4.5233215113210080e-02,  -4.0960946193756079e-02,
           6.0054744229673447e-02,   5.2614140067250279e-16,
          -2.9716618753572777e-02,   7.4123530450114300e-02,
           8.3942900264558140e-02,   8.4065386764068994e-02,
          -1.5964872728832468e-02,  -4.2974814375898342e-16,
          -5.5855485151565748e-16],
        [ -1.4383930299394970e-01,   3.9233566506738836e-02,
           5.1743597910006572e-03,   1.7258370979138665e-02,
           2.2712030230711125e-02,  -7.4641709108251561e-02,
          -3.2841200594984486e-02,   1.8106405427397649e-15,
          -5.4201919978763689e-02,   8.3942900264558140e-02,
           1.8115913883082688e-01,   9.4073379570184856e-02,
           8.2837728186063761e-02,  -3.0535884735467492e-16,
           1.1852704271555448e-16],
        [ -6.7808603148351645e-02,  -3.4772960393737416e-02,
           1.9372396591405664e-02,   1.5400829432135005e-03,
          -7.0784855064741720e-02,  -7.1339699938578430e-02,
           6.9100649472039768e-02,   2.1408559725062992e-15,
          -5.7033490804934923e-02,   8.4065386764068994e-02,
           9.4073379570184856e-02,   1.0337510337612546e-01,
          -1.4267288343278832e-02,   6.4218419991507191e-18,
           2.8676043964964894e-16],
        [ -3.6676210226435066e-02,   1.9229625423048947e-02,
          -5.9864469026286816e-02,   7.5249887530541265e-02,
           8.7402702351804251e-02,  -3.7645382350302459e-02,
          -1.3046939656117026e-01,   8.3624492192146189e-16,
          -3.0158278172235920e-02,  -1.5964872728832468e-02,
           8.2837728186063761e-02,  -1.4267288343278834e-02,
           1.2271416036393572e-01,  -3.0680644334711330e-16,
          -1.2861672818968514e-16],
        [  6.2989976109923602e-17,  -5.6147817442146639e-17,
           1.9428936903118300e-16,   2.4360446041324211e-18,
           2.6453194995712011e-16,   2.2008054240823077e-16,
           2.0132901498246393e-16,   1.1261901613644160e-01,
           3.5821646583365785e-15,  -4.2974814375898342e-16,
          -3.0535884735467487e-16,   6.4218419991507191e-18,
          -3.0680644334711325e-16,   7.5624075243336822e-02,
           1.3960177760071107e-01],
        [ -3.6612759152896275e-16,   2.2687845129297173e-17,
           2.6860241711140803e-16,   1.8872349541208156e-16,
           6.8038036666876598e-16,   1.0415486526463850e-16,
           7.6915948913034145e-17,   2.0789433705576890e-01,
           6.3887046323563975e-15,  -5.5855485151565748e-16,
           1.1852704271555448e-16,   2.8676043964964894e-16,
          -1.2861672818968517e-16,   1.3960177760071107e-01,
           2.5770439171005838e-01]],

       [[  1.6821753237314213e-01,  -1.1693589989871697e-01,
           7.1201841899072665e-02,  -7.6145679758584939e-02,
          -4.1898999469727201e-02,  -6.6429095108164801e-04,
          -8.0378833974380226e-04,  -2.1375929166113345e-16,
           1.5200685473241458e-02,   8.5534021178335723e-02,
          -1.4027603448626580e-01,   6.5544974374260184e-02,
          -4.0337332166702988e-02,  -1.7513248850076945e-16,
          -2.6823070775407720e-16],
        [ -1.1693589989871696e-01,   1.7542685696935728e-01,
          -8.5614360300908729e-02,   1.1557540846867255e-01,
           1.0484655463888914e-01,   9.4366971340608882e-02,
          -4.1416168495855901e-02,   2.8254969627460524e-15,
          -9.1942064250226330e-02,  -3.8542223518166258e-03,
           3.8824861437070604e-02,   3.7463542862173994e-02,
           2.0559900606986058e-02,   4.4572869361989216e-17,
          -3.0160646963841198e-16],
        [  7.1201841899072665e-02,  -8.5614360300908729e-02,
           8.7802305015438897e-02,  -1.0893545171129337e-01,
           3.5517945423694831e-03,  -5.8539529353194050e-02,
          -6.7046052577335952e-02,  -1.6002933704586627e-15,
           5.6842067933687061e-02,   3.3690925480857073e-02,
          -3.0823308761877485e-03,   2.0453752116090247e-02,
           5.8325542337589686e-02,  -1.3924842548092886e-16,
           2.8485439808441072e-16],
        [ -7.6145679758584953e-02,   1.1557540846867255e-01,
          -1.0893545171129337e-01,   1.3856924243633117e-01,
           9.3642903216711558e-03,   9.0158963445419654e-02,
           7.0069319995414742e-02,   2.4529205025748739e-15,
          -8.3963333782598473e-02,  -2.2867033388820616e-02,
          -1.7384896208031117e-02,  -1.7052992848284225e-03,
          -7.2662902212325853e-02,   1.4401922351649652e-16,
          -4.6748410186952935e-16],
        [ -4.1898999469727194e-02,   1.0484655463888914e-01,
           3.5517945423694831e-03,   9.3642903216711523e-03,
           1.2760198813866216e-01,   5.0517812473989142e-02,
          -1.2524659682529493e-01,   2.1063489208181988e-15,
          -4.7113867602088813e-02,   4.4607411093674838e-02,
           2.5082377233598935e-02,   7.7109096395686097e-02,
           8.3550569232718086e-02,  -4.6906461902701445e-16,
           4.7129187096674231e-16],
        [ -6.6429095108164801e-04,   9.4366971340608882e-02,
          -5.8539529353194050e-02,   9.0158963445419668e-02,
           5.0517812473989142e-02,   1.0399003029376624e-01,
           1.4846086228493746e-04,   3.3045894765431267e-15,
          -9.0956831591439982e-02,   4.4137525138055474e-02,
          -7.2750810053657730e-02,   6.8343132921493382e-02,
          -4.2999206358317089e-02,  -3.1813568446614377e-16,
          -1.1183039500819342e-16],
        [ -8.0378833974380226e-04,  -4.1416168495855894e-02,
          -6.7046052577335952e-02,   7.0069319995414742e-02,
          -1.2524659682529493e-01,   1.4846086228493746e-04,
           1.6686274467344098e-01,   7.9318273256605557e-17,
          -6.3208328523193386e-05,  -5.8439213754042943e-02,
          -3.5572517479945658e-02,  -7.8537957714799253e-02,
          -1.2522605818642013e-01,  -4.3633703888079456e-17,
           2.3667933273942466e-16],
        [ -2.1375929166113342e-16,   2.8254969627460524e-15,
          -1.6002933704586623e-15,   2.4529205025748739e-15,
           2.1063489208181984e-15,   3.3045894765431263e-15,
           7.9318273256605557e-17,   1.6665870398596505e-01,
           2.4577887971672098e-15,   6.7695311728534998e-16,
          -2.1731065694571940e-15,   2.0807877515867437e-15,
          -1.5048246428484229e-15,  -1.2372937134170175e-01,
           2.0147124462684712e-01],
        [  1.5200685473241462e-02,  -9.1942064250226330e-02,
           5.6842067933687061e-02,  -8.3963333782598487e-02,
          -4.7113867602088820e-02,  -9.0956831591439982e-02,
          -6.3208328523193386e-05,   2.4577887971672098e-15,
           7.9550737171596192e-02,  -3.1983438195234026e-02,
           5.2670630589557253e-02,  -5.4573770943924675e-02,
           3.4271660876573698e-02,  -3.6910727558287612e-15,
           6.5153329288458061e-15],
        [  8.5534021178335723e-02,  -3.8542223518166262e-03,
           3.3690925480857073e-02,  -2.2867033388820620e-02,
           4.4607411093674831e-02,   4.4137525138055474e-02,
          -5.8439213754042943e-02,   6.7695311728534998e-16,
          -3.1983438195234026e-02,   8.1598560165138612e-02,
          -8.8306023382516377e-02,   8.8761067551815356e-02,
           5.6006950258650472e-03,   2.5330980386073581e-16,
          -1.0175265568336309e-15],
        [ -1.4027603448626583e-01,   3.8824861437070604e-02,
          -3.0823308761877485e-03,  -1.7384896208031124e-02,
           2.5082377233598935e-02,  -7.2750810053657744e-02,
          -3.5572517479945658e-02,  -2.1731065694571940e-15,
           5.2670630589557253e-02,  -8.8306023382516377e-02,
           1.7347037016242670e-01,  -8.3920857872463187e-02,
           8.9998395023046310e-02,   3.5748699087753229e-16,
           2.8409822294138380e-16],
        [  6.5544974374260184e-02,   3.7463542862173994e-02,
           2.0453752116090247e-02,  -1.7052992848284225e-03,
           7.7109096395686097e-02,   6.8343132921493382e-02,
          -7.8537957714799253e-02,   2.0807877515867437e-15,
          -5.4573770943924668e-02,   8.8761067551815356e-02,
          -8.3920857872463187e-02,   1.0566195325672526e-01,
           1.5424019851358854e-02,  -2.6450805496382904e-16,
          -2.7573221674746514e-16],
        [ -4.0337332166702988e-02,   2.0559900606986058e-02,
           5.8325542337589686e-02,  -7.2662902212325853e-02,
           8.3550569232718086e-02,  -4.2999206358317096e-02,
          -1.2522605818642013e-01,  -1.5048246428484229e-15,
           3.4271660876573698e-02,   5.6006950258650472e-03,
           8.9998395023046310e-02,   1.5424019851358854e-02,
           1.2062026665048939e-01,   2.9599205257621395e-16,
          -2.1363557876746446e-16],
        [ -1.7513248850076945e-16,   4.4572869361989216e-17,
          -1.3924842548092886e-16,   1.4401922351649649e-16,
          -4.6906461902701455e-16,  -3.1813568446614377e-16,
          -4.3633703888079456e-17,  -1.2372937134170175e-01,
          -3.6910727558287612e-15,   2.5330980386073581e-16,
           3.5748699087753229e-16,  -2.6450805496382904e-16,
           2.9599205257621395e-16,   9.1290006938361187e-02,
          -1.4864949278950540e-01],
        [ -2.6823070775407720e-16,  -3.0160646963841198e-16,
           2.8485439808441072e-16,  -4.6748410186952935e-16,
           4.7129187096674231e-16,  -1.1183039500819342e-16,
           2.3667933273942466e-16,   2.0147124462684712e-01,
           6.5153329288458061e-15,  -1.0175265568336309e-15,
           2.8409822294138380e-16,  -2.7573221674746514e-16,
          -2.1363557876746446e-16,  -1.4864949278950540e-01,
           2.4204918421574978e-01]],

       [[  1.6961716978452382e-01,   4.4301613890062822e-03,
           1.3755817186045427e-01,   1.1212169866329402e-03,
           8.7310857859742991e-02,  -1.2680453887840559e-03,
          -2.7599122869324637e-05,   8.4070671609898965e-16,
          -1.5734622349342562e-02,   1.6440873357137212e-01,
           3.6085578647591060e-03,   2.8687241193583067e-03,
           7.6739192878032422e-02,  -1.0127984137958530e-16,
           7.6532390424067781e-17],
        [  4.4301613890062822e-03,   3.4992982193492436e-02,
           6.1941964099167263e-03,   6.5858065448687150e-02,
           4.8286203985033142e-03,  -3.5513563679629304e-03,
           7.8119597569839425e-02,  -2.2183293532629795e-16,
          -3.4566465424165421e-03,   6.2052125892856410e-04,
           3.1712123272456920e-02,  -7.0246721206124393e-02,
           1.8169511866043750e-03,   4.6899378168692004e-16,
           4.9210673646481418e-17],
        [  1.3755817186045427e-01,   6.1941964099167263e-03,
           2.2772766427121863e-01,   2.2474438436436870e-04,
           1.7753420398147104e-01,  -1.1144445808821835e-01,
          -2.4944559186034299e-03,   3.1765555718485974e-15,
          -1.0828882252811971e-01,   3.9594532449219330e-02,
          -1.4097057539539797e-04,   1.2969804581894288e-03,
          -2.5549414055550727e-02,  -3.2136594373919682e-16,
          -5.8765288543064209e-17],
        [  1.1212169866329407e-03,   6.5858065448687150e-02,
           2.2474438436436870e-04,   1.2261237822910795e-01,
           2.6443376952733216e-04,  -1.3448741711469502e-03,
           1.4381354027233115e-01,  -3.4487102425751735e-16,
          -1.2532710147131593e-03,  -1.3365668558251156e-03,
           5.8642708582503270e-02,  -1.2818986578121122e-01,
           4.1938335840129761e-03,   5.7445479624539899e-16,
           8.2987790894689600e-17],
        [  8.7310857859742991e-02,   4.8286203985033142e-03,
           1.7753420398147104e-01,   2.6443376952733216e-04,
           1.4238085132675421e-01,  -1.0283915163695007e-01,
          -1.8773905202350860e-03,   2.8408956605565509e-15,
          -9.5711527454328330e-02,  -3.5748722360765851e-03,
          -8.4514080365469583e-04,   9.7086511922289849e-05,
          -4.2555814986798120e-02,  -4.5081591056008862e-16,
          -7.8203179618682746e-17],
        [ -1.2680453887840594e-03,  -3.5513563679629304e-03,
          -1.1144445808821835e-01,  -1.3448741711469502e-03,
          -1.0283915163695008e-01,   1.0401634055368661e-01,
           2.1167181766248641e-06,  -2.2574401186594329e-15,
           9.0928363575779950e-02,   8.5123068705690322e-02,
           1.8754910326763848e-03,   2.9910100457472017e-03,
           8.0726669301552215e-02,   4.5658976391688168e-17,
           1.0538855299023720e-16],
        [ -2.7599122869325071e-05,   7.8119597569839425e-02,
          -2.4944559186034299e-03,   1.4381354027233115e-01,
          -1.8773905202350864e-03,   2.1167181766244304e-06,
           1.6706450975196979e-01,   1.6842795633390283e-16,
           1.8979460200164999e-07,  -1.5059824324313176e-03,
           6.8425215100507142e-02,  -1.4785149663881011e-01,
           5.4791054869044089e-03,  -1.9421678746292124e-16,
           7.2387295338695061e-17],
        [  8.4070671609898955e-16,  -2.2183293532629795e-16,
           3.1765555718485974e-15,  -3.4487102425751739e-16,
           2.8408956605565505e-15,  -2.2574401186594329e-15,
           1.6842795633390283e-16,   1.6665107433011761e-01,
           3.3918282694805225e-15,  -1.7335000242680056e-15,
           2.5924691151977646e-16,  -3.3013451732040357e-16,
          -1.6210936619596411e-15,  -2.3633877090935962e-01,
          -6.4092754716283708e-03],
        [ -1.5734622349342562e-02,  -3.4566465424165421e-03,
          -1.0828882252811969e-01,  -1.2532710147131593e-03,
          -9.5711527454328330e-02,   9.0928363575779936e-02,
           1.8979460200164999e-07,   3.3918282694805225e-15,
           7.9471039998722154e-02,   6.1659609972182144e-02,
           1.3580601139716868e-03,   2.3881159963174332e-03,
           6.4415479237389370e-02,  -7.6039195652441848e-15,
          -1.2123500820871050e-16],
        [  1.6440873357137212e-01,   6.2052125892856410e-04,
           3.9594532449219330e-02,  -1.3365668558251156e-03,
          -3.5748722360765851e-03,   8.5123068705690322e-02,
          -1.5059824324313176e-03,  -1.7335000242680056e-15,
           6.1659609972182144e-02,   2.2699987660302440e-01,
           4.3823151293521422e-03,   6.4903742894505938e-03,
           1.3898140552155647e-01,   8.2842578378436081e-16,
           1.8162661551300958e-16],
        [  3.6085578647591064e-03,   3.1712123272456920e-02,
          -1.4097057539539794e-04,   5.8642708582503270e-02,
          -8.4514080365469572e-04,   1.8754910326763850e-03,
           6.8425215100507142e-02,   2.5924691151977646e-16,
           1.3580601139716866e-03,   4.3823151293521422e-03,
           2.8080006308698138e-02,  -6.0633673435180391e-02,
           5.3125707082171212e-03,  -3.8198706851405733e-16,
           2.5268226053757853e-17],
        [  2.8687241193583067e-03,  -7.0246721206124393e-02,
           1.2969804581894288e-03,  -1.2818986578121122e-01,
           9.7086511922289849e-05,   2.9910100457472017e-03,
          -1.4785149663881011e-01,  -3.3013451732040352e-16,
           2.3881159963174332e-03,   6.4903742894505938e-03,
          -6.0633673435180384e-02,   1.3031844877284826e-01,
          -1.2695132995706104e-03,   3.5029298484027290e-16,
          -5.3932615601267076e-17],
        [  7.6739192878032422e-02,   1.8169511866043754e-03,
          -2.5549414055550727e-02,   4.1938335840129752e-03,
          -4.2555814986798120e-02,   8.0726669301552215e-02,
           5.4791054869044080e-03,  -1.6210936619596411e-15,
           6.4415479237389370e-02,   1.3898140552155647e-01,
           5.3125707082171212e-03,  -1.2695132995706104e-03,
           9.6079710749591499e-02,   3.0166102098489626e-16,
           1.2523902985814448e-16],
        [ -1.0127984137958530e-16,   4.6899378168692004e-16,
          -3.2136594373919682e-16,   5.7445479624539899e-16,
          -4.5081591056008862e-16,   4.5658976391688181e-17,
          -1.9421678746292124e-16,  -2.3633877090935962e-01,
          -7.6039195652441848e-15,   8.2842578378436071e-16,
          -3.8198706851405733e-16,   3.5029298484027290e-16,
           3.0166102098489626e-16,   3.3309447269253140e-01,
           9.0331938271073983e-03],
        [  7.6532390424067781e-17,   4.9210673646481430e-17,
          -5.8765288543064197e-17,   8.2987790894689600e-17,
          -7.8203179618682746e-17,   1.0538855299023720e-16,
           7.2387295338695061e-17,  -6.4092754716283708e-03,
          -1.2123500820871050e-16,   1.8162661551300956e-16,
           2.5268226053757856e-17,  -5.3932615601267076e-17,
           1.2523902985814448e-16,   9.0331938271073983e-03,
           2.4497131416869602e-04]],

       [[ -2.0758429106043555e-05,   2.4797318250483150e-05,
           7.7798672666858689e-04,  -9.6914779585483320e-06,
          -7.4359555418644218e-04,   7.1914970482870959e-04,
          -8.0999908282928031e-09,   2.2735000297200223e-17,
          -7.3940594839795907e-04,  -6.7721216631841548e-04,
          -1.4900652625053403e-05,   2.7263049207415055e-05,
           7.3576889096224358e-04,  -4.2901618074003432e-19,
          -3.0295444585716667e-19],
        [  2.4797318250483150e-05,   6.8811779340058080e-05,
           2.1579117635491356e-03,  -2.8180368215769136e-05,
          -2.1620568334257085e-03,   2.0775273804689723e-03,
          -2.6319549974990580e-08,   7.5554063831090881e-17,
          -2.4598562420297841e-03,  -2.3310921118930364e-03,
          -5.1291702918866309e-05,   1.0146068612848627e-04,
           2.7382078460827294e-03,  -2.0021784100996869e-18,
          -7.6648082417667487e-19],
        [  7.7798672666858689e-04,   2.1579117635491356e-03,
           6.7671304777922853e-02,  -8.8373134637858555e-04,
          -6.7801718084694790e-02,   6.5150834610453540e-02,
          -8.2538769818846231e-07,   2.3694005514351866e-15,
          -7.7141918630087875e-02,  -7.3104110712279069e-02,
          -1.6085311757725366e-03,   3.1818795770005640e-03,
           8.5872153627117614e-02,  -6.2791036928292303e-17,
          -2.4036236026184773e-17],
        [ -9.6914779585483320e-06,  -2.8180368215769136e-05,
          -8.8373134637858555e-04,   1.1533415380622271e-05,
           8.8486847241682118e-04,  -8.5034521476023365e-04,
           1.0756976251701285e-08,  -3.0871374900117737e-17,
           1.0050844119292314e-03,   9.5210524945483891e-04,
           2.0949447012109371e-05,  -4.1405788120691837e-05,
          -1.1174539999543307e-03,   8.1538084414171198e-19,
           3.1431317481107229e-19],
        [ -7.4359555418644218e-04,  -2.1620568334257085e-03,
          -6.7801718084694790e-02,   8.8486847241682118e-04,
           6.7889015252411700e-02,  -6.5240309532475949e-02,
           8.2529983536069256e-07,  -2.3685233181921697e-15,
           7.7112403034513596e-02,   7.3047754773537116e-02,
           1.6072908632877394e-03,  -3.1767528487296522e-03,
          -8.5733790829079087e-02,   6.2558169073747267e-17,
           2.4114724057904909e-17],
        [  7.1914970482870959e-04,   2.0775273804689723e-03,
           6.5150834610453540e-02,  -8.5034521476023365e-04,
          -6.5240309532475949e-02,   6.2694222456939397e-02,
          -7.9324899589859019e-07,   2.2766215348431047e-15,
          -7.4120464968107674e-02,  -7.0217191675903623e-02,
          -1.5450092035495251e-03,   3.0540009373282899e-03,
           8.2420978711606835e-02,  -6.0157916835266894e-17,
          -2.3167749730567886e-17],
        [ -8.0999908282928031e-09,  -2.6319549974990580e-08,
          -8.2538769818846231e-07,   1.0756976251701285e-08,
           8.2529983536069256e-07,  -7.9324899589859019e-07,
           1.0002297359780358e-11,  -2.8688920666048604e-20,
           9.3400451065692998e-07,   8.8401765718601449e-07,
           1.9451288162143751e-08,  -3.8373659815167591e-08,
          -1.0356232290632352e-06,   7.5216642110955776e-22,
           2.9441523686075582e-22],
        [  2.2735000297200223e-17,   7.5554063831090881e-17,
           2.3694005514351866e-15,  -3.0871374900117737e-17,
          -2.3685233181921697e-15,   2.2766215348431047e-15,
          -2.8688920666048604e-20,   8.2277446613380248e-29,
          -2.6786336576893144e-15,  -2.5348641395347306e-15,
          -5.5775321479476736e-17,   1.0999514957984505e-16,
           2.9685344238979015e-15,  -2.1541077279398434e-30,
          -8.4562716378518894e-31],
        [ -7.3940594839795907e-04,  -2.4598562420297841e-03,
          -7.7141918630087875e-02,   1.0050844119292314e-03,
           7.7112403034513596e-02,  -7.4120464968107674e-02,
           9.3400451065692998e-07,  -2.6786336576893144e-15,
           8.7205872601875470e-02,   8.2524667091726234e-02,
           1.8158132219166139e-03,  -3.5809265850436436e-03,
          -9.6641568920198928e-02,   7.0124715105853419e-17,
           2.7532271902407861e-17],
        [ -6.7721216631841548e-04,  -2.3310921118930364e-03,
          -7.3104110712279069e-02,   9.5210524945483891e-04,
           7.3047754773537116e-02,  -7.0217191675903623e-02,
           8.8401765718601449e-07,  -2.5348641395347306e-15,
           8.2524667091726234e-02,   7.8076013438382899e-02,
           1.7179280614313332e-03,  -3.3861224534915491e-03,
          -9.1384218807020204e-02,   6.6222583611703708e-17,
           2.6112215292223707e-17],
        [ -1.4900652625053403e-05,  -5.1291702918866309e-05,
          -1.6085311757725366e-03,   2.0949447012109371e-05,
           1.6072908632877394e-03,  -1.5450092035495251e-03,
           1.9451288162143751e-08,  -5.5775321479476736e-17,
           1.8158132219166139e-03,   1.7179280614313332e-03,
           3.7800045034606331e-05,  -7.4505767951912042e-05,
          -2.0107516766867100e-03,   1.4571125005621857e-18,
           5.7455494663717032e-19],
        [  2.7263049207415055e-05,   1.0146068612848627e-04,
           3.1818795770005640e-03,  -4.1405788120691837e-05,
          -3.1767528487296522e-03,   3.0540009373282899e-03,
          -3.8373659815167591e-08,   1.0999514957984505e-16,
          -3.5809265850436436e-03,  -3.3861224534915491e-03,
          -7.4505767951912042e-05,   1.4668789724513255e-04,
           3.9587930970370238e-03,  -2.8605407222036140e-18,
          -1.1385256599652650e-18],
        [  7.3576889096224358e-04,   2.7382078460827294e-03,
           8.5872153627117614e-02,  -1.1174539999543307e-03,
          -8.5733790829079087e-02,   8.2420978711606835e-02,
          -1.0356232290632352e-06,   2.9685344238979015e-15,
          -9.6641568920198928e-02,  -9.1384218807020204e-02,
          -2.0107516766867100e-03,   3.9587930970370238e-03,
           1.0683937175075978e-01,  -7.7199875171508024e-17,
          -3.0726385411583857e-17],
        [ -4.2901618074003432e-19,  -2.0021784100996869e-18,
          -6.2791036928292303e-17,   8.1538084414171198e-19,
           6.2558169073747267e-17,  -6.0157916835266894e-17,
           7.5216642110955776e-22,  -2.1541077279398434e-30,
           7.0124715105853419e-17,   6.6222583611703708e-17,
           1.4571125005621857e-18,  -2.8605407222036140e-18,
          -7.7199875171508024e-17,   5.5375111117654401e-32,
           2.2565285045392916e-32],
        [ -3.0295444585716667e-19,  -7.6648082417667487e-19,
          -2.4036236026184773e-17,   3.1431317481107229e-19,
           2.4114724057904909e-17,  -2.3167749730567886e-17,
           2.9441523686075582e-22,  -8.4562716378518894e-31,
           2.7532271902407861e-17,   2.6112215292223707e-17,
           5.7455494663717032e-19,  -1.1385256599652650e-18,
          -3.0726385411583857e-17,   2.2565285045392916e-32,
           8.5135954811495435e-33]],

       [[ -2.7152734914200900e-05,  -3.5866135082936277e-04,
           2.2308973584474640e-04,   3.3481048942582436e-04,
           1.8727112870112769e-04,   3.7515272927797678e-04,
           4.0203551610720547e-07,  -1.2369234802995659e-17,
           3.3176198728373076e-04,  -1.5115458377064410e-04,
           2.4896010084288960e-04,   2.3921842206266924e-04,
          -1.5003005733134746e-04,  -5.2519377155440827e-19,
           1.3881441347770744e-19],
        [ -3.5866135082936277e-04,   4.9286220331408039e-02,
          -3.0611169507965552e-02,  -5.0259501532934951e-02,
          -2.8114686413510587e-02,  -5.5605923542446777e-02,
          -7.4686856873740239e-05,   2.3969432349187363e-15,
          -6.5803812247752336e-02,   3.2405784619073140e-02,
          -5.3370163011294505e-02,  -6.2152720421990826e-02,
           3.8974969804581747e-02,   4.7166507973000615e-17,
          -5.3702048590004478e-18],
        [  2.2308973584474640e-04,  -3.0611169507965552e-02,
           1.9012281998761572e-02,   3.1216006308681356e-02,
           1.7461936789057518e-02,   3.4536598707710663e-02,
           4.6388809152391903e-05,  -1.4887730861072430e-15,
           4.0871702809671812e-02,  -2.0127838202948355e-02,
           3.3149205054769620e-02,   3.8604775752831666e-02,
          -2.4208432797531720e-02,  -2.9292627451658689e-17,
           3.3342776609082759e-18],
        [  3.3481048942582436e-04,  -5.0259501532934951e-02,
           3.1216006308681356e-02,   5.1219852258643110e-02,
           2.8651878057419596e-02,   5.6673345111644902e-02,
           7.6014703835767969e-05,  -2.4390037768192124e-15,
           6.6950388893826346e-02,  -3.2957722413245891e-02,
           5.4279187024448505e-02,   6.3158627615386140e-02,
          -3.9605778828644356e-02,  -4.8287045607146580e-17,
           5.5799112718578914e-18],
        [  1.8727112870112769e-04,  -2.8114686413510587e-02,
           1.7461936789057518e-02,   2.8651878057419596e-02,
           1.6027576797207198e-02,   3.1702510913070803e-02,
           4.2521812509903680e-05,  -1.3643522975513347e-15,
           3.7451317540968636e-02,  -1.8436182871001166e-02,
           3.0363172731114087e-02,   3.5330201015110932e-02,
          -2.2155011611300804e-02,  -2.7011427497377070e-17,
           3.1214117769715298e-18],
        [  3.7515272927797678e-04,  -5.5605923542446777e-02,
           3.4536598707710663e-02,   5.6673345111644902e-02,
           3.1702510913070803e-02,   6.2706732601298679e-02,
           8.4123335387573732e-05,  -2.6992617667510283e-15,
           7.4095685905712180e-02,  -3.6477089369045548e-02,
           6.0075348458746444e-02,   6.9911047620444255e-02,
          -4.3840111677467118e-02,  -5.3394750074696436e-17,
           6.1576439438884289e-18],
        [  4.0203551610720547e-07,  -7.4686856873740239e-05,
           4.6388809152391903e-05,   7.6014703835767969e-05,
           4.2521812509903680e-05,   8.4123335387573732e-05,
           1.1250578324681167e-07,  -3.6081398098251083e-18,
           9.9017920822207646e-05,  -4.8704315556341074e-05,
           8.0212843342384639e-05,   9.3171575872874851e-05,
          -5.8426489644442179e-05,  -7.2339595168288967e-20,
           8.6119092841992330e-21],
        [ -1.2369234802995659e-17,   2.3969432349187363e-15,
          -1.4887730861072430e-15,  -2.4390037768192124e-15,
          -1.3643522975513347e-15,  -2.6992617667510283e-15,
          -3.6081398098251083e-18,   1.1570597208837455e-28,
          -3.1751696936588039e-15,   1.5615619715632757e-15,
          -2.5717914466004841e-15,  -2.9863591976436110e-15,
           1.8727011636733648e-15,   2.3248729237141688e-30,
          -2.7817145188071470e-31],
        [  3.3176198728373076e-04,  -6.5803812247752336e-02,
           4.0871702809671812e-02,   6.6950388893826346e-02,
           3.7451317540968636e-02,   7.4095685905712180e-02,
           9.9017920822207646e-05,  -3.1751696936588039e-15,
           8.7130018400215614e-02,  -4.2847679251231348e-02,
           7.0567358007958492e-02,   8.1929242529538704e-02,
          -5.1376607290143469e-02,  -6.3873017820587996e-17,
           7.6628848228224361e-18],
        [ -1.5115458377064410e-04,   3.2405784619073140e-02,
          -2.0127838202948355e-02,  -3.2957722413245891e-02,
          -1.8436182871001166e-02,  -3.6477089369045548e-02,
          -4.8704315556341074e-05,   1.5615619715632757e-15,
          -4.2847679251231348e-02,   2.1066016935581345e-02,
          -3.4694375876639691e-02,  -4.0259403020333193e-02,
           2.5246080127899716e-02,   3.1529684047939981e-17,
          -3.8146351496236257e-18],
        [  2.4896010084288960e-04,  -5.3370163011294505e-02,
           3.3149205054769620e-02,   5.4279187024448505e-02,
           3.0363172731114087e-02,   6.0075348458746444e-02,
           8.0212843342384639e-05,  -2.5717914466004841e-15,
           7.0567358007958492e-02,  -3.4694375876639691e-02,
           5.7139407079317750e-02,   6.6304681138626087e-02,
          -4.1578691356240885e-02,  -5.1927170190894495e-17,
           6.2823870103485601e-18],
        [  2.3921842206266924e-04,  -6.2152720421990826e-02,
           3.8604775752831666e-02,   6.3158627615386140e-02,
           3.5330201015110932e-02,   6.9911047620444255e-02,
           9.3171575872874851e-05,  -2.9863591976436110e-15,
           8.1929242529538704e-02,  -4.0259403020333193e-02,
           6.6304681138626087e-02,   7.6852694368924585e-02,
          -4.8193230131123449e-02,  -6.0782293083730611e-17,
           7.4861425295396645e-18],
        [ -1.5003005733134746e-04,   3.8974969804581747e-02,
          -2.4208432797531720e-02,  -3.9605778828644356e-02,
          -2.2155011611300804e-02,  -4.3840111677467118e-02,
          -5.8426489644442179e-05,   1.8727011636733648e-15,
          -5.1376607290143469e-02,   2.5246080127899716e-02,
          -4.1578691356240885e-02,  -4.8193230131123449e-02,
           3.0221288251321997e-02,   3.8115474389966138e-17,
          -4.6943722434971171e-18],
        [ -5.2519377155440827e-19,   4.7166507973000615e-17,
          -2.9292627451658689e-17,  -4.8287045607146580e-17,
          -2.7011427497377070e-17,  -5.3394750074696436e-17,
          -7.2339595168288967e-20,   2.3248729237141688e-30,
          -6.3873017820587996e-17,   3.1529684047939981e-17,
          -5.1927170190894495e-17,  -6.0782293083730611e-17,
           3.8115474389966138e-17,   4.4025541992574107e-32,
          -4.5295022900910753e-33],
        [  1.3881441347770744e-19,  -5.3702048590004478e-18,
           3.3342776609082759e-18,   5.5799112718578914e-18,
           3.1214117769715298e-18,   6.1576439438884289e-18,
           8.6119092841992330e-21,  -2.7817145188071470e-31,
           7.6628848228224361e-18,  -3.8146351496236257e-18,
           6.2823870103485601e-18,   7.4861425295396645e-18,
          -4.6943722434971171e-18,  -4.5295022900910753e-33,
           2.5092426542865505e-34]],

       [[ -2.7661735636431038e-05,   3.3445475273813092e-04,
           1.7965028031510224e-04,  -2.9336591117997194e-04,
           1.7434159125725925e-04,   3.3427184268804079e-04,
          -3.3369494201890000e-07,  -9.7826244100245314e-18,
           2.8333538171328935e-04,  -1.1795173575356775e-04,
          -2.1506459208538132e-04,  -2.0190592228549044e-04,
          -1.0668221687465098e-04,   3.7944226146238744e-19,
          -1.4671589770696934e-19],
        [  3.3445475273813092e-04,   5.3040332818227058e-02,
           2.8438294262388038e-02,  -5.1357282942500748e-02,
           3.0523533237458742e-02,   5.7690580842527567e-02,
          -7.4734459702723553e-05,  -2.3287593824162010e-15,
           6.8265695138050031e-02,  -3.1148918615489005e-02,
          -5.6788865771146085e-02,  -6.7290224919097336e-02,
          -3.5547891848212110e-02,   1.1586618425732152e-16,
          -5.6755838225385404e-17],
        [  1.7965028031510224e-04,   2.8438294262388038e-02,
           1.5247573801142850e-02,  -2.7536239823700865e-02,
           1.6365806225286050e-02,   3.0931912759218742e-02,
          -4.0071409528838077e-05,  -1.2486499236450895e-15,
           3.6603198996778649e-02,  -1.6701779454858963e-02,
          -3.0449696048054243e-02,  -3.6081016343708805e-02,
          -1.9060778196845943e-02,   6.2127094126187037e-17,
          -3.0432738222493787e-17],
        [ -2.9336591117997194e-04,  -5.1357282942500748e-02,
          -2.7536239823700865e-02,   4.9696440590168735e-02,
          -2.9536416167070763e-02,  -5.5829766625776989e-02,
           7.2222207366689643e-05,   2.2498464266496256e-15,
          -6.5948910051625523e-02,   3.0080194248555604e-02,
           5.4840453212387494e-02,   6.4927330850916690e-02,
           3.4299649170400903e-02,  -1.1183008303782904e-16,
           5.4738718718837978e-17],
        [  1.7434159125725925e-04,   3.0523533237458742e-02,
           1.6365806225286050e-02,  -2.9536416167070763e-02,
           1.7554574717478375e-02,   3.3181679276820156e-02,
          -4.2924252923072098e-05,  -1.3371642284144330e-15,
           3.9195794902017314e-02,  -1.7877728460508599e-02,
          -3.2593630328676251e-02,  -3.8588590556312419e-02,
          -2.0385484840361373e-02,   6.6464559468978988e-17,
          -3.2533127708123909e-17],
        [  3.3427184268804079e-04,   5.7690580842527567e-02,
           3.0931912759218742e-02,  -5.5829766625776989e-02,
           3.3181679276820156e-02,   6.2719290500725208e-02,
          -8.1150382495613871e-05,  -2.5280724382804927e-15,
           7.4104992163964920e-02,  -3.3802098018884813e-02,
          -6.1626007277271161e-02,  -7.2969390025452802e-02,
          -3.8548085052872147e-02,   1.2567656682443580e-16,
          -6.1522549879462025e-17],
        [ -3.3369494201890000e-07,  -7.4734459702723553e-05,
          -4.0071409528838077e-05,   7.2222207366689643e-05,
          -4.2924252923072098e-05,  -8.1150382495613871e-05,
           1.0466616469157377e-07,   3.2586010350389612e-18,
          -9.5507381716149268e-05,   4.3526657648475712e-05,
           7.9355328846893321e-05,   9.3785107711520541e-05,
           4.9544626483388846e-05,  -1.6163424039651356e-19,
           7.8993949129593416e-20],
        [ -9.7826244100245314e-18,  -2.3287593824162010e-15,
          -1.2486499236450895e-15,   2.2498464266496256e-15,
          -1.3371642284144330e-15,  -2.5280724382804927e-15,
           3.2586010350389612e-18,   1.0143813826704820e-28,
          -2.9730114003189502e-15,   1.3546881384971713e-15,
           2.4697908925903676e-15,   2.9177883093272917e-15,
           1.5414043286563922e-15,  -5.0293357476180580e-30,
           2.4571214468590641e-30],
        [  2.8333538171328935e-04,   6.8265695138050031e-02,
           3.6603198996778649e-02,  -6.5948910051625523e-02,
           3.9195794902017314e-02,   7.4104992163964920e-02,
          -9.5507381716149268e-05,  -2.9730114003189502e-15,
           8.7134448933058245e-02,  -3.9702534116521818e-02,
          -7.2383420104250057e-02,  -8.5506944669614102e-02,
          -4.5171468064355472e-02,   1.4739039304730715e-16,
          -7.2004164924960174e-17],
        [ -1.1795173575356775e-04,  -3.1148918615489005e-02,
          -1.6701779454858963e-02,   3.0080194248555604e-02,
          -1.7877728460508599e-02,  -3.3802098018884813e-02,
           4.3526657648475712e-05,   1.3546881384971713e-15,
          -3.9702534116521818e-02,   1.8085984372921766e-02,
           3.2973354702924174e-02,   3.8931268812954084e-02,
           2.0566554323153262e-02,  -6.7119024308331809e-17,
           3.2774369179920309e-17],
        [ -2.1506459208538132e-04,  -5.6788865771146085e-02,
          -3.0449696048054243e-02,   5.4840453212387494e-02,
          -3.2593630328676251e-02,  -6.1626007277271161e-02,
           7.9355328846893321e-05,   2.4697908925903676e-15,
          -7.2383420104250057e-02,   3.2973354702924174e-02,
           6.0115175245656682e-02,   7.0977350368805273e-02,
           3.7495811875696547e-02,  -1.2236769371581940e-16,
           5.9752446885804202e-17],
        [ -2.0190592228549044e-04,  -6.7290224919097336e-02,
          -3.6081016343708805e-02,   6.4927330850916690e-02,
          -3.8588590556312419e-02,  -7.2969390025452802e-02,
           9.3785107711520541e-05,   2.9177883093272917e-15,
          -8.5506944669614102e-02,   3.8931268812954084e-02,
           7.0977350368805273e-02,   8.3707030526152151e-02,
           4.4220664826059991e-02,  -1.4437151056700215e-16,
           7.0426402050416978e-17],
        [ -1.0668221687465098e-04,  -3.5547891848212110e-02,
          -1.9060778196845943e-02,   3.4299649170400903e-02,
          -2.0385484840361373e-02,  -3.8548085052872147e-02,
           4.9544626483388846e-05,   1.5414043286563922e-15,
          -4.5171468064355472e-02,   2.0566554323153262e-02,
           3.7495811875696547e-02,   4.4220664826059991e-02,
           2.3360847759494319e-02,  -7.6268412862344935e-17,
           3.7204804034463862e-17],
        [  3.7944226146238744e-19,   1.1586618425732152e-16,
           6.2127094126187037e-17,  -1.1183008303782904e-16,
           6.6464559468978988e-17,   1.2567656682443580e-16,
          -1.6163424039651356e-19,  -5.0293357476180580e-30,
           1.4739039304730715e-16,  -6.7119024308331809e-17,
          -1.2236769371581940e-16,  -1.4437151056700215e-16,
          -7.6268412862344935e-17,   2.4896638027752218e-31,
          -1.2149176911595176e-31],
        [ -1.4671589770696934e-19,  -5.6755838225385404e-17,
          -3.0432738222493787e-17,   5.4738718718837978e-17,
          -3.2533127708123909e-17,  -6.1522549879462025e-17,
           7.8993949129593416e-20,   2.4571214468590641e-30,
          -7.2004164924960174e-17,   3.2774369179920309e-17,
           5.9752446885804202e-17,   7.0426402050416978e-17,
           3.7204804034463862e-17,  -1.2149176911595176e-31,
           5.9233776374965636e-32]],

       [[ -2.8364950558585005e-05,  -2.7223135718336031e-04,
           1.6914882386920489e-04,  -3.1126956931989448e-04,
          -1.7452736449508749e-04,  -3.3839151925134370e-04,
          -5.3209152527668026e-07,  -1.7306217152731798e-17,
           5.1199728764975789e-04,  -2.6441733486538111e-04,
           4.3568278660769918e-04,  -5.5841318578315645e-04,
           3.5104552162380358e-04,   1.8136962508188412e-18,
           2.0615168337928166e-18],
        [ -2.7223135718336031e-04,   4.8862399727323383e-02,
          -3.0301026499761727e-02,   5.0274747627627153e-02,
           2.8191652661960477e-02,   5.5407359930591302e-02,
           7.0974438611208729e-05,   2.2570417420351497e-15,
          -6.5445916391947759e-02,   3.2237034130883649e-02,
          -5.3114390015609858e-02,   6.1885356923292487e-02,
          -3.8901415446817536e-02,  -2.1249164455938413e-16,
          -2.0829119042476830e-16],
        [  1.6914882386920489e-04,  -3.0301026499761727e-02,
           1.8790563580943043e-02,  -3.1176521122374248e-02,
          -1.7482288940938267e-02,  -3.4359422857273017e-02,
          -4.4011849508291900e-05,  -1.3996064127648093e-15,
           4.0583330274619425e-02,  -1.9990206285199992e-02,
           3.2936268282921358e-02,  -3.8374589690867364e-02,
           2.4122440487687899e-02,   1.3176542817160398e-16,
           1.2915760582648720e-16],
        [ -3.1126956931989448e-04,   5.0274747627627153e-02,
          -3.1176521122374248e-02,   5.1695406078448553e-02,
           2.8988307721995503e-02,   5.6977911803162688e-02,
           7.2883370710202986e-05,   2.3173453485263681e-15,
          -6.7183880035571172e-02,   3.3080365053249641e-02,
          -5.4503854672115402e-02,   6.3451295551066905e-02,
          -3.9885746035321197e-02,  -2.1797666295906974e-16,
          -2.1337188448712683e-16],
        [ -1.7452736449508749e-04,   2.8191652661960477e-02,
          -1.7482288940938267e-02,   2.8988307721995503e-02,
           1.6255254534111474e-02,   3.1950481178533316e-02,
           4.0869558050651321e-05,   1.2994582424742361e-15,
          -3.7673564989765193e-02,   1.8549922488478102e-02,
          -3.0563214109671680e-02,   3.5580550714136350e-02,
          -2.2366080915649976e-02,  -1.2223116576000534e-16,
          -1.1964918784326647e-16],
        [ -3.3839151925134370e-04,   5.5407359930591302e-02,
          -3.4359422857273017e-02,   5.6977911803162688e-02,
           3.1950481178533316e-02,   6.2799485549637615e-02,
           8.0345420077234707e-05,   2.5546632618914678e-15,
          -7.4065729558892165e-02,   3.6470796052717740e-02,
          -6.0089998575862169e-02,   6.9962403930171030e-02,
          -4.3978659437528184e-02,  -2.4032830965437697e-16,
          -2.3529568362527763e-16],
        [ -5.3209152527668026e-07,   7.0974438611208729e-05,
          -4.4011849508291900e-05,   7.2883370710202986e-05,
           4.0869558050651321e-05,   8.0345420077234707e-05,
           1.0246794399165805e-07,   3.2567972591500112e-18,
          -9.4388591024474280e-05,   4.6437587664945477e-05,
          -7.6511402311096166e-05,   8.8913734496208667e-05,
          -5.5891464020547745e-05,  -3.0577142385790632e-19,
          -2.9842965590424281e-19],
        [ -1.7306217152731798e-17,   2.2570417420351497e-15,
          -1.3996064127648093e-15,   2.3173453485263681e-15,
           1.2994582424742361e-15,   2.5546632618914678e-15,
           3.2567972591500112e-18,   1.0350765128309801e-28,
          -2.9997295589636691e-15,   1.4756574284946586e-15,
          -2.4313193409466595e-15,   2.8247706346223473e-15,
          -1.7756597316327545e-15,  -9.7156454743217242e-30,
          -9.4786744277229338e-30],
        [  5.1199728764975789e-04,  -6.5445916391947759e-02,
           4.0583330274619425e-02,  -6.7183880035571172e-02,
          -3.7673564989765193e-02,  -7.4065729558892165e-02,
          -9.4388591024474280e-05,  -2.9997295589636691e-15,
           8.6930924441823071e-02,  -4.2759747418503580e-02,
           7.0451709873103202e-02,  -8.1835186329401982e-02,
           5.1441847839682489e-02,   2.8150343720227419e-16,
           2.7453974286240010e-16],
        [ -2.6441733486538111e-04,   3.2237034130883649e-02,
          -1.9990206285199992e-02,   3.3080365053249641e-02,
           1.8549922488478102e-02,   3.6470796052717740e-02,
           4.6437587664945477e-05,   1.4756574284946586e-15,
          -4.2759747418503580e-02,   2.1027706122526389e-02,
          -3.4645607766739139e-02,   4.0222618901430016e-02,
          -2.5284050843158459e-02,  -1.3840403893177175e-16,
          -1.3486297863240595e-16],
        [  4.3568278660769918e-04,  -5.3114390015609858e-02,
           3.2936268282921358e-02,  -5.4503854672115402e-02,
          -3.0563214109671680e-02,  -6.0089998575862169e-02,
          -7.6511402311096166e-05,  -2.4313193409466595e-15,
           7.0451709873103202e-02,  -3.4645607766739139e-02,
           5.7082695094831999e-02,  -6.6271433613364128e-02,
           4.1658408674289153e-02,   2.2803680238465496e-16,
           2.2220226706146495e-16],
        [ -5.5841318578315645e-04,   6.1885356923292487e-02,
          -3.8374589690867364e-02,   6.3451295551066905e-02,
           3.5580550714136350e-02,   6.9962403930171030e-02,
           8.8913734496208667e-05,   2.8247706346223473e-15,
          -8.1835186329401982e-02,   4.0222618901430016e-02,
          -6.6271433613364128e-02,   7.6852007524729773e-02,
          -4.8309344844806097e-02,  -2.6462292674748425e-16,
          -2.5736396438363357e-16],
        [  3.5104552162380358e-04,  -3.8901415446817536e-02,
           2.4122440487687899e-02,  -3.9885746035321197e-02,
          -2.2366080915649976e-02,  -4.3978659437528184e-02,
          -5.5891464020547745e-05,  -1.7756597316327545e-15,
           5.1441847839682489e-02,  -2.5284050843158459e-02,
           4.1658408674289153e-02,  -4.8309344844806097e-02,
           3.0367362843623406e-02,   1.6634265373106711e-16,
           1.6177941507109125e-16],
        [  1.8136962508188412e-18,  -2.1249164455938413e-16,
           1.3176542817160398e-16,  -2.1797666295906974e-16,
          -1.2223116576000534e-16,  -2.4032830965437697e-16,
          -3.0577142385790632e-19,  -9.7156454743217242e-30,
           2.8150343720227419e-16,  -1.3840403893177175e-16,
           2.2803680238465496e-16,  -2.6462292674748425e-16,
           1.6634265373106711e-16,   9.1080368907029761e-31,
           8.8682022161443247e-31],
        [  2.0615168337928166e-18,  -2.0829119042476830e-16,
           1.2915760582648720e-16,  -2.1337188448712683e-16,
          -1.1964918784326647e-16,  -2.3529568362527763e-16,
          -2.9842965590424281e-19,  -9.4786744277229338e-30,
           2.7453974286240010e-16,  -1.3486297863240595e-16,
           2.2220226706146495e-16,  -2.5736396438363357e-16,
           1.6177941507109125e-16,   8.8682022161443247e-31,
           8.6073607211494013e-31]],

       [[ -2.3130857420080659e-05,   2.1728769920650176e-05,
           6.8213798771928980e-04,   9.3383129460677798e-06,
           7.1340534450999602e-04,  -6.8445962432288647e-04,
          -2.7675079889748370e-09,   2.3589215907508942e-17,
          -9.2040895882173300e-04,  -8.9814923732315808e-04,
          -1.9780173460922614e-05,  -4.1372052303058799e-05,
          -1.1160135697779450e-03,   1.2881856602402279e-18,
          -1.6839373157562350e-18],
        [  2.1728769920650176e-05,   6.9202489245596055e-05,
           2.1713693474344365e-03,   2.8256577655441650e-05,
           2.1585668556074753e-03,  -2.0853764106660679e-03,
          -8.4800796515198652e-09,   6.2312273879690932e-17,
          -2.4617918225428997e-03,  -2.3391012688203420e-03,
          -5.1515508471538980e-05,  -1.0194903054544144e-04,
          -2.7500884727812243e-03,   2.5469037995631199e-18,
          -4.0208991502674056e-18],
        [  6.8213798771928980e-04,   2.1713693474344365e-03,
           6.8131141028333300e-02,   8.8660229747308469e-04,
           6.7729020291207087e-02,  -6.5432591084651187e-02,
          -2.6607857004567388e-07,   1.9551272908087134e-15,
          -7.7242003242403406e-02,  -7.3392144770822093e-02,
          -1.6163616835904472e-03,  -3.1987484463724594e-03,
          -8.6286658992269505e-02,   7.9908540469429867e-17,
          -1.2615894457355590e-16],
        [  9.3383129460677798e-06,   2.8256577655441650e-05,
           8.8660229747308469e-04,   1.1530398922906069e-05,
           8.8082574500473066e-04,  -8.5103362847373872e-04,
          -3.4609320567207339e-09,   2.5380570867774869e-17,
          -1.0028982266668146e-03,  -9.5254847910749619e-04,
          -2.0978583580934731e-05,  -4.1481896729447551e-05,
          -1.1189796521184404e-03,   1.0323441067083996e-18,
          -1.6352455442692101e-18],
        [  7.1340534450999602e-04,   2.1585668556074753e-03,
           6.7729020291207087e-02,   8.8082574500473066e-04,
           6.7287697307612818e-02,  -6.5011835282552083e-02,
          -2.6438621636746485e-07,   1.9388590720355060e-15,
          -7.6612881926894846e-02,  -7.2766561547904673e-02,
          -1.6025844638870288e-03,  -3.1688596362341079e-03,
          -8.5480407914839518e-02,   7.8861890268792058e-17,
          -1.2491861240754237e-16],
        [ -6.8445962432288647e-04,  -2.0853764106660679e-03,
          -6.5432591084651187e-02,  -8.5103362847373872e-04,
          -6.5011835282552083e-02,   6.2812193676886979e-02,
           2.5543833403136082e-07,  -1.8737572053568771e-15,
           7.4038583094511196e-02,   7.0325262267411537e-02,
           1.5488181169898856e-03,   3.0628997072333730e-03,
           8.2622124338970621e-02,  -7.6265490195607580e-17,
           1.2074991943508394e-16],
        [ -2.7675079889748370e-09,  -8.4800796515198652e-09,
          -2.6607857004567388e-07,  -3.4609320567207339e-09,
          -2.6438621636746485e-07,   2.5543833403136082e-07,
           1.0387826640965679e-12,  -7.6216649622090469e-21,
           3.0115205709534300e-07,   2.8606060824930016e-07,
           6.3000950985134198e-09,   1.2460071627267870e-08,
           3.3611207706707392e-07,  -3.1038771360929940e-22,
           4.9124603136925661e-22],
        [  2.3589215907508942e-17,   6.2312273879690932e-17,
           1.9551272908087134e-15,   2.5380570867774869e-17,
           1.9388590720355060e-15,  -1.8737572053568771e-15,
          -7.6216649622090469e-21,   5.5567526935131001e-29,
          -2.1968748566456104e-15,  -2.0842152774434586e-15,
          -4.5902038007683417e-17,  -9.0540798435363091e-17,
          -2.4423503138256881e-15,   2.2276961663406122e-30,
          -3.5639411651414102e-30],
        [ -9.2040895882173300e-04,  -2.4617918225428997e-03,
          -7.7242003242403406e-02,  -1.0028982266668146e-03,
          -7.6612881926894846e-02,   7.4038583094511196e-02,
           3.0115205709534300e-07,  -2.1968748566456104e-15,
           8.6849461028202513e-02,   8.2404846166550721e-02,
           1.8148557632874989e-03,   3.5806315312962179e-03,
           9.6588019879632420e-02,  -8.8198502376233117e-17,
           1.4096414628695031e-16],
        [ -8.9814923732315808e-04,  -2.3391012688203420e-03,
          -7.3392144770822093e-02,  -9.5254847910749619e-04,
          -7.2766561547904673e-02,   7.0325262267411537e-02,
           2.8606060824930016e-07,  -2.0842152774434586e-15,
           8.2404846166550721e-02,   7.8168921368532013e-02,
           1.7215654914802790e-03,   3.3948011091142639e-03,
           9.1575221475482763e-02,  -8.3417811037047030e-17,
           1.3360659176533099e-16],
        [ -1.9780173460922614e-05,  -5.1515508471538980e-05,
          -1.6163616835904472e-03,  -2.0978583580934731e-05,
          -1.6025844638870288e-03,   1.5488181169898856e-03,
           6.3000950985134198e-09,  -4.5902038007683417e-17,
           1.8148557632874989e-03,   1.7215654914802790e-03,
           3.7915167425489832e-05,   7.4765959563960130e-05,
           2.0168219243831605e-03,  -1.8371687551616679e-18,
           2.9425073028495009e-18],
        [ -4.1372052303058799e-05,  -1.0194903054544144e-04,
          -3.1987484463724594e-03,  -4.1481896729447551e-05,
          -3.1688596362341079e-03,   3.0628997072333730e-03,
           1.2460071627267870e-08,  -9.0540798435363091e-17,
           3.5806315312962179e-03,   3.3948011091142639e-03,
           7.4765959563960130e-05,   1.4726555635979541e-04,
           3.9725086289956581e-03,  -3.5994303326064330e-18,
           5.7918784494747837e-18],
        [ -1.1160135697779450e-03,  -2.7500884727812243e-03,
          -8.6286658992269505e-02,  -1.1189796521184404e-03,
          -8.5480407914839518e-02,   8.2622124338970621e-02,
           3.3611207706707392e-07,  -2.4423503138256881e-15,
           9.6588019879632420e-02,   9.1575221475482763e-02,
           2.0168219243831605e-03,   3.9725086289956581e-03,
           1.0715896641062136e-01,  -9.7095153808832507e-17,
           1.5623672272369783e-16],
        [  1.2881856602402279e-18,   2.5469037995631199e-18,
           7.9908540469429867e-17,   1.0323441067083996e-18,
           7.8861890268792058e-17,  -7.6265490195607580e-17,
          -3.1038771360929940e-22,   2.2276961663406122e-30,
          -8.8198502376233117e-17,  -8.3417811037047030e-17,
          -1.8371687551616679e-18,  -3.5994303326064330e-18,
          -9.7095153808832507e-17,   8.5768967642241357e-32,
          -1.4111108987650791e-31],
        [ -1.6839373157562350e-18,  -4.0208991502674056e-18,
          -1.2615894457355590e-16,  -1.6352455442692101e-18,
          -1.2491861240754237e-16,   1.2074991943508394e-16,
           4.9124603136925661e-22,  -3.5639411651414102e-30,
           1.4096414628695031e-16,   1.3360659176533099e-16,
           2.9425073028495009e-18,   5.7918784494747837e-18,
           1.5623672272369783e-16,  -1.4111108987650791e-31,
           2.2769877717316992e-31]],

       [[ -2.8730891824526938e-05,   2.4516839115984446e-04,
           1.3149359639319741e-04,   2.7017401123551201e-04,
          -1.6086379779437507e-04,  -2.9759043974606880e-04,
           4.7862074092904132e-07,  -1.3827093215007680e-17,
           4.6381383091341759e-04,  -2.2299851825460923e-04,
          -4.0680389270727460e-04,   5.3532558762327330e-04,
           2.8356155409575375e-04,  -7.1976600961211668e-19,
          -1.0013541279068228e-18],
        [  2.4516839115984446e-04,   5.2606961674938911e-02,
           2.8144669335829452e-02,   5.1385723242065334e-02,
          -3.0598361823303367e-02,  -5.7485279533119521e-02,
           7.3409401173332308e-05,  -1.9739840089208571e-15,
           6.7905856783447099e-02,  -3.0991517071160008e-02,
          -5.6532516393589714e-02,   6.7026760708479932e-02,
           3.5501126903407128e-02,  -8.5476876712698777e-17,
          -1.0775282666510071e-16],
        [  1.3149359639319741e-04,   2.8144669335829452e-02,
           1.5057364965862767e-02,   2.7490970226829198e-02,
          -1.6369890494501861e-02,  -3.0754237560202367e-02,
           3.9272450386401350e-05,  -1.0560284474404586e-15,
           3.6327940593216007e-02,  -1.6579564497767631e-02,
          -3.0243259495363328e-02,   3.5856793024520245e-02,
           1.8991765811004202e-02,  -4.5726502212220861e-17,
          -5.7642155639956475e-17],
        [  2.7017401123551201e-04,   5.1385723242065334e-02,
           2.7490970226829198e-02,   5.0161291767733311e-02,
          -2.9869272226698031e-02,  -5.6120288247549235e-02,
           7.1564978417355566e-05,  -1.9234040203765278e-15,
           6.6178054853978291e-02,  -3.0191335663056013e-02,
          -5.5072855900512072e-02,   6.5241673315293958e-02,
           3.4555620855144770e-02,  -8.3162310938118203e-17,
          -1.0473846353288866e-16],
        [ -1.6086379779437507e-04,  -3.0598361823303367e-02,
          -1.6369890494501861e-02,  -2.9869272226698031e-02,
           1.7786093450244803e-02,   3.3417641161445938e-02,
          -4.2614456457496599e-05,   1.1453207076373889e-15,
          -3.9406741493309180e-02,   1.7977901340577140e-02,
           3.2793990347793442e-02,  -3.8849198146934341e-02,
          -2.0576697289375414e-02,   4.9520347422049437e-17,
           6.2368265506285735e-17],
        [ -2.9759043974606880e-04,  -5.7485279533119521e-02,
          -3.0754237560202367e-02,  -5.6120288247549235e-02,
           3.3417641161445938e-02,   6.2786468530152406e-02,
          -8.0081104511444876e-05,   2.1524356034357763e-15,
          -7.4056434570614393e-02,   3.3787327710205900e-02,
           6.1632409149017367e-02,  -7.3020681343947277e-02,
          -3.8675820022030655e-02,   9.3083860556402501e-17,
           1.1724882531330641e-16],
        [  4.7862074092904132e-07,   7.3409401173332308e-05,
           3.9272450386401350e-05,   7.1564978417355566e-05,
          -4.2614456457496599e-05,  -8.0081104511444876e-05,
           1.0181402433060093e-07,  -2.7334136257008614e-18,
           9.4084665707473957e-05,  -4.2887528954856463e-05,
          -7.8232255028033189e-05,   9.2512458039615268e-05,
           4.8999674039905918e-05,  -1.1780843901279980e-19,
          -1.4808067006903761e-19],
        [ -1.3827093215007680e-17,  -1.9739840089208571e-15,
          -1.0560284474404586e-15,  -1.9234040203765278e-15,
           1.1453207076373889e-15,   2.1524356034357763e-15,
          -2.7334136257008614e-18,   7.3353449546323271e-29,
          -2.5252233277622452e-15,   1.1507319559932281e-15,
           2.0990792003317992e-15,  -2.4805245521922937e-15,
          -1.3138211626755883e-15,   3.1575814038301421e-30,
           3.9659091561640061e-30],
        [  4.6381383091341759e-04,   6.7905856783447099e-02,
           3.6327940593216007e-02,   6.6178054853978291e-02,
          -3.9406741493309180e-02,  -7.4056434570614393e-02,
           9.4084665707473957e-05,  -2.5252233277622452e-15,
           8.6927132727081441e-02,  -3.9616798552349557e-02,
          -7.2266012366201199e-02,   8.5419452878606944e-02,
           4.5242812802586296e-02,  -1.0874951977796115e-16,
          -1.3662680618684936e-16],
        [ -2.2299851825460923e-04,  -3.0991517071160008e-02,
          -1.6579564497767631e-02,  -3.0191335663056013e-02,
           1.7977901340577140e-02,   3.3787327710205900e-02,
          -4.2887528954856463e-05,   1.1507319559932281e-15,
          -3.9616798552349557e-02,   1.8050921130834462e-02,
           3.2927135581243452e-02,  -3.8900061950295106e-02,
          -2.0603590904053559e-02,   4.9510354496015146e-17,
           6.2165897292996150e-17],
        [ -4.0680389270727460e-04,  -5.6532516393589714e-02,
          -3.0243259495363328e-02,  -5.5072855900512072e-02,
           3.2793990347793442e-02,   6.1632409149017367e-02,
          -7.8232255028033189e-05,   2.0990792003317992e-15,
          -7.2266012366201199e-02,   3.2927135581243452e-02,
           6.0063209479315038e-02,  -7.0958527016286341e-02,
          -3.7583499555195396e-02,   9.0312981055937568e-17,
           1.1339816607685286e-16],
        [  5.3532558762327330e-04,   6.7026760708479932e-02,
           3.5856793024520245e-02,   6.5241673315293958e-02,
          -3.8849198146934341e-02,  -7.3020681343947277e-02,
           9.2512458039615268e-05,  -2.4805245521922937e-15,
           8.5419452878606944e-02,  -3.8900061950295106e-02,
          -7.0958527016286341e-02,   8.3735100442984878e-02,
           4.4350626846058894e-02,  -1.0650766576271278e-16,
          -1.3356276780109109e-16],
        [  2.8356155409575375e-04,   3.5501126903407128e-02,
           1.8991765811004202e-02,   3.4555620855144770e-02,
          -2.0576697289375414e-02,  -3.8675820022030655e-02,
           4.8999674039905918e-05,  -1.3138211626755883e-15,
           4.5242812802586296e-02,  -2.0603590904053559e-02,
          -3.7583499555195396e-02,   4.4350626846058894e-02,
           2.3490484751341859e-02,  -5.6412176765498529e-17,
          -7.0741936580631414e-17],
        [ -7.1976600961211668e-19,  -8.5476876712698777e-17,
          -4.5726502212220861e-17,  -8.3162310938118203e-17,
           4.9520347422049437e-17,   9.3083860556402501e-17,
          -1.1780843901279980e-19,   3.1575814038301421e-30,
          -1.0874951977796115e-16,   4.9510354496015146e-17,
           9.0312981055937568e-17,  -1.0650766576271278e-16,
          -5.6412176765498529e-17,   1.3542649917545624e-31,
           1.6970823852878447e-31],
        [ -1.0013541279068228e-18,  -1.0775282666510071e-16,
          -5.7642155639956475e-17,  -1.0473846353288866e-16,
           6.2368265506285735e-17,   1.1724882531330641e-16,
          -1.4808067006903761e-19,   3.9659091561640061e-30,
          -1.3662680618684936e-16,   6.2165897292996150e-17,
           1.1339816607685286e-16,  -1.3356276780109109e-16,
          -7.0741936580631414e-17,   1.6970823852878447e-31,
           2.1236461865927713e-31]]
];
    let q_vv: Array3<f64> = array![
       [[  2.8818882498412001e-04,   9.7969398708003842e-03,
           6.9580092529778880e-03,  -1.0081606696778560e-19,
           6.3534846702971105e-18,   5.3101967796549979e-18,
          -5.6723892074414782e-18,  -5.6716134833051544e-18,
          -8.1370227407579583e-21,   9.6789237831498232e-18,
          -2.8887827691619197e-17,  -1.3002370179017173e-17,
          -1.7043255594447397e-17,   1.3390439333472129e-17,
           2.4462374083553045e-17],
        [  9.7969398708003842e-03,   3.3304563713253599e-01,
           2.3653651772006642e-01,  -2.0393177941455004e-18,
           6.5433228473023123e-18,   5.0753176637642027e-17,
           5.1924195142218023e-17,  -8.3878603944265280e-17,
          -7.6582817252990655e-17,   2.4950388087172137e-17,
          -2.4899292994200828e-17,   4.9534973135611224e-18,
          -6.0031564925952561e-17,   8.0226387226031550e-18,
           6.1826782330258727e-17],
        [  6.9580092529778880e-03,   2.3653651772006642e-01,
           1.6665748022088653e-01,  -3.5227779671275138e-18,
          -2.8834700400915946e-19,   6.4142385923091068e-17,
           3.8121842622698370e-17,  -8.1864524707412044e-17,
          -5.3331338620062981e-17,   7.5056075479498252e-17,
          -3.6042025051617210e-18,   4.3982195044482464e-18,
          -1.5339720414457688e-16,   9.7344861691479542e-17,
           3.3708162776668762e-17],
        [ -1.0081606696778560e-19,  -2.0393177941455004e-18,
          -3.5227779671275138e-18,   6.2659058185430591e-02,
           8.8661497514951670e-02,  -2.0658987202979815e-03,
           6.9095049004295764e-02,   5.3267586612642543e-03,
          -1.0200473451350101e-01,   4.5743678492911354e-04,
          -1.7140440684505206e-02,   3.6441236785950668e-02,
          -1.0600383199902853e-03,   2.2739352529949595e-06,
           2.9031024679507179e-02],
        [  6.3534846702971105e-18,   6.5433228473023123e-18,
          -2.8834700400915946e-19,   8.8661497514951670e-02,
           1.3915037897405427e-01,  -2.7887403192481297e-03,
           8.2210721834477252e-02,   6.9402450704778382e-03,
          -1.3926673904603962e-01,   3.1372128639906779e-03,
          -8.4628032910200185e-02,   2.4605816294986788e-02,
          -2.3731521461622879e-03,   1.3722722851969025e-03,
           8.8014530707428984e-02],
        [  5.3101967796549987e-18,   5.0753176637642033e-17,
           6.4142385923091068e-17,  -2.0658987202979815e-03,
          -2.7887403192481297e-03,   1.9640487584586780e-02,
          -1.9124112052241635e-03,  -1.4290903767900669e-02,
           2.5100990630843377e-03,   3.7698301583799901e-02,
           2.9747481025896240e-03,  -2.6547896745144103e-03,
          -7.1630784421812421e-02,   5.9234958952144243e-02,
          -2.0479194243867389e-03],
        [ -5.6723892074414790e-18,   5.1924195142218030e-17,
           3.8121842622698370e-17,   6.9095049004295764e-02,
           8.2210721834477238e-02,  -1.9124112052241635e-03,
           9.2372207772050657e-02,   6.0888863023758786e-03,
          -1.1655091228849736e-01,  -1.2568466463638447e-03,
           4.7178603585610379e-02,   6.8199282652862125e-02,
          -1.9994206972128348e-03,   1.5200968811283303e-05,
          -1.9569211589108248e-02],
        [ -5.6716134833051544e-18,  -8.3878603944265280e-17,
          -8.1864524707412032e-17,   5.3267586612642543e-03,
           6.9402450704778382e-03,  -1.4290903767900669e-02,
           6.0888863023758795e-03,   1.0211765864825511e-02,
          -8.1559973393114677e-03,  -2.6155721925238552e-02,
          -1.0724165752884797e-03,   4.9230847136180478e-03,
           4.9337026598921287e-02,  -4.0441740497489123e-02,
           1.5871676614768273e-03],
        [ -8.1370227407594990e-21,  -7.6582817252990655e-17,
          -5.3331338620062968e-17,  -1.0200473451350099e-01,
          -1.3926673904603962e-01,   2.5100990630843377e-03,
          -1.1655091228849736e-01,  -8.1559973393114677e-03,
           1.6590279354702434e-01,  -1.5623622310143145e-03,
           7.5486213477153202e-03,  -6.6556449346996380e-02,
           4.5111563588504716e-03,  -2.1083169778851971e-03,
          -3.0703297358435223e-02],
        [  9.6789237831498232e-18,   2.4950388087172137e-17,
           7.5056075479498252e-17,   4.5743678492911365e-04,
           3.1372128639906779e-03,   3.7698301583799901e-02,
          -1.2568466463638447e-03,  -2.6155721925238552e-02,
          -1.5623622310143150e-03,   7.0326358916740384e-02,
          -5.1303252557556274e-03,  -6.5992929538834424e-03,
          -1.3248412140008650e-01,   1.0852042946837541e-01,
           5.4758129237766733e-03],
        [ -2.8887827691619197e-17,  -2.4899292994200828e-17,
          -3.6042025051617241e-18,  -1.7140440684505206e-02,
          -8.4628032910200185e-02,   2.9747481025896244e-03,
           4.7178603585610379e-02,  -1.0724165752884797e-03,
           7.5486213477153202e-03,  -5.1303252557556274e-03,
           2.6153656737471698e-01,   1.0271859709026825e-01,
          -6.5283635161164661e-03,   2.8953372508005639e-03,
          -2.0457858195862919e-01],
        [ -1.3002370179017173e-17,   4.9534973135611224e-18,
           4.3982195044482495e-18,   3.6441236785950668e-02,
           2.4605816294986788e-02,  -2.6547896745144103e-03,
           6.8199282652862125e-02,   4.9230847136180478e-03,
          -6.6556449346996380e-02,  -6.5992929538834424e-03,
           1.0271859709026825e-01,   6.9457297036971163e-02,
           5.2493917573003682e-03,  -5.9382933834411884e-03,
          -7.0192237007539571e-02],
        [ -1.7043255594447397e-17,  -6.0031564925952573e-17,
          -1.5339720414457688e-16,  -1.0600383199902857e-03,
          -2.3731521461622862e-03,  -7.1630784421812421e-02,
          -1.9994206972128344e-03,   4.9337026598921287e-02,
           4.5111563588504707e-03,  -1.3248412140008650e-01,
          -6.5283635161164661e-03,   5.2493917573003682e-03,
           2.5049109887290477e-01,  -2.0478057674781555e-01,
           2.0454396636802137e-03],
        [  1.3390439333472126e-17,   8.0226387226031550e-18,
           9.7344861691479542e-17,   2.2739352529949595e-06,
           1.3722722851969016e-03,   5.9234958952144243e-02,
           1.5200968811283303e-05,  -4.0441740497489123e-02,
          -2.1083169778851971e-03,   1.0852042946837541e-01,
           2.8953372508005639e-03,  -5.9382933834411884e-03,
          -2.0478057674781555e-01,   1.6700014527180229e-01,
          -2.0597897919033201e-06],
        [  2.4462374083553045e-17,   6.1826782330258714e-17,
           3.3708162776668756e-17,   2.9031024679507179e-02,
           8.8014530707428984e-02,  -2.0479194243867389e-03,
          -1.9569211589108244e-02,   1.5871676614768273e-03,
          -3.0703297358435223e-02,   5.4758129237766733e-03,
          -2.0457858195862919e-01,  -7.0192237007539571e-02,
           2.0454396636802137e-03,  -2.0597897919033201e-06,
           1.6188458723696764e-01]],

       [[  2.4136624572419621e-01,  -1.4899138889706470e-01,
          -2.0136767050528498e-01,  -1.8953673267553254e-17,
          -6.0985782741800561e-17,  -6.6437797048312645e-17,
           7.1919377191810367e-17,  -3.1744614012275501e-17,
           3.9847861294970852e-17,   8.5507295281355625e-17,
           5.3216514311024950e-17,  -1.1987874542559676e-16,
          -2.9226028841721717e-17,  -1.2423367206426497e-16,
          -2.3765123244592033e-17],
        [ -1.4899138889706470e-01,   9.1969918572602685e-02,
           1.2430091421509321e-01,  -1.9528504323373064e-17,
           2.2169551564908034e-17,  -1.0241652970774045e-17,
          -1.7606623564574123e-17,  -2.8044911844654282e-17,
          -4.2504032818045496e-17,  -7.3930272520934680e-17,
          -7.9881871518377530e-17,   2.5049012649678728e-17,
           4.3313824912320437e-17,   3.0050833286355613e-17,
           5.7076146152377439e-17],
        [ -2.0136767050528498e-01,   1.2430091421509321e-01,
           1.6666137335151332e-01,   6.8443066240540447e-18,
           8.5803796946423408e-17,   3.2057227637679860e-17,
          -3.7805672462371502e-17,  -7.4671486507993004e-18,
          -1.4351095681210815e-17,   1.6541327081781380e-17,
          -9.6430971981939445e-17,  -6.0008037988850591e-17,
           9.0681811231133278e-17,  -3.9964078205022179e-17,
          -1.7945557811767000e-17],
        [ -1.8953673267553245e-17,  -1.9528504323373064e-17,
           6.8443066240540447e-18,   6.2698781672706982e-02,
           4.6125199510522637e-02,   7.5768898978904722e-02,
          -6.9001687089435063e-02,   8.5858969762740933e-02,
           5.5522838902479839e-02,   1.4794911498070006e-02,
           9.1732608195520225e-03,   1.9116028822744043e-02,
           3.0938110629031686e-02,   2.5857420884851934e-05,
          -2.9064471271856823e-02],
        [ -6.0985782741800573e-17,   2.2169551564908034e-17,
           8.5803796946423408e-17,   4.6125199510522637e-02,
           5.1939135511487433e-02,   5.3127933720416180e-02,
          -4.2713234667981090e-02,   5.4349600261513711e-02,
           4.9581558596233762e-02,   5.4595857399054738e-02,
          -4.6933920769035489e-03,  -4.5456495420962265e-02,
           4.2788459706629117e-02,  -5.0588750620652670e-02,
          -4.5813731396445512e-02],
        [ -6.6437797048312645e-17,  -1.0241652970774047e-17,
           3.2057227637679866e-17,   7.5768898978904722e-02,
           5.3127933720416180e-02,   1.0681704764042999e-01,
          -7.0075530252018570e-02,   1.0407344790975753e-01,
           5.8562551514006300e-02,   5.1397554456941698e-02,
           5.4864579191014597e-02,   4.2426283843633408e-02,
          -1.9376688848754715e-03,   3.0808547777948146e-02,
          -7.5188071181677862e-02],
        [  7.1919377191810367e-17,  -1.7606623564574123e-17,
          -3.7805672462371502e-17,  -6.9001687089435076e-02,
          -4.2713234667981090e-02,  -7.0075530252018570e-02,
           9.2122361625286447e-02,  -9.7927387521861503e-02,
          -6.3338471943078054e-02,   3.9864327619970094e-02,
           2.4436412627968883e-02,  -3.5886212495117788e-02,
          -5.8327442129929123e-02,   1.4283680466502940e-04,
          -1.9597669622539077e-02],
        [ -3.1744614012275501e-17,  -2.8044911844654282e-17,
          -7.4671486507993004e-18,   8.5858969762740933e-02,
           5.4349600261513711e-02,   1.0407344790975755e-01,
          -9.7927387521861503e-02,   1.2035586358100768e-01,
           7.1476948407088181e-02,  -1.8890813989619788e-03,
           1.5856229263326284e-02,   5.2369589106087973e-02,
           3.3628168292668202e-02,   2.2034871432242677e-02,
          -2.5766868546375287e-02],
        [  3.9847861294970852e-17,  -4.2504032818045496e-17,
          -1.4351095681210815e-17,   5.5522838902479839e-02,
           4.9581558596233768e-02,   5.8562551514006307e-02,
          -6.3338471943078054e-02,   7.1476948407088181e-02,
           5.6033941866111006e-02,   1.5336754747816136e-02,
          -1.6613599610390092e-02,  -1.6312704702407751e-02,
           5.2642858852737118e-02,  -3.4024996250012859e-02,
          -1.6773522332627022e-02],
        [  8.5507295281355625e-17,  -7.3930272520934680e-17,
           1.6541327081781374e-17,   1.4794911498070006e-02,
           5.4595857399054731e-02,   5.1397554456941705e-02,
           3.9864327619970101e-02,  -1.8890813989619823e-03,
           1.5336754747816136e-02,   2.0862603040296276e-01,
           8.4160773539486783e-02,  -1.0609755078061052e-01,
          -3.8876242448727089e-02,  -5.7021375410821973e-02,
          -1.7409150162514037e-01],
        [  5.3216514311024950e-17,  -7.9881871518377517e-17,
          -9.6430971981939445e-17,   9.1732608195520208e-03,
          -4.6933920769035489e-03,   5.4864579191014597e-02,
           2.4436412627968890e-02,   1.5856229263326284e-02,
          -1.6613599610390092e-02,   8.4160773539486769e-02,
           1.2320405460867467e-01,   6.8365717772004883e-02,
          -1.0607296013441127e-01,   9.3524173720688136e-02,
          -1.0671987615724896e-01],
        [ -1.1987874542559676e-16,   2.5049012649678728e-17,
          -6.0008037988850591e-17,   1.9116028822744047e-02,
          -4.5456495420962265e-02,   4.2426283843633388e-02,
          -3.5886212495117788e-02,   5.2369589106087980e-02,
          -1.6312704702407751e-02,  -1.0609755078061052e-01,
           6.8365717772004883e-02,   2.0025862759388580e-01,
          -7.9830352858922329e-02,   1.7382011139162193e-01,
           3.7781297307010547e-02],
        [ -2.9226028841721717e-17,   4.3313824912320437e-17,
           9.0681811231133278e-17,   3.0938110629031689e-02,
           4.2788459706629117e-02,  -1.9376688848754724e-03,
          -5.8327442129929123e-02,   3.3628168292668209e-02,
           5.2642858852737125e-02,  -3.8876242448727089e-02,
          -1.0607296013441127e-01,  -7.9830352858922329e-02,
           1.1984418047932781e-01,  -1.0728352352600261e-01,
           6.0748866037579702e-02],
        [ -1.2423367206426497e-16,   3.0050833286355613e-17,
          -3.9964078205022179e-17,   2.5857420884851934e-05,
          -5.0588750620652670e-02,   3.0808547777948142e-02,
           1.4283680466502940e-04,   2.2034871432242677e-02,
          -3.4024996250012859e-02,  -5.7021375410821973e-02,
           9.3524173720688150e-02,   1.7382011139162193e-01,
          -1.0728352352600261e-01,   1.6682235423436173e-01,
          -3.4096632025994861e-05],
        [ -2.3765123244592036e-17,   5.7076146152377439e-17,
          -1.7945557811767000e-17,  -2.9064471271856823e-02,
          -4.5813731396445512e-02,  -7.5188071181677862e-02,
          -1.9597669622539077e-02,  -2.5766868546375287e-02,
          -1.6773522332627022e-02,  -1.7409150162514037e-01,
          -1.0671987615724896e-01,   3.7781297307010547e-02,
           6.0748866037579681e-02,  -3.4096632025994861e-05,
           1.6192048236607437e-01]],

       [[  2.5834465750836899e-01,   1.3918487136448590e-01,
          -2.0833578496961291e-01,  -4.0691263277970048e-17,
          -6.4324960177601800e-17,  -1.4149410595128223e-17,
           2.5279476563704285e-17,   5.3245511181441322e-17,
           1.0219977709079797e-17,  -8.7556030379427488e-17,
          -2.9333501348567423e-17,   1.4407263806903844e-16,
           4.7333693591467601e-17,   1.2746354588189224e-16,
           1.5263001944527959e-17],
        [  1.3918487136448590e-01,   7.4986758400109321e-02,
          -1.1224223178533083e-01,  -3.0100719744118598e-17,
          -3.5710061475034221e-18,  -2.8787389532144350e-17,
           3.0387234560608153e-17,   2.7160733079276991e-17,
          -8.4564151436832342e-18,   6.2216908690746616e-17,
          -3.5473827479680448e-17,  -9.0863250291723714e-19,
           3.0240954241547834e-17,   1.2694332227169417e-17,
          -7.8971075344722757e-17],
        [ -2.0833578496961291e-01,  -1.1224223178533083e-01,
           1.6667105838329380e-01,   1.9375097697386488e-17,
           1.9498968818714796e-17,  -1.2232550138456571e-17,
          -5.3430911769611754e-17,  -2.0512099296586475e-18,
           6.9875501708910175e-18,  -2.3797915473866089e-17,
          -1.9940709698301215e-17,   4.4237367207539469e-17,
           3.8730631788694179e-18,   3.2918046602747647e-17,
           3.2833038867983402e-17],
        [ -4.0691263277970048e-17,  -3.0100719744118604e-17,
           1.9375097697386488e-17,   6.2777372083001950e-02,
          -4.2570816149016144e-02,   7.7840118292950428e-02,
           6.8751208655656509e-02,  -9.1259848101491389e-02,
           4.6741967281949709e-02,  -1.5204494518784169e-02,
           8.1571716287189740e-03,  -1.7266456230256338e-02,
           3.2075407788398069e-02,   2.0425528197465931e-05,
           2.9095253803582109e-02],
        [ -6.4324960177601812e-17,  -3.5710061475034267e-18,
           1.9498968818714799e-17,  -4.2570816149016144e-02,
           4.7083542564912685e-02,  -5.0285362858482174e-02,
          -3.9121332768246496e-02,   5.4027223478117517e-02,
          -4.1605759733116102e-02,   5.1539569158007587e-02,
           9.6604030165364299e-03,  -4.9905846307538221e-02,
          -4.0233623176698166e-02,  -5.1934765033750434e-02,
          -4.2220180012417154e-02],
        [ -1.4149410595128220e-17,  -2.8787389532144362e-17,
          -1.2232550138456571e-17,   7.7840118292950428e-02,
          -5.0285362858482174e-02,   1.1157603176334951e-01,
           7.1637173349873365e-02,  -1.1223373973946270e-01,
           4.9816969046077103e-02,  -5.6730849876226536e-02,
           5.1248686648520704e-02,  -4.0589509169056681e-02,
           2.4612602815296016e-03,  -2.8394556065574648e-02,
           7.7287072006692104e-02],
        [  2.5279476563704288e-17,   3.0387234560608153e-17,
          -5.3430911769611754e-17,   6.8751208655656509e-02,
          -3.9121332768246503e-02,   7.1637173349873365e-02,
           9.1449270617790734e-02,  -1.0364245450205935e-01,
           5.3075794769774629e-02,   4.1367464616361593e-02,
          -2.2434353741960671e-02,  -3.2376744805241081e-02,
           5.9849827105214637e-02,  -1.5512054276273397e-04,
          -1.9681680046826883e-02],
        [  5.3245511181441316e-17,   2.7160733079276997e-17,
          -2.0512099296586475e-18,  -9.1259848101491389e-02,
           5.4027223478117517e-02,  -1.1223373973946270e-01,
          -1.0364245450205935e-01,   1.3457850090636139e-01,
          -6.3924999047643385e-02,   3.0686221687673335e-04,
          -1.3576704806875516e-02,   4.8155349188440173e-02,
          -4.1752799584928224e-02,   1.8411903055103627e-02,
          -2.7371171932947330e-02],
        [  1.0219977709079800e-17,  -8.4564151436832342e-18,
           6.9875501708910175e-18,   4.6741967281949709e-02,
          -4.1605759733116102e-02,   4.9816969046077103e-02,
           5.3075794769774629e-02,  -6.3924999047643385e-02,
           4.2537217176178498e-02,  -1.4081044532993511e-02,
          -1.8873646440928957e-02,   2.4396859624269272e-02,
           4.7904446216793503e-02,   3.6011232183443487e-02,
           1.3893611930368296e-02],
        [ -8.7556030379427488e-17,   6.2216908690746616e-17,
          -2.3797915473866089e-17,  -1.5204494518784169e-02,
           5.1539569158007587e-02,  -5.6730849876226536e-02,
           4.1367464616361593e-02,   3.0686221687674028e-04,
          -1.4081044532993508e-02,   2.1764335616617261e-01,
          -8.0163344850826823e-02,  -9.8647932025295190e-02,
           4.9933295084932133e-02,  -5.1752292990548530e-02,
          -1.7975121326595891e-01],
        [ -2.9333501348567423e-17,  -3.5473827479680442e-17,
          -1.9940709698301215e-17,   8.1571716287189740e-03,
           9.6604030165364299e-03,   5.1248686648520704e-02,
          -2.2434353741960674e-02,  -1.3576704806875516e-02,
          -1.8873646440928957e-02,  -8.0163344850826823e-02,
           1.1306785517618541e-01,  -7.9056994288267277e-02,
          -9.8641712204693033e-02,  -9.4766335165041349e-02,
           9.7559262903077509e-02],
        [  1.4407263806903844e-16,  -9.0863250291724022e-19,
           4.4237367207539463e-17,  -1.7266456230256338e-02,
          -4.9905846307538221e-02,  -4.0589509169056681e-02,
          -3.2376744805241088e-02,   4.8155349188440159e-02,
           2.4396859624269279e-02,  -9.8647932025295204e-02,
          -7.9056994288267290e-02,   2.1057033547230000e-01,
           7.6063599576592644e-02,   1.8043170056863350e-01,
           3.3294608952833690e-02],
        [  4.7333693591467595e-17,   3.0240954241547840e-17,
           3.8730631788694179e-18,   3.2075407788398069e-02,
          -4.0233623176698166e-02,   2.4612602815296016e-03,
           5.9849827105214637e-02,  -4.1752799584928231e-02,
           4.7904446216793503e-02,   4.9933295084932126e-02,
          -9.8641712204693033e-02,   7.6063599576592644e-02,
           1.1082010540586404e-01,   9.7249442527735791e-02,
          -6.2370515426258516e-02],
        [  1.2746354588189226e-16,   1.2694332227169411e-17,
           3.2918046602747647e-17,   2.0425528197474604e-05,
          -5.1934765033750434e-02,  -2.8394556065574648e-02,
          -1.5512054276273397e-04,   1.8411903055103620e-02,
           3.6011232183443487e-02,  -5.1752292990548530e-02,
          -9.4766335165041349e-02,   1.8043170056863350e-01,
           9.7249442527735777e-02,   1.6650107676768042e-01,
          -5.0250146845648436e-07],
        [  1.5263001944527959e-17,  -7.8971075344722757e-17,
           3.2833038867983402e-17,   2.9095253803582109e-02,
          -4.2220180012417154e-02,   7.7287072006692117e-02,
          -1.9681680046826883e-02,  -2.7371171932947330e-02,
           1.3893611930368296e-02,  -1.7975121326595889e-01,
           9.7559262903077509e-02,   3.3294608952833690e-02,
          -6.2370515426258516e-02,  -5.0250146845301491e-07,
           1.6202291679668526e-01]],

       [[  2.5833567916599603e-01,   1.3919541742077982e-01,
           2.0832566652006512e-01,   1.5153836381509874e-17,
          -2.4331802306054807e-17,   8.1990886037399129e-17,
           2.2986876485175229e-17,   8.3911461075436495e-17,
          -4.9011613607166157e-17,   1.0790974092865695e-16,
           2.5997101967287825e-17,   8.0240479380274754e-17,
           1.0855025493950811e-16,  -7.3358956583752246e-17,
           6.5925251476932934e-17],
        [  1.3919541742077982e-01,   7.5000728871275041e-02,
           1.1224920424626014e-01,   5.2446281370388930e-17,
           3.4606005717315450e-17,  -2.2169277518304281e-17,
          -1.6889747010597222e-17,  -1.2026218547032070e-17,
           1.1119549754166031e-17,  -3.6832991950271076e-17,
           4.2591222030752945e-17,   4.8118731729710600e-18,
           4.9571645466362670e-17,  -7.8900966769903429e-18,
          -5.5279339892309396e-17],
        [  2.0832566652006512e-01,   1.1224920424626014e-01,
           1.6666068732112949e-01,   2.1966127085860711e-18,
          -2.0962374003541760e-17,   7.1805348423880577e-17,
           4.0756188747428330e-17,   8.6197734458724817e-17,
          -4.7037549627779082e-17,   4.7237924483862943e-17,
           3.9452906650065372e-17,   4.6422797036142164e-17,
           1.0921600828967911e-16,  -5.4224162372769665e-17,
           1.8207222745342902e-17],
        [  1.5153836381509874e-17,   5.2446281370388924e-17,
           2.1966127085860758e-18,   6.2670843951042471e-02,
           4.2543214400352886e-02,  -7.7817552548235802e-02,
          -6.8931406618643720e-02,  -9.1184275305073892e-02,
           4.6302336167075929e-02,  -1.5255992010915001e-02,
           8.3598145990461600e-03,   1.7281835985773302e-02,
          -3.1996612158250247e-02,  -2.1034750064246460e-05,
          -2.9052953316016237e-02],
        [ -2.4331802306054807e-17,   3.4606005717315450e-17,
          -2.0962374003541763e-17,   4.2543214400352893e-02,
           4.7123618390874956e-02,  -5.0353136397778026e-02,
          -3.9374405833254619e-02,  -5.4070854145618741e-02,
           4.1418831013990028e-02,  -5.1683099132190227e-02,
          -1.0015434560885290e-02,  -4.9792710220079320e-02,
          -4.0009234190343308e-02,   5.1965841178139280e-02,
          -4.2272701736176699e-02],
        [  8.1990886037399129e-17,  -2.2169277518304278e-17,
           7.1805348423880577e-17,  -7.7817552548235802e-02,
          -5.0353136397778026e-02,   1.1164784983362228e-01,
           7.1921849462649651e-02,   1.1228041665789455e-01,
          -4.9428510724192617e-02,   5.6723645939035242e-02,
          -5.1633375916051563e-02,  -4.0196285747603512e-02,
           2.3981559610694852e-03,   2.8424860966776298e-02,
           7.7240289554541791e-02],
        [  2.2986876485175229e-17,  -1.6889747010597222e-17,
           4.0756188747428330e-17,  -6.8931406618643720e-02,
          -3.9374405833254612e-02,   7.1921849462649651e-02,
           9.1991789613710975e-02,   1.0394917672616390e-01,
          -5.2791793435170077e-02,  -4.1108692234892434e-02,
           2.2284949175312697e-02,  -3.2416312976546013e-02,
           6.0287191357834835e-02,  -1.5663688368107442e-04,
          -1.9612235096918701e-02],
        [  8.3911461075436495e-17,  -1.2026218547032070e-17,
           8.6197734458724817e-17,  -9.1184275305073892e-02,
          -5.4070854145618741e-02,   1.1228041665789455e-01,
           1.0394917672616390e-01,   1.3455839513805970e-01,
          -6.3333422448848709e-02,   4.4562773182395612e-04,
          -1.4022972415509127e-02,  -4.8069067951391639e-02,
           4.1815825581343752e-02,   1.8377764206892435e-02,
           2.7360240780915382e-02],
        [ -4.9011613607166157e-17,   1.1119549754166035e-17,
          -4.7037549627779075e-17,   4.6302336167075936e-02,
           4.1418831013990028e-02,  -4.9428510724192617e-02,
          -5.2791793435170077e-02,  -6.3333422448848709e-02,
           4.1967760314116795e-02,  -1.4456566847898630e-02,
          -1.8968348800649217e-02,  -2.4457967984869079e-02,
          -4.7525433392079507e-02,   3.6124788581915562e-02,
          -1.4013140680584018e-02],
        [  1.0790974092865694e-16,  -3.6832991950271076e-17,
           4.7237924483862943e-17,  -1.5255992010915004e-02,
          -5.1683099132190234e-02,   5.6723645939035242e-02,
          -4.1108692234892427e-02,   4.4562773182395612e-04,
          -1.4456566847898634e-02,   2.1733697786744113e-01,
          -7.9137365417101160e-02,   9.9541726043170214e-02,
          -5.0353898791116833e-02,  -5.1919817442190347e-02,
           1.7953914082174752e-01],
        [  2.5997101967287822e-17,   4.2591222030752951e-17,
           3.9452906650065372e-17,   8.3598145990461600e-03,
          -1.0015434560885290e-02,  -5.1633375916051556e-02,
           2.2284949175312693e-02,  -1.4022972415509125e-02,
          -1.8968348800649217e-02,  -7.9137365417101160e-02,
           1.1448497977984012e-01,   7.9836368276600456e-02,
           9.9379767488267087e-02,  -9.6443749798876127e-02,
          -9.7271637500804087e-02],
        [  8.0240479380274754e-17,   4.8118731729710600e-18,
           4.6422797036142170e-17,   1.7281835985773302e-02,
          -4.9792710220079320e-02,  -4.0196285747603519e-02,
          -3.2416312976546013e-02,  -4.8069067951391625e-02,
          -2.4457967984869076e-02,   9.9541726043170214e-02,
           7.9836368276600456e-02,   2.0926967807694963e-01,
           7.4621261859518562e-02,  -1.7975895705703390e-01,
           3.4213911810318763e-02],
        [  1.0855025493950811e-16,   4.9571645466362670e-17,
           1.0921600828967910e-16,  -3.1996612158250254e-02,
          -4.0009234190343308e-02,   2.3981559610694852e-03,
           6.0287191357834835e-02,   4.1815825581343752e-02,
          -4.7525433392079500e-02,  -5.0353898791116833e-02,
           9.9379767488267101e-02,   7.4621261859518562e-02,
           1.1085415382610733e-01,  -9.7007387849454341e-02,
          -6.2830840761114976e-02],
        [ -7.3358956583752246e-17,  -7.8900966769903475e-18,
          -5.4224162372769665e-17,  -2.1034750064246460e-05,
           5.1965841178139280e-02,   2.8424860966776294e-02,
          -1.5663688368107442e-04,   1.8377764206892442e-02,
           3.6124788581915562e-02,  -5.1919817442190347e-02,
          -9.6443749798876127e-02,  -1.7975895705703390e-01,
          -9.7007387849454341e-02,   1.6681668961960147e-01,
           3.4017042886448634e-05],
        [  6.5925251476932934e-17,  -5.5279339892309403e-17,
           1.8207222745342895e-17,  -2.9052953316016233e-02,
          -4.2272701736176699e-02,   7.7240289554541791e-02,
          -1.9612235096918701e-02,   2.7360240780915382e-02,
          -1.4013140680584018e-02,   1.7953914082174752e-01,
          -9.7271637500804087e-02,   3.4213911810318763e-02,
          -6.2830840761114976e-02,   3.4017042886441695e-05,
           1.6191981274103645e-01]],

       [[  2.4137707489609331e-01,  -1.4898214069933680e-01,
           2.0137781097930216e-01,   1.1653230150598241e-17,
           4.9375969935323944e-17,  -3.3656873123789743e-17,
           1.7764770386979121e-17,   1.6615469328498670e-16,
          -2.8085471162275653e-17,  -1.3578123829071158e-16,
          -1.9330121907561594e-17,  -1.0603743075865970e-16,
           2.2353858650742440e-17,   7.7584690146487823e-17,
          -8.8601549973232043e-17],
        [ -1.4898214069933680e-01,   9.1954375769431024e-02,
          -1.2429386123805022e-01,   5.1774908570993895e-18,
          -1.5295567194016469e-17,   1.2636991113420516e-17,
           2.4652087819345400e-17,  -7.1850936360981245e-17,
           2.1785354604982065e-17,  -3.8928231372374254e-18,
          -1.3389366154873859e-18,  -1.5154184034511707e-17,
          -1.8204252853156609e-17,   7.4174985572055250e-18,
          -6.6899349338655394e-18],
        [  2.0137781097930216e-01,  -1.2429386123805022e-01,
           1.6667065419439858e-01,   8.7709548188337076e-18,
           1.9410919280015220e-17,  -1.9370633426791091e-17,
           7.6844977247880734e-18,   1.2643270345781938e-16,
          -1.0812380225274249e-17,  -6.8690629504672535e-17,
          -4.2668030345290713e-17,  -7.2782323007986121e-18,
          -1.7884011479686417e-17,  -8.5170423975487533e-18,
          -5.4237163422969022e-17],
        [  1.1653230150598240e-17,   5.1774908570993895e-18,
           8.7709548188337076e-18,   6.2748806393992135e-02,
          -4.6122716413170610e-02,  -7.5769075576018419e-02,
           6.8680832362703198e-02,   8.5942150843723170e-02,
           5.5954804541817275e-02,   1.4739591804686035e-02,
           8.9484924078081958e-03,  -1.9091151483715259e-02,
          -3.1021851161818718e-02,  -2.6075632893557410e-05,
           2.9083886207596894e-02],
        [  4.9375969935323950e-17,  -1.5295567194016469e-17,
           1.9410919280015220e-17,  -4.6122716413170610e-02,
           5.1879085432497647e-02,   5.3059283426335299e-02,
          -4.2362068534618318e-02,  -5.4328019422235627e-02,
          -4.9777324927023761e-02,  -5.4420843340158107e-02,
           4.3724587719599466e-03,  -4.5558751715687719e-02,
           4.3020335713749039e-02,   5.0562913783429822e-02,
          -4.5759881428950822e-02],
        [ -3.3656873123789749e-17,   1.2636991113420516e-17,
          -1.9370633426791091e-17,  -7.5769075576018405e-02,
           5.3059283426335299e-02,   1.0679414177726465e-01,
          -6.9684862454632027e-02,  -1.0410552008239808e-01,
          -5.8964427754469549e-02,  -5.1448500624110230e-02,
          -5.4471769944168649e-02,   4.2820412784553348e-02,
          -1.8846060001349585e-03,  -3.0771368273686282e-02,
          -7.5251487543960507e-02],
        [  1.7764770386979121e-17,   2.4652087819345400e-17,
           7.6844977247880719e-18,   6.8680832362703198e-02,
          -4.2362068534618318e-02,  -6.9684862454632027e-02,
           9.1319754074639450e-02,   9.7555971224266527e-02,
           6.3502386192815216e-02,  -4.0104936649664712e-02,
          -2.4623909141792261e-02,  -3.5770527652445656e-02,
          -5.7846718755825158e-02,   1.4227033866598231e-04,
          -1.9696153127749999e-02],
        [  1.6615469328498670e-16,  -7.1850936360981245e-17,
           1.2643270345781938e-16,   8.5942150843723170e-02,
          -5.4328019422235634e-02,  -1.0410552008239810e-01,
           9.7555971224266513e-02,   1.2051863905007026e-01,
           7.2099592331811138e-02,  -2.0005771109523323e-03,
           1.5358479886310851e-02,  -5.2485191735174526e-02,
          -3.3614724769155974e-02,   2.2043298509534515e-02,
           2.5770766426238427e-02],
        [ -2.8085471162275653e-17,   2.1785354604982065e-17,
          -1.0812380225274251e-17,   5.5954804541817275e-02,
          -4.9777324927023761e-02,  -5.8964427754469556e-02,
           6.3502386192815230e-02,   7.2099592331811152e-02,
           5.6733744823683624e-02,   1.4944139198302276e-02,
          -1.6586331545035936e-02,   1.6215647869348981e-02,
          -5.3010009948145205e-02,  -3.3903483698637077e-02,
           1.6664896009982326e-02],
        [ -1.3578123829071156e-16,  -3.8928231372374277e-18,
          -6.8690629504672547e-17,   1.4739591804686035e-02,
          -5.4420843340158107e-02,  -5.1448500624110230e-02,
          -4.0104936649664719e-02,  -2.0005771109523323e-03,
           1.4944139198302273e-02,   2.0876109462991529e-01,
           8.5299512972112107e-02,   1.0514782966239777e-01,
           3.8558530291986026e-02,  -5.6718358094553042e-02,
           1.7427469356077235e-01],
        [ -1.9330121907561594e-17,  -1.3389366154873851e-18,
          -4.2668030345290713e-17,   8.9484924078081958e-03,
           4.3724587719599466e-03,  -5.4471769944168649e-02,
          -2.4623909141792265e-02,   1.5358479886310851e-02,
          -1.6586331545035936e-02,   8.5299512972112107e-02,
           1.2193906318955158e-01,  -6.7674188532061239e-02,
           1.0527171333541688e-01,   9.1872468798088788e-02,
           1.0703317492656196e-01],
        [ -1.0603743075865971e-16,  -1.5154184034511704e-17,
          -7.2782323007986136e-18,  -1.9091151483715266e-02,
          -4.5558751715687712e-02,   4.2820412784553348e-02,
          -3.5770527652445649e-02,  -5.2485191735174526e-02,
           1.6215647869348981e-02,   1.0514782966239777e-01,
          -6.7674188532061239e-02,   2.0145729362382303e-01,
          -8.1319215462917052e-02,  -1.7449333720677199e-01,
           3.6876724967234820e-02],
        [  2.2353858650742440e-17,  -1.8204252853156606e-17,
          -1.7884011479686417e-17,  -3.1021851161818721e-02,
           4.3020335713749039e-02,  -1.8846060001349585e-03,
          -5.7846718755825158e-02,  -3.3614724769155974e-02,
          -5.3010009948145198e-02,   3.8558530291986033e-02,
           1.0527171333541686e-01,  -8.1319215462917052e-02,
           1.1995385725339547e-01,   1.0754760330450190e-01,
           6.0324264975644963e-02],
        [  7.7584690146487811e-17,   7.4174985572055250e-18,
          -8.5170423975487548e-18,  -2.6075632893557410e-05,
           5.0562913783429822e-02,  -3.0771368273686275e-02,
           1.4227033866598231e-04,   2.2043298509534515e-02,
          -3.3903483698637077e-02,  -5.6718358094553042e-02,
           9.1872468798088788e-02,  -1.7449333720677199e-01,
           1.0754760330450192e-01,   1.6649839432061139e-01,
           3.1837205803561530e-06],
        [ -8.8601549973232043e-17,  -6.6899349338655394e-18,
          -5.4237163422969022e-17,   2.9083886207596891e-02,
          -4.5759881428950828e-02,  -7.5251487543960507e-02,
          -1.9696153127750006e-02,   2.5770766426238427e-02,
           1.6664896009982326e-02,   1.7427469356077238e-01,
           1.0703317492656197e-01,   3.6876724967234820e-02,
           6.0324264975644949e-02,   3.1837205803561530e-06,
           1.6202353812404047e-01]],

       [[  2.8815388035945410e-04,   9.7963009403356678e-03,
          -6.9580312774469438e-03,   1.3366409271398685e-17,
          -8.6781417514160231e-18,   1.6150831675803601e-17,
          -2.4373888113125300e-17,   1.1402393882948064e-17,
          -2.3089272222851394e-17,  -2.9409452253191486e-17,
           4.2764147680063988e-17,  -3.0438248644025507e-17,
          -5.3639629755200135e-17,  -4.5229170657265458e-17,
           3.2839594470842625e-17],
        [  9.7963009403356678e-03,   3.3304258125404546e-01,
          -2.3655054315803850e-01,   3.7790106372357909e-17,
          -4.3375094205204485e-17,   5.9455966757826886e-17,
           1.6549577058993943e-17,  -1.1002774343595919e-17,
           6.9664429243087846e-18,  -5.0487653413478457e-18,
           2.4332811665557681e-17,  -2.2054535729637351e-17,
          -4.3860012045904919e-17,  -3.8392518806855063e-17,
           1.9933076450136562e-17],
        [ -6.9580312774469438e-03,  -2.3655054315803850e-01,
           1.6667874652877718e-01,  -2.2716296222329801e-17,
           3.6712957982183901e-17,  -1.8809850378794706e-17,
          -3.1873671305095376e-17,   2.4486716118976562e-17,
          -1.7783827840242799e-17,  -4.3840194978390144e-17,
           4.0367277719515961e-17,  -1.8802621353048196e-17,
          -5.4297193928729931e-17,  -4.4383690064290809e-17,
           3.2649256895225490e-17],
        [  1.3366409271398686e-17,   3.7790106372357909e-17,
          -2.2716296222329804e-17,   6.2784867205581907e-02,
          -8.8693401708749148e-02,   2.0526447070420640e-03,
          -6.8585090371772725e-02,   5.3160153283753767e-03,
          -1.0251584788358778e-01,   4.6897638900133490e-04,
          -1.7501568529108433e-02,  -3.6325521728083815e-02,
           1.0528520413935760e-03,  -2.6797719916591897e-06,
          -2.9118126512393393e-02],
        [ -8.6781417514160247e-18,  -4.3375094205204485e-17,
           3.6712957982183901e-17,  -8.8693401708749148e-02,
           1.3896443706355083e-01,  -2.7598780806366453e-03,
           8.1361903811767139e-02,  -6.9161864084714055e-03,
           1.3965203833165216e-01,  -3.1524054755032479e-03,
           8.4787278004641170e-02,   2.3857105064297078e-02,
          -2.3647315645219935e-03,  -1.3757312749401460e-03,
           8.8055993047317871e-02],
        [  1.6150831675803601e-17,   5.9455966757826886e-17,
          -1.8809850378794706e-17,   2.0526447070420640e-03,
          -2.7598780806366453e-03,   1.9660293311965449e-02,
          -1.8862747065752671e-03,   1.4321693607930853e-02,
          -2.4947534728597567e-03,  -3.7925134272927617e-02,
          -2.9837474226249586e-03,  -2.6344882571909907e-03,
          -7.1647992303614766e-02,  -5.9155179334568361e-02,
          -2.0403000745596598e-03],
        [ -2.4373888113125300e-17,   1.6549577058993943e-17,
          -3.1873671305095382e-17,  -6.8585090371772725e-02,
           8.1361903811767139e-02,  -1.8862747065752671e-03,
           9.1071395868696420e-02,  -6.0206958548374382e-03,
           1.1616442822704925e-01,   1.2502312691157441e-03,
          -4.6604104906601829e-02,   6.8240204611723171e-02,
          -1.9625764765177941e-03,   1.4736253369960865e-05,
          -1.9726949363933464e-02],
        [  1.1402393882948064e-17,  -1.1002774343595919e-17,
           2.4486716118976562e-17,   5.3160153283753767e-03,
          -6.9161864084714055e-03,   1.4321693607930853e-02,
          -6.0206958548374391e-03,   1.0240773228395178e-02,
          -8.1621213900179707e-03,  -2.6337489049742393e-02,
          -1.1388121639847627e-03,  -4.9017263160878377e-03,
          -4.9401023693055435e-02,  -4.0429576655207175e-02,
          -1.6068412053105463e-03],
        [ -2.3089272222851394e-17,   6.9664429243087830e-18,
          -1.7783827840242796e-17,  -1.0251584788358777e-01,
           1.3965203833165216e-01,  -2.4947534728597567e-03,
           1.1616442822704925e-01,  -8.1621213900179707e-03,
           1.6728989529979651e-01,  -1.5848482721673093e-03,
           7.8626550179505192e-03,   6.6909553344912095e-02,
          -4.5173357456152882e-03,  -2.0997332791684014e-03,
           3.0643199165970497e-02],
        [ -2.9409452253191486e-17,  -5.0487653413478457e-18,
          -4.3840194978390144e-17,   4.6897638900133490e-04,
          -3.1524054755032479e-03,  -3.7925134272927617e-02,
           1.2502312691157441e-03,  -2.6337489049742393e-02,
          -1.5848482721673091e-03,   7.1079163192150671e-02,
          -5.0292570403116365e-03,   6.6587355873195609e-03,
           1.3314655282453663e-01,   1.0889111215005008e-01,
          -5.4480436372396340e-03],
        [  4.2764147680063988e-17,   2.4332811665557681e-17,
           4.0367277719515961e-17,  -1.7501568529108433e-02,
           8.4787278004641170e-02,  -2.9837474226249586e-03,
          -4.6604104906601829e-02,  -1.1388121639847627e-03,
           7.8626550179505192e-03,  -5.0292570403116365e-03,
           2.5953993639722683e-01,  -1.0430541224725150e-01,
           6.5927413740306745e-03,   2.9180590898176010e-03,
           2.0400262992539608e-01],
        [ -3.0438248644025507e-17,  -2.2054535729637351e-17,
          -1.8802621353048196e-17,  -3.6325521728083815e-02,
           2.3857105064297071e-02,  -2.6344882571909907e-03,
           6.8240204611723171e-02,  -4.9017263160878377e-03,
           6.6909553344912095e-02,   6.6587355873195609e-03,
          -1.0430541224725150e-01,   7.1256072809497847e-02,
           5.2152407559574732e-03,   5.9394698228325826e-03,
          -7.1975820334816448e-02],
        [ -5.3639629755200142e-17,  -4.3860012045904919e-17,
          -5.4297193928729931e-17,   1.0528520413935756e-03,
          -2.3647315645219970e-03,  -7.1647992303614766e-02,
          -1.9625764765177950e-03,  -4.9401023693055435e-02,
          -4.5173357456152873e-03,   1.3314655282453663e-01,
           6.5927413740306745e-03,   5.2152407559574740e-03,
           2.5031125606432492e-01,   2.0431308346523294e-01,
           2.0828944793567098e-03],
        [ -4.5229170657265458e-17,  -3.8392518806855063e-17,
          -4.4383690064290809e-17,  -2.6797719916591897e-06,
          -1.3757312749401460e-03,  -5.9155179334568368e-02,
           1.4736253369960648e-05,  -4.0429576655207175e-02,
          -2.0997332791684014e-03,   1.0889111215005008e-01,
           2.9180590898176010e-03,   5.9394698228325826e-03,
           2.0431308346523294e-01,   1.6636130033916013e-01,
           2.6408211771522527e-07],
        [  3.2839594470842625e-17,   1.9933076450136565e-17,
           3.2649256895225490e-17,  -2.9118126512393393e-02,
           8.8055993047317871e-02,  -2.0403000745596589e-03,
          -1.9726949363933460e-02,  -1.6068412053105463e-03,
           3.0643199165970497e-02,  -5.4480436372396340e-03,
           2.0400262992539608e-01,  -7.1975820334816448e-02,
           2.0828944793567115e-03,   2.6408211771522527e-07,
           1.6207963067601569e-01]],

       [[  2.6275440971166617e-33,   2.5037166971616607e-33,
           2.2516575810950620e-33,  -1.6942570333169244e-17,
          -2.2121920673440847e-17,   5.1565418344628850e-19,
          -1.4791036920821054e-17,  -1.1118506643272432e-18,
           2.1288199828695582e-17,  -7.1736649168466734e-20,
           2.6985010002801872e-18,  -6.2395214702276523e-18,
           1.8100987723134096e-19,   2.1769000834890853e-23,
          -4.2156772660919164e-18],
        [  2.5037166971616607e-33,   1.0112976228194033e-33,
           1.0637375187588277e-33,  -1.3417012428968998e-17,
          -1.7093189587628252e-17,   3.9843847289234750e-19,
          -1.0836380146355983e-17,  -8.0681746783739300e-19,
           1.5447603848452611e-17,  -4.1667917432489777e-20,
           1.5689830837939726e-18,  -4.1983696582280812e-18,
           1.2180581572751782e-19,   1.0962071777794100e-23,
          -2.3316114725992698e-18],
        [  2.2516575810950620e-33,   1.0637375187588277e-33,
           1.0780574584211125e-33,  -1.2372330672242660e-17,
          -1.5819719204926734e-17,   3.6875384948539488e-19,
          -1.0111037907722917e-17,  -7.5394508104580176e-19,
           1.4435325847808916e-17,  -4.0468225251457530e-20,
           1.5235201456634888e-18,  -3.9717796498408032e-18,
           1.1523021918606916e-19,   1.0956196127024681e-23,
          -2.2860298671856400e-18],
        [ -1.6942570333169244e-17,  -1.3417012428968998e-17,
          -1.2372330672242660e-17,   1.0383568483443890e-01,
           1.3473420653630030e-01,  -3.1406113708514010e-03,
           8.8909866949382493e-02,   6.6680092680211286e-03,
          -1.2766947640671111e-01,   4.0960860637700189e-04,
          -1.5411268977482536e-02,   3.6766259965530755e-02,
          -1.0666174449197150e-03,  -1.2096057172185921e-07,
           2.3838826409410416e-02],
        [ -2.2121920673440847e-17,  -1.7093189587628252e-17,
          -1.5819719204926734e-17,   1.3473420653630030e-01,
           1.7468870915881007e-01,  -4.0719388148053055e-03,
           1.1508136350855001e-01,   8.6282273205593799e-03,
          -1.6520084112146471e-01,   5.2656571688893873e-04,
          -1.9812256482087960e-02,   4.7464961358241416e-02,
          -1.3769984447296313e-03,  -1.5491086977805776e-07,
           3.0604706322810475e-02],
        [  5.1565418344628850e-19,   3.9843847289234750e-19,
           3.6875384948539488e-19,  -3.1406113708514010e-03,
          -4.0719388148053055e-03,   9.4915611837076658e-05,
          -2.6825113830502767e-03,  -2.0112135338581070e-04,
           3.8507813385099399e-03,  -1.2274105008081069e-05,
           4.6181835839662847e-04,  -1.1063943888663390e-03,
           3.2097431626553971e-05,   3.6109337888195403e-09,
          -7.1338767860006948e-04],
        [ -1.4791036920821054e-17,  -1.0836380146355983e-17,
          -1.0111037907722917e-17,   8.8909866949382493e-02,
           1.1508136350855001e-01,  -2.6825113830502767e-03,
           7.5541049956942580e-02,   5.6600727585662571e-03,
          -1.0837079180721015e-01,   3.4056701110776310e-04,
          -1.2814753423645731e-02,   3.0982764524776545e-02,
          -8.9884091803538700e-04,  -9.9360058028675966e-08,
           1.9736349938753776e-02],
        [ -1.1118506643272432e-18,  -8.0681746783739300e-19,
          -7.5394508104580176e-19,   6.6680092680211286e-03,
           8.6282273205593799e-03,  -2.0112135338581070e-04,
           5.6600727585662571e-03,   4.2404462564741359e-04,
          -8.1189845871023035e-03,   2.5449947547166920e-05,
          -9.5763351279755946e-04,   2.3191286843570946e-03,
          -6.7280302765164142e-05,  -7.4137328454414551e-09,
           1.4740776795818976e-03],
        [  2.1288199828695582e-17,   1.5447603848452611e-17,
           1.4435325847808916e-17,  -1.2766947640671111e-01,
          -1.6520084112146471e-01,   3.8507813385099399e-03,
          -1.0837079180721015e-01,  -8.1189845871023035e-03,
           1.5545040950779296e-01,  -4.8727628801181587e-04,
           1.8335287753679892e-02,  -4.4403211947157906e-02,
           1.2881827422225149e-03,   1.4194636077332907e-07,
          -2.8223338669636173e-02],
        [ -7.1736649168466734e-20,  -4.1667917432489777e-20,
          -4.0468225251457530e-20,   4.0960860637700189e-04,
           5.2656571688893873e-04,  -1.2274105008081069e-05,
           3.4056701110776310e-04,   2.5449947547166920e-05,
          -4.8727628801181587e-04,   1.4403224570745436e-06,
          -5.4210775867009898e-05,   1.3642559150744743e-04,
          -3.9579341380388600e-06,  -4.0440892184457906e-10,
           8.2369266042777269e-05],
        [  2.6985010002801872e-18,   1.5689830837939726e-18,
           1.5235201456634888e-18,  -1.5411268977482536e-02,
          -1.9812256482087960e-02,   4.6181835839662847e-04,
          -1.2814753423645731e-02,  -9.5763351279755946e-04,
           1.8335287753679892e-02,  -5.4210775867009898e-05,
           2.0403797013479612e-03,  -5.1338865516670027e-03,
           1.4894260405288242e-04,   1.5223734554406932e-08,
          -3.1003916954206430e-03],
        [ -6.2395214702276523e-18,  -4.1983696582280812e-18,
          -3.9717796498408032e-18,   3.6766259965530755e-02,
           4.7464961358241416e-02,  -1.1063943888663390e-03,
           3.0982764524776545e-02,   2.3191286843570946e-03,
          -4.4403211947157906e-02,   1.3642559150744743e-04,
          -5.1338865516670027e-03,   1.2595904217467684e-02,
          -3.6542288782159295e-04,  -3.9260795831770255e-08,
           7.8684055928711569e-03],
        [  1.8100987723134096e-19,   1.2180581572751782e-19,
           1.1523021918606916e-19,  -1.0666174449197150e-03,
          -1.3769984447296313e-03,   3.2097431626553971e-05,
          -8.9884091803538700e-04,  -6.7280302765164142e-05,
           1.2881827422225149e-03,  -3.9579341380388600e-06,
           1.4894260405288242e-04,  -3.6542288782159295e-04,
           1.0601373551071568e-05,   1.1390368088605987e-09,
          -2.2827666492428951e-04],
        [  2.1769000834890853e-23,   1.0962071777794100e-23,
           1.0956196127024681e-23,  -1.2096057172185921e-07,
          -1.5491086977805776e-07,   3.6109337888195403e-09,
          -9.9360058028675966e-08,  -7.4137328454414551e-09,
           1.4194636077332907e-07,  -4.0440892184457906e-10,
           1.5223734554406932e-08,  -3.9260795831770255e-08,
           1.1390368088605987e-09,   1.1074839868616413e-13,
          -2.2932550453204621e-08],
        [ -4.2156772660919164e-18,  -2.3316114725992698e-18,
          -2.2860298671856400e-18,   2.3838826409410416e-02,
           3.0604706322810475e-02,  -7.1338767860006948e-04,
           1.9736349938753776e-02,   1.4740776795818976e-03,
          -2.8223338669636173e-02,   8.2369266042777269e-05,
          -3.1003916954206430e-03,   7.8684055928711569e-03,
          -2.2827666492428951e-04,  -2.2932550453204621e-08,
           4.6969856934081797e-03]],

       [[ -1.1880051181097467e-33,  -7.9551559592662319e-34,
          -3.7956167211573413e-34,   6.4942864390357590e-18,
           4.6266132146714596e-18,   7.5962560171149768e-18,
          -6.5177850065283884e-18,   8.0275370519065918e-18,
           5.1928406467655393e-18,   1.3697147229353144e-18,
           8.4482648748965586e-19,   1.6308363921486223e-18,
           2.6516037444058895e-18,  -2.8630671207975711e-21,
          -2.6015070380907871e-18],
        [ -7.9551559592662319e-34,   1.8128889373915109e-33,
           4.1712277641120716e-33,  -1.3733692341252731e-17,
          -9.2767590752854580e-18,  -1.5231249308461191e-17,
           1.1776612476053879e-17,  -1.4255252935843029e-17,
          -9.2213551611887420e-18,  -1.7798279695964808e-18,
          -1.0989630456087438e-18,  -2.5605892963165894e-18,
          -4.1620680436182940e-18,   4.1387000700431325e-21,
           3.1943989945493427e-18],
        [ -3.7956167211573413e-34,   4.1712277641120716e-33,
           8.2280732250012886e-33,  -3.2041023124528483e-17,
          -2.1869319152587701e-17,  -3.5906571797891338e-17,
           2.8370799709372448e-17,  -3.4472245016541567e-17,
          -2.2299237710405568e-17,  -4.6508248296671859e-18,
          -2.8708142464152733e-18,  -6.3703459913843607e-18,
          -1.0355318010725861e-17,   1.0510825125995450e-20,
           8.4823413357667667e-18],
        [  6.4942864390357590e-18,  -1.3733692341252731e-17,
          -3.2041023124528483e-17,   1.0389837339666627e-01,
           7.0107695901658940e-02,   1.1510786544886310e-01,
          -8.8803838607628374e-02,   1.0745252790517464e-01,
           6.9508256299295954e-02,   1.3304071342049809e-02,
           8.2149376521255587e-03,   1.9243593166284836e-02,
           3.1278944535958891e-02,  -3.1034441783910251e-05,
          -2.3834304183152511e-02],
        [  4.6266132146714596e-18,  -9.2767590752854580e-18,
          -2.1869319152587701e-17,   7.0107695901658940e-02,
           4.7269208575134440e-02,   7.7609999547636033e-02,
          -5.9774026680801909e-02,   7.2304865475409041e-02,
           4.6772138764578877e-02,   8.8946834158914988e-03,
           5.4923927572280568e-03,   1.2919396106706324e-02,
           2.0999336615407038e-02,  -2.0799578474276861e-05,
          -1.5912220548241266e-02],
        [  7.5962560171149768e-18,  -1.5231249308461191e-17,
          -3.5906571797891338e-17,   1.1510786544886310e-01,
           7.7609999547636033e-02,   1.2742570081606683e-01,
          -9.8141333765768807e-02,   1.1871537855338304e-01,
           7.6793893782397385e-02,   1.4603949140075401e-02,
           9.0178166512089059e-03,   2.1212008849201720e-02,
           3.4478245791744036e-02,  -3.4150275718588081e-05,
          -2.6125865419765706e-02],
        [ -6.5177850065283884e-18,   1.1776612476053879e-17,
           2.8370799709372448e-17,  -8.8803838607628374e-02,
          -5.9774026680801909e-02,  -9.8141333765768807e-02,
           7.5315610879063244e-02,  -9.1046233516763497e-02,
          -5.8895428350729431e-02,  -1.1044764653996040e-02,
          -6.8204407162652941e-03,  -1.6188198434867421e-02,
          -2.6312151130045910e-02,   2.5965609215123145e-05,
           1.9697166490528297e-02],
        [  8.0275370519065918e-18,  -1.4255252935843029e-17,
          -3.4472245016541567e-17,   1.0745252790517464e-01,
           7.2304865475409041e-02,   1.1871537855338304e-01,
          -9.1046233516763497e-02,   1.1004982200619320e-01,
           7.1188349840683618e-02,   1.3316539066659619e-02,
           8.2234083347991292e-03,   1.9549831509162622e-02,
           3.1776046478249553e-02,  -3.1336669537813862e-05,
          -2.3735184941770664e-02],
        [  5.1928406467655393e-18,  -9.2213551611887420e-18,
          -2.2299237710405568e-17,   6.9508256299295954e-02,
           4.6772138764578877e-02,   7.6793893782397385e-02,
          -5.8895428350729431e-02,   7.1188349840683618e-02,
           4.6049880504753338e-02,   8.6141123146954539e-03,
           5.3195025324443944e-03,   1.2646270108959801e-02,
           2.0555085920733674e-02,  -2.0270859395072423e-05,
          -1.5353651828973242e-02],
        [  1.3697147229353144e-18,  -1.7798279695964808e-18,
          -4.6508248296671859e-18,   1.3304071342049809e-02,
           8.8946834158914988e-03,   1.4603949140075401e-02,
          -1.1044764653996040e-02,   1.3316539066659619e-02,
           8.6141123146954539e-03,   1.5218942574595177e-03,
           9.4004929658358775e-04,   2.3196260262938091e-03,
           3.7700966681006075e-03,  -3.6622366605767022e-06,
          -2.6766300998852582e-03],
        [  8.4482648748965586e-19,  -1.0989630456087438e-18,
          -2.8708142464152733e-18,   8.2149376521255587e-03,
           5.4923927572280568e-03,   9.0178166512089059e-03,
          -6.8204407162652941e-03,   8.2234083347991292e-03,
           5.3195025324443944e-03,   9.4004929658358775e-04,
           5.8065252156097049e-04,   1.4325642283776910e-03,
           2.3283523874813514e-03,  -2.2618850212542531e-06,
          -1.6534081636199304e-03],
        [  1.6308363921486223e-18,  -2.5605892963165894e-18,
          -6.3703459913843607e-18,   1.9243593166284836e-02,
           1.2919396106706324e-02,   2.1212008849201720e-02,
          -1.6188198434867421e-02,   1.9549831509162622e-02,
           1.2646270108959801e-02,   2.3196260262938091e-03,
           1.4325642283776910e-03,   3.4492904576506203e-03,
           5.6063330052181139e-03,  -5.5001628840239396e-06,
          -4.1159727023025250e-03],
        [  2.6516037444058895e-18,  -4.1620680436182940e-18,
          -1.0355318010725861e-17,   3.1278944535958891e-02,
           2.0999336615407038e-02,   3.4478245791744036e-02,
          -2.6312151130045910e-02,   3.1776046478249553e-02,
           2.0555085920733674e-02,   3.7700966681006075e-03,
           2.3283523874813514e-03,   5.6063330052181139e-03,
           9.1122996722331623e-03,  -8.9396136084625945e-06,
          -6.6896260121991451e-03],
        [ -2.8630671207975711e-21,   4.1387000700431325e-21,
           1.0510825125995450e-20,  -3.1034441783910251e-05,
          -2.0799578474276861e-05,  -3.4150275718588081e-05,
           2.5965609215123145e-05,  -3.1336669537813862e-05,
          -2.0270859395072423e-05,  -3.6622366605767022e-06,
          -2.2618850212542531e-06,  -5.5001628840239396e-06,
          -8.9396136084625945e-06,   8.7352470407223095e-09,
           6.4753893260441833e-06],
        [ -2.6015070380907871e-18,   3.1943989945493427e-18,
           8.4823413357667667e-18,  -2.3834304183152511e-02,
          -1.5912220548241266e-02,  -2.6125865419765706e-02,
           1.9697166490528297e-02,  -2.3735184941770664e-02,
          -1.5353651828973242e-02,  -2.6766300998852582e-03,
          -1.6534081636199304e-03,  -4.1159727023025250e-03,
          -6.6896260121991451e-03,   6.4753893260441833e-06,
           4.6922093844226735e-03]],

       [[  3.1147522973331956e-32,  -9.1399271693726002e-33,
           2.6877385609372704e-33,   6.0102101243105587e-17,
           3.7764805310637820e-17,  -6.9042533708986822e-17,
          -5.2798353772430721e-17,  -6.8146821005769737e-17,
           3.4615691084926124e-17,  -8.7805834443153091e-18,
           4.7894429867214625e-18,   1.0647992594281528e-17,
          -1.9802985694430395e-17,   2.0777553871958404e-20,
          -1.5470063693232878e-17],
        [ -9.1399271693726002e-33,   1.9213877513978013e-33,
          -7.2770943173888322e-35,  -2.0672133204175870e-17,
          -1.3136655487134097e-17,   2.4016709987889759e-17,
           1.8791635648029608e-17,   2.4349592638366613e-17,
          -1.2368589984919780e-17,   3.3829877799339898e-18,
          -1.8447901832099514e-18,  -3.9152209578442712e-18,
           7.2820855620388774e-18,  -7.8037574596352666e-21,
           6.0477319738785193e-18],
        [  2.6877385609372704e-33,  -7.2770943173888322e-35,
          -4.4190770929014888e-34,   8.0435678469372149e-18,
           5.1929028129419106e-18,  -9.4937510297563560e-18,
          -7.6605933411960274e-18,  -9.9771611156250008e-18,
           5.0680033034013534e-18,  -1.5166915152473702e-18,
           8.2683195122156774e-19,   1.6630173495543210e-18,
          -3.0934331739453928e-18,   3.3993688407965719e-21,
          -2.7544606730683603e-18],
        [  6.0102101243105587e-17,  -2.0672133204175870e-17,
           8.0435678469372149e-18,   1.0385654667842115e-01,
           6.4669201052501166e-02,  -1.1822997238428093e-01,
          -8.8714750084860239e-02,  -1.1412401507212361e-01,
           5.7970029527566275e-02,  -1.3724470770881729e-02,
           7.4880791711873316e-03,   1.7390631210673073e-02,
          -3.2340402372677456e-02,   3.3280237422798571e-05,
          -2.3831552410540986e-02],
        [  3.7764805310637820e-17,  -1.3136655487134097e-17,
           5.1929028129419106e-18,   6.4669201052501166e-02,
           4.0236183479644042e-02,  -7.3560881897011682e-02,
          -5.5104016900031291e-02,  -7.0865452996600825e-02,
           3.5996556995687420e-02,  -8.4673759173536107e-03,
           4.6199221818124178e-03,   1.0774037376745812e-02,
          -2.0035745559849147e-02,   2.0580598358472311e-05,
          -1.4682068007889666e-02],
        [ -6.9042533708986822e-17,   2.4016709987889759e-17,
          -9.4937510297563560e-18,  -1.1822997238428093e-01,
          -7.3560881897011682e-02,   1.3448599935168587e-01,
           1.0074268520255542e-01,   1.2955818404321326e-01,
          -6.5809902556267619e-02,   1.5480307160024517e-02,
          -8.4462783792247365e-03,  -1.9697400750152950e-02,
           3.6629918410511789e-02,  -3.7626044669774453e-05,
           2.6842197233268295e-02],
        [ -5.2798353772430721e-17,   1.8791635648029608e-17,
          -7.6605933411960274e-18,  -8.8714750084860239e-02,
          -5.5104016900031291e-02,   1.0074268520255542e-01,
           7.5194862669454118e-02,   9.6641007429257020e-02,
          -4.9089393395484598e-02,   1.1386995445421365e-02,
          -6.2132524883314732e-03,  -1.4620705380316200e-02,
           2.7188721810993299e-02,  -2.7818625200697437e-05,
           1.9683080338811602e-02],
        [ -6.8146821005769737e-17,   2.4349592638366613e-17,
          -9.9771611156250008e-18,  -1.1412401507212361e-01,
          -7.0865452996600825e-02,   1.2955818404321326e-01,
           9.6641007429257020e-02,   1.2418956351536439e-01,
          -6.3082847056021241e-02,   1.4596226334892437e-02,
          -7.9644319817258995e-03,  -1.8771945481816613e-02,
           3.4908289628651938e-02,  -3.5691796031752553e-05,
           2.5216115314836203e-02],
        [  3.4615691084926124e-17,  -1.2368589984919780e-17,
           5.0680033034013534e-18,   5.7970029527566275e-02,
           3.5996556995687420e-02,  -6.5809902556267619e-02,
          -4.9089393395484598e-02,  -6.3082847056021241e-02,
           3.2043317327650880e-02,  -7.4142302797954758e-03,
           4.0455753280307719e-03,   9.5353189174627387e-03,
          -1.7731868772636050e-02,   1.8129847153561475e-05,
          -1.2808654307207738e-02],
        [ -8.7805834443153091e-18,   3.3829877799339898e-18,
          -1.5166915152473702e-18,  -1.3724470770881729e-02,
          -8.4673759173536107e-03,   1.5480307160024517e-02,
           1.1386995445421365e-02,   1.4596226334892437e-02,
          -7.4142302797954758e-03,   1.6203221805494996e-03,
          -8.8433668442267457e-04,  -2.1634372001822911e-03,
           4.0228798134450995e-03,  -4.0477325979662467e-06,
           2.7620839220173473e-03],
        [  4.7894429867214625e-18,  -1.8447901832099514e-18,
           8.2683195122156774e-19,   7.4880791711873316e-03,
           4.6199221818124178e-03,  -8.4462783792247365e-03,
          -6.2132524883314732e-03,  -7.9644319817258995e-03,
           4.0455753280307719e-03,  -8.8433668442267457e-04,
           4.8265129177368552e-04,   1.1805732166540800e-03,
          -2.1952591663576822e-03,   2.2089668248916456e-06,
          -1.5075713042478492e-03],
        [  1.0647992594281528e-17,  -3.9152209578442712e-18,
           1.6630173495543210e-18,   1.7390631210673073e-02,
           1.0774037376745812e-02,  -1.9697400750152950e-02,
          -1.4620705380316200e-02,  -1.8771945481816613e-02,
           9.5353189174627387e-03,  -2.1634372001822911e-03,
           1.1805732166540800e-03,   2.8181846202681550e-03,
          -5.2405824713714962e-03,   5.3287412924859985e-06,
          -3.7207795477229499e-03],
        [ -1.9802985694430395e-17,   7.2820855620388774e-18,
          -3.0934331739453928e-18,  -3.2340402372677456e-02,
          -2.0035745559849147e-02,   3.6629918410511789e-02,
           2.7188721810993299e-02,   3.4908289628651938e-02,
          -1.7731868772636050e-02,   4.0228798134450995e-03,
          -2.1952591663576822e-03,  -5.2405824713714962e-03,
           9.7451751892796961e-03,  -9.9089417289777283e-06,
           6.9186373505031838e-03],
        [  2.0777553871958404e-20,  -7.8037574596352666e-21,
           3.3993688407965719e-21,   3.3280237422798571e-05,
           2.0580598358472311e-05,  -3.7626044669774453e-05,
          -2.7818625200697437e-05,  -3.5691796031752553e-05,
           1.8129847153561475e-05,  -4.0477325979662467e-06,
           2.2089668248916456e-06,   5.3287412924859985e-06,
          -9.9089417289777283e-06,   1.0030167338271124e-08,
          -6.9353363394701153e-06],
        [ -1.5470063693232878e-17,   6.0477319738785193e-18,
          -2.7544606730683603e-18,  -2.3831552410540986e-02,
          -1.4682068007889666e-02,   2.6842197233268295e-02,
           1.9683080338811602e-02,   2.5216115314836203e-02,
          -1.2808654307207738e-02,   2.7620839220173473e-03,
          -1.5075713042478492e-03,  -3.7207795477229499e-03,
           6.9186373505031838e-03,  -6.9353363394701153e-06,
           4.6930414701879340e-03]],

       [[  2.4900593911989887e-35,  -1.3836975073402895e-34,
          -6.4950024471561617e-35,   1.6191290533149288e-18,
          -1.0873623956446152e-18,  -1.7871990779959146e-18,
           1.3630619586138524e-18,   1.6568535919912299e-18,
           1.0783838086139216e-18,   1.9796314360794567e-19,
           1.2070265365614712e-19,  -2.9514269899181928e-19,
          -4.7741443661349930e-19,   5.0339255969607621e-22,
           3.5573725862383163e-19],
        [ -1.3836975073402895e-34,   4.2541861076171813e-34,
           2.6964541937239585e-34,  -8.3311212968796520e-18,
           5.7075732402887293e-18,   9.3810622693092246e-18,
          -7.4574317352833788e-18,  -9.1305742784909508e-18,
          -5.9427435401582574e-18,  -1.2657197313711488e-18,
          -7.7217900992922617e-19,   1.7176407281599238e-18,
           2.7780530502018073e-18,  -3.0659924414110319e-21,
          -2.3433070202666441e-18],
        [ -6.4950024471561617e-35,   2.6964541937239585e-34,
           1.4515954778490887e-34,  -4.0462644168689821e-18,
           2.7472865376216375e-18,   4.5154769628933281e-18,
          -3.5242969104954000e-18,  -4.3013971845148646e-18,
          -2.7996167626236396e-18,  -5.6038268844942279e-19,
          -3.4179525670253915e-19,   7.9045381517063724e-19,
           1.2785216118949487e-18,  -1.3844361901816302e-21,
          -1.0252893419524298e-18],
        [  1.6191290533149288e-18,  -8.3311212968796520e-18,
          -4.0462644168689821e-18,   1.0398969544682068e-01,
          -7.0055041201783019e-02,  -1.1514320548695742e-01,
           8.8404528074685573e-02,   1.0758664820029523e-01,
           7.0024102000840999e-02,   1.3193599322661721e-02,
           8.0452939364222074e-03,  -1.9341714650934788e-02,
          -3.1285921488032692e-02,   3.3253593468433361e-05,
           2.3842216595625288e-02],
        [ -1.0873623956446152e-18,   5.7075732402887293e-18,
           2.7472865376216375e-18,  -7.0055041201783019e-02,
           4.7156798511257189e-02,   7.7507398393077270e-02,
          -5.9408386410861436e-02,  -7.2277264943445746e-02,
          -4.7042554229292641e-02,  -8.8061403659297193e-03,
          -5.3697346501071679e-03,   1.2963929400845054e-02,
           2.0969738756175062e-02,  -2.2244095410446802e-05,
          -1.5891601824335445e-02],
        [ -1.7871990779959146e-18,   9.3810622693092246e-18,
           4.5154769628933281e-18,  -1.1514320548695742e-01,
           7.7507398393077270e-02,   1.2739195609293538e-01,
          -9.7644197616714862e-02,  -1.1879560275889942e-01,
          -7.7319591290551881e-02,  -1.4473835440959780e-02,
          -8.8257343173694172e-03,   2.1307627216720124e-02,
           3.4466045207345225e-02,  -3.6560572622674770e-05,
          -2.6119542605319283e-02],
        [  1.3630619586138524e-18,  -7.4574317352833788e-18,
          -3.5242969104954000e-18,   8.8404528074685573e-02,
          -5.9408386410861436e-02,  -9.7644197616714862e-02,
           7.4574382932441299e-02,   9.0670392650039067e-02,
           5.9013953483180580e-02,   1.0892932951982298e-02,
           6.6418202750863240e-03,  -1.6182561468555151e-02,
          -2.6176330790916209e-02,   2.7647262526394525e-05,
           1.9597895290863959e-02],
        [  1.6568535919912299e-18,  -9.1305742784909508e-18,
          -4.3013971845148646e-18,   1.0758664820029523e-01,
          -7.2277264943445746e-02,  -1.1879560275889942e-01,
           9.0670392650039067e-02,   1.1022793301642166e-01,
           7.1743222896910222e-02,   1.3209047242187468e-02,
           8.0539560322638818e-03,  -1.9655663085390292e-02,
          -3.1794362986121975e-02,   3.3554838323488032e-05,
           2.3751793030151992e-02],
        [  1.0783838086139216e-18,  -5.9427435401582574e-18,
          -2.7996167626236396e-18,   7.0024102000840999e-02,
          -4.7042554229292641e-02,  -7.7319591290551881e-02,
           5.9013953483180580e-02,   7.1743222896910222e-02,
           4.6694970056840181e-02,   8.5972751918213797e-03,
           5.2420189888796910e-03,  -1.2793134294706080e-02,
          -2.0693759026987932e-02,   2.1839588228234133e-05,
           1.5459155316654821e-02],
        [  1.9796314360794567e-19,  -1.2657197313711488e-18,
          -5.6038268844942279e-19,   1.3193599322661721e-02,
          -8.8061403659297193e-03,  -1.4473835440959780e-02,
           1.0892932951982298e-02,   1.3209047242187468e-02,
           8.5972751918213797e-03,   1.4939368749236389e-03,
           9.1067488591622318e-04,  -2.3090151844735751e-03,
          -3.7351679076657795e-03,   3.8724489196383372e-06,
           2.6513919054287800e-03],
        [  1.2070265365614712e-19,  -7.7217900992922617e-19,
          -3.4179525670253915e-19,   8.0452939364222074e-03,
          -5.3697346501071679e-03,  -8.8257343173694172e-03,
           6.6418202750863240e-03,   8.0539560322638818e-03,
           5.2420189888796910e-03,   9.1067488591622318e-04,
           5.5512911665511690e-04,  -1.4077598043409777e-03,
          -2.2772567037796631e-03,   2.3607758318024850e-06,
           1.6161439402520468e-03],
        [ -2.9514269899181928e-19,   1.7176407281599238e-18,
           7.9045381517063724e-19,  -1.9341714650934788e-02,
           1.2963929400845054e-02,   2.1307627216720124e-02,
          -1.6182561468555151e-02,  -1.9655663085390292e-02,
          -1.2793134294706080e-02,  -2.3090151844735751e-03,
          -1.4077598043409777e-03,   3.4807623414085070e-03,
           5.6304620607030616e-03,  -5.9059526738048927e-06,
          -4.1337289161564230e-03],
        [ -4.7741443661349930e-19,   2.7780530502018073e-18,
           1.2785216118949487e-18,  -3.1285921488032692e-02,
           2.0969738756175062e-02,   3.4466045207345225e-02,
          -2.6176330790916209e-02,  -3.1794362986121975e-02,
          -2.0693759026987932e-02,  -3.7351679076657795e-03,
          -2.2772567037796631e-03,   5.6304620607030616e-03,
           9.1078041627304165e-03,  -9.5535778144522890e-06,
          -6.6869798024056185e-03],
        [  5.0339255969607621e-22,  -3.0659924414110319e-21,
          -1.3844361901816302e-21,   3.3253593468433361e-05,
          -2.2244095410446802e-05,  -3.6560572622674770e-05,
           2.7647262526394525e-05,   3.3554838323488032e-05,
           2.1839588228234133e-05,   3.8724489196383372e-06,
           2.3607758318024850e-06,  -5.9059526738048927e-06,
          -9.5535778144522890e-06,   9.9664345426653185e-09,
           6.9049023722258362e-06],
        [  3.5573725862383163e-19,  -2.3433070202666441e-18,
          -1.0252893419524298e-18,   2.3842216595625288e-02,
          -1.5891601824335445e-02,  -2.6119542605319283e-02,
           1.9597895290863959e-02,   2.3751793030151992e-02,
           1.5459155316654821e-02,   2.6513919054287800e-03,
           1.6161439402520468e-03,  -4.1337289161564230e-03,
          -6.6869798024056185e-03,   6.9049023722258362e-06,
           4.6910784657474471e-03]],

       [[  2.1269408446467923e-34,  -1.6253502365894958e-33,
          -1.7756820014729020e-33,   6.1097282544082607e-18,
          -7.7701346402602710e-18,   1.7973353394243797e-19,
          -4.8941005028919931e-18,   3.6611680642451311e-19,
          -7.0616564127352395e-18,   1.9644079149844693e-20,
          -7.2856489090013290e-19,  -1.9089707957827610e-18,
           5.5513874790709594e-20,   1.6391255866988714e-23,
          -1.0632179565817721e-18],
        [ -1.6253502365894958e-33,   4.1037581827307522e-33,
           5.7413883527255425e-33,  -2.2310864912014070e-17,
           2.9199748459702164e-17,  -6.7543450570403855e-19,
           1.9561306949366043e-17,  -1.4796321164534017e-18,
           2.8538685078587920e-17,  -1.0156629182594278e-19,
           3.7719068378718873e-18,   8.4064398812425566e-18,
          -2.4449924432051137e-19,  -8.3870612308112678e-23,
           5.8368873534248483e-18],
        [ -1.7756820014729020e-33,   5.7413883527255425e-33,
           7.4565402079646860e-33,  -2.8062086051520785e-17,
           3.6465420722823106e-17,  -8.4349882907630346e-19,
           2.4068923977249360e-17,  -1.8158792245927245e-18,
           3.5024241030881503e-17,  -1.1830423962839903e-19,
           4.3923951135954572e-18,   1.0119023251342569e-17,
          -2.9429997987773429e-19,  -9.7888535779815032e-23,
           6.7228466595759221e-18],
        [  6.1097282544082607e-18,  -2.2310864912014070e-17,
          -2.8062086051520785e-17,   1.0404763348543397e-01,
          -1.3474403134815904e-01,   3.1168246494311653e-03,
          -8.8298096530807751e-02,   6.6531461850346148e-03,
          -1.2832450887602964e-01,   4.2197929093243500e-04,
          -1.5665104886420242e-02,  -3.6717074830875517e-02,
           1.0678560554101626e-03,   3.4953239652916074e-07,
          -2.3834987621220535e-02],
        [ -7.7701346402602710e-18,   2.9199748459702164e-17,
           3.6465420722823106e-17,  -1.3474403134815904e-01,
           1.7435832050146099e-01,  -4.0331596355153267e-03,
           1.1406512426356089e-01,  -8.5920827471777893e-03,
           1.6572238581212750e-01,  -5.4147753150234599e-04,
           2.0100566667421285e-02,   4.7309082545455156e-02,
          -1.3759020015509361e-03,  -4.4863124369850617e-07,
           3.0539606710517773e-02],
        [  1.7973353394243797e-19,  -6.7543450570403855e-19,
          -8.4349882907630346e-19,   3.1168246494311653e-03,
          -4.0331596355153267e-03,   9.3292804138734469e-05,
          -2.6384897056664926e-03,   1.9874716381031599e-04,
          -3.8333958288270971e-03,   1.2525126810096079e-05,
          -4.6495399980788226e-04,  -1.0943260314261291e-03,
           3.1826560447234225e-05,   1.0377464088700633e-08,
          -7.0642318849678998e-04],
        [ -4.8941005028919931e-18,   1.9561306949366043e-17,
           2.4068923977249360e-17,  -8.8298096530807751e-02,
           1.1406512426356089e-01,  -2.6384897056664926e-03,
           7.4353591444240155e-02,  -5.5971756409790600e-03,
           1.0795730876924506e-01,  -3.4788240591531372e-04,
           1.2913056624031104e-02,   3.0667379208975880e-02,
          -8.9189976885768198e-04,  -2.8839511335905925e-07,
           1.9557431428525694e-02],
        [  3.6611680642451311e-19,  -1.4796321164534017e-18,
          -1.8158792245927245e-18,   6.6531461850346148e-03,
          -8.5920827471777893e-03,   1.9874716381031599e-04,
          -5.5971756409790600e-03,   4.2129478267844100e-04,
          -8.1258586703714629e-03,   2.6119427376232763e-05,
          -9.6951504560720725e-04,  -2.3062692181630685e-03,
           6.7073156434475589e-05,   2.1655284105992616e-08,
          -1.4675305971897919e-03],
        [ -7.0616564127352395e-18,   2.8538685078587920e-17,
           3.5024241030881503e-17,  -1.2832450887602964e-01,
           1.6572238581212750e-01,  -3.8333958288270971e-03,
           1.0795730876924506e-01,  -8.1258586703714629e-03,
           1.5673011352368363e-01,  -5.0378861753152041e-04,
           1.8699898983539926e-02,   4.4482964399271574e-02,
          -1.2936966822934826e-03,  -4.1768465717809468e-07,
           2.8305590658828657e-02],
        [  1.9644079149844693e-20,  -1.0156629182594278e-19,
          -1.1830423962839903e-19,   4.2197929093243500e-04,
          -5.4147753150234599e-04,   1.2525126810096079e-05,
          -3.4788240591531372e-04,   2.6119427376232763e-05,
          -5.0378861753152041e-04,   1.5308965973324863e-06,
          -5.6807427103774941e-05,  -1.4022589507750065e-04,
           4.0780503100458020e-06,   1.2722760402462506e-09,
          -8.4841391541911763e-05],
        [ -7.2856489090013290e-19,   3.7719068378718873e-18,
           4.3923951135954572e-18,  -1.5665104886420242e-02,
           2.0100566667421285e-02,  -4.6495399980788226e-04,
           1.2913056624031104e-02,  -9.6951504560720725e-04,
           1.8699898983539926e-02,  -5.6807427103774941e-05,
           2.1079662403256207e-03,   5.2044436966961118e-03,
          -1.5135563555693438e-04,  -4.7211342405620767e-08,
           3.1479927937086705e-03],
        [ -1.9089707957827610e-18,   8.4064398812425566e-18,
           1.0119023251342569e-17,  -3.6717074830875517e-02,
           4.7309082545455156e-02,  -1.0943260314261291e-03,
           3.0667379208975880e-02,  -2.3062692181630685e-03,
           4.4482964399271574e-02,  -1.4022589507750065e-04,
           5.2044436966961118e-03,   1.2539071178292593e-02,
          -3.6466920826119093e-04,  -1.1635395537268063e-07,
           7.8420838315070417e-03],
        [  5.5513874790709594e-20,  -2.4449924432051137e-19,
          -2.9429997987773429e-19,   1.0678560554101626e-03,
          -1.3759020015509361e-03,   3.1826560447234225e-05,
          -8.9189976885768198e-04,   6.7073156434475589e-05,
          -1.2936966822934826e-03,   4.0780503100458020e-06,
          -1.5135563555693438e-04,  -3.6466920826119093e-04,
           1.0605540630499667e-05,   3.3838111347074588e-09,
          -2.2806170259148838e-04],
        [  1.6391255866988714e-23,  -8.3870612308112678e-23,
          -9.7888535779815032e-23,   3.4953239652916074e-07,
          -4.4863124369850617e-07,   1.0377464088700633e-08,
          -2.8839511335905925e-07,   2.1655284105992616e-08,
          -4.1768465717809468e-07,   1.2722760402462506e-09,
          -4.7211342405620767e-08,  -1.1635395537268063e-07,
           3.3838111347074588e-09,   1.0572355700685464e-12,
          -7.0551270418318240e-08],
        [ -1.0632179565817721e-18,   5.8368873534248483e-18,
           6.7228466595759221e-18,  -2.3834987621220535e-02,
           3.0539606710517773e-02,  -7.0642318849678998e-04,
           1.9557431428525694e-02,  -1.4675305971897919e-03,
           2.8305590658828657e-02,  -8.4841391541911763e-05,
           3.1479927937086705e-03,   7.8420838315070417e-03,
          -2.2806170259148838e-04,  -7.0551270418318240e-08,
           4.6854160256993545e-03]],

       [[  2.3553149267636458e-33,  -1.0438233539047311e-33,
          -7.8579656921547233e-33,  -2.3441360386668561e-17,
           1.4263351203713735e-17,  -2.6093255193186617e-17,
          -1.8635217023604232e-17,   2.3853096167402805e-17,
          -1.2213107649242517e-17,   2.3172311084936394e-18,
          -1.2475239212774278e-18,   3.4139533191648033e-18,
          -6.3146276163904831e-18,   6.3170935943146834e-21,
          -3.8667022529987959e-18],
        [ -1.0438233539047311e-33,  -1.5142813910942575e-33,
          -1.2842602385487934e-33,  -5.5972017933671754e-18,
           3.2382217736928730e-18,  -5.9238973944444715e-18,
          -3.7335243760921375e-18,   4.6596447655163859e-18,
          -2.3858243522070970e-18,   1.4255961258222559e-19,
          -7.5919299239822280e-20,   5.2497482917731963e-19,
          -9.7180425733692675e-19,   7.0954822569992410e-22,
          -9.6596685049564519e-20],
        [ -7.8579656921547233e-33,  -1.2842602385487934e-33,
           1.4722541001507331e-32,   3.9660854683263287e-17,
          -2.4536311210695337e-17,   4.4886711176076357e-17,
           3.3255926717347976e-17,  -4.2855208020030693e-17,
           2.1942389699521796e-17,  -4.9109489694873499e-18,
           2.6459015834951910e-18,  -6.4758478014066378e-18,
           1.1976180202039769e-17,  -1.2614134762557022e-20,
           8.5354519431721869e-18],
        [ -2.3441360386668561e-17,  -5.5972017933671754e-18,
           3.9660854683263287e-17,   1.0403233666646444e-01,
          -6.4655008095409208e-02,   1.1827996400945054e-01,
           8.8493384256423738e-02,  -1.1423608767594046e-01,
           5.8490232958803928e-02,  -1.3605217738126452e-02,
           7.3313328626561942e-03,  -1.7497667013090534e-02,
           3.2358271895496796e-02,  -3.4494690317996897e-05,
           2.3845187619459005e-02],
        [  1.4263351203713735e-17,   3.2382217736928730e-18,
          -2.4536311210695337e-17,  -6.4655008095409208e-02,
           4.0150581836315639e-02,  -7.3451517083987491e-02,
          -5.4861641622559972e-02,   7.0799699057472604e-02,
          -3.6250290457332579e-02,   8.3774532088038041e-03,
          -4.5141707194151824e-03,   1.0819475516990125e-02,
          -2.0008483708104634e-02,   2.1286300217016820e-05,
          -1.4662451833618442e-02],
        [ -2.6093255193186617e-17,  -5.9238973944444715e-18,
           4.4886711176076357e-17,   1.1827996400945054e-01,
          -7.3451517083987491e-02,   1.3437228341211754e-01,
           1.0036390307457202e-01,  -1.2952098023394296e-01,
           6.6316286883093462e-02,  -1.5325689087454648e-02,
           8.2582110275167871e-03,  -1.9793138675297632e-02,
           3.6603501966163708e-02,  -3.8941118426182169e-05,
           2.6823438322264369e-02],
        [ -1.8635217023604232e-17,  -3.7335243760921375e-18,
           3.3255926717347976e-17,   8.8493384256423738e-02,
          -5.4861641622559972e-02,   1.0036390307457202e-01,
           7.4693722545683655e-02,  -9.6331560054167792e-02,
           4.9322919778103415e-02,  -1.1239396323126538e-02,
           6.0559721305881425e-03,  -1.4648367785248313e-02,
           2.7089640393297337e-02,  -2.8693430437991996e-05,
           1.9611975359592807e-02],
        [  2.3853096167402805e-17,   4.6596447655163859e-18,
          -4.2855208020030693e-17,  -1.1423608767594046e-01,
           7.0799699057472604e-02,  -1.2952098023394296e-01,
          -9.6331560054167792e-02,   1.2422340428497536e-01,
          -6.3603882937176615e-02,   1.4456997517531465e-02,
          -7.7895870149116099e-03,   1.8872880586358068e-02,
          -3.4902238400242355e-02,   3.6939334617756023e-05,
          -2.5212563669607061e-02],
        [ -1.2213107649242517e-17,  -2.3858243522070970e-18,
           2.1942389699521796e-17,   5.8490232958803928e-02,
          -3.6250290457332579e-02,   6.6316286883093462e-02,
           4.9322919778103415e-02,  -6.3603882937176615e-02,
           3.2565956052367694e-02,  -7.4021643832225242e-03,
           3.9883664447633175e-03,  -9.6631459880872940e-03,
           1.7870373476420152e-02,  -1.8913397345817687e-05,
           1.2909152095658870e-02],
        [  2.3172311084936394e-18,   1.4255961258222559e-19,
          -4.9109489694873499e-18,  -1.3605217738126452e-02,
           8.3774532088038041e-03,  -1.5325689087454648e-02,
          -1.1239396323126538e-02,   1.4456997517531465e-02,
          -7.4021643832225242e-03,   1.5878942926301478e-03,
          -8.5536324271009425e-04,   2.1531111288336465e-03,
          -3.9820442515763636e-03,   4.1389721603886038e-06,
          -2.7332623800194094e-03],
        [ -1.2475239212774278e-18,  -7.5919299239822280e-20,
           2.6459015834951910e-18,   7.3313328626561942e-03,
          -4.5141707194151824e-03,   8.2582110275167871e-03,
           6.0559721305881425e-03,  -7.7895870149116099e-03,
           3.9883664447633175e-03,  -8.5536324271009425e-04,
           4.6076460213972839e-04,  -1.1600228570128647e-03,
           2.1453901716661453e-03,  -2.2297655051898954e-06,
           1.4722622909746931e-03],
        [  3.4139533191648033e-18,   5.2497482917731963e-19,
          -6.4758478014066378e-18,  -1.7497667013090534e-02,
           1.0819475516990125e-02,  -1.9793138675297632e-02,
          -1.4648367785248313e-02,   1.8872880586358068e-02,
          -9.6631459880872940e-03,   2.1531111288336465e-03,
          -1.1600228570128647e-03,   2.8474825714829757e-03,
          -5.2660461259965100e-03,   5.5388531753824927e-06,
          -3.7384939532378644e-03],
        [ -6.3146276163904831e-18,  -9.7180425733692675e-19,
           1.1976180202039769e-17,   3.2358271895496796e-02,
          -2.0008483708104634e-02,   3.6603501966163708e-02,
           2.7089640393297337e-02,  -3.4902238400242355e-02,
           1.7870373476420152e-02,  -3.9820442515763636e-03,
           2.1453901716661453e-03,  -5.2660461259965100e-03,
           9.7388621596507779e-03,  -1.0243563894341781e-05,
           6.9141978627290952e-03],
        [  6.3170935943146834e-21,   7.0954822569992410e-22,
          -1.2614134762557022e-20,  -3.4494690317996897e-05,
           2.1286300217016820e-05,  -3.8941118426182169e-05,
          -2.8693430437991996e-05,   3.6939334617756023e-05,
          -1.8913397345817687e-05,   4.1389721603886038e-06,
          -2.2297655051898954e-06,   5.5388531753824927e-06,
          -1.0243563894341781e-05,   1.0713766282307096e-08,
          -7.1573938360278508e-06],
        [ -3.8667022529987959e-18,  -9.6596685049564519e-20,
           8.5354519431721869e-18,   2.3845187619459005e-02,
          -1.4662451833618442e-02,   2.6823438322264369e-02,
           1.9611975359592807e-02,  -2.5212563669607061e-02,
           1.2909152095658870e-02,  -2.7332623800194094e-03,
           1.4722622909746931e-03,  -3.7384939532378644e-03,
           6.9141978627290952e-03,  -7.1573938360278508e-06,
           4.6903010197161549e-03]]
];
    let q_ov: Array3<f64> = array![
       [[  1.5858086485954589e-17,  -2.1698265939773277e-16,
          -1.6484836330571115e-16,   4.0711789317526836e-05,
           6.0149427446544480e-02,  -1.3865377876193614e-03,
          -7.2972282680777517e-02,  -1.3043023978948848e-03,
           2.4366182402976000e-02,   7.9108488340276350e-03,
          -2.9461064526900904e-01,  -1.3241132242456505e-01,
           3.8105603218842200e-03,   3.4612533735647530e-05,
           2.4152186951326138e-01],
        [ -2.0876392270688272e-17,  -5.1511695658019344e-16,
          -4.1087120239823738e-16,   3.2161652207716982e-03,
           2.3120024709204893e-03,  -3.2776754518957098e-02,
           5.5635339005052284e-03,   2.6810480383329373e-02,
          -4.7495782160310368e-03,  -7.0481649563321036e-02,
           4.6639168054546255e-03,   9.3656967221670585e-03,
           1.3474833165919556e-01,  -1.1440751623483843e-01,
          -4.4042326041545841e-03],
        [ -9.5284195878132702e-18,   2.8328594184103062e-16,
           2.0901485800746188e-16,   1.0091786233700401e-01,
           9.5675450147296032e-02,  -1.1919644818845011e-03,
           1.7558554707413057e-01,   9.2309696023380704e-03,
          -1.9259030172282010e-01,  -3.3411645067036840e-03,
           2.0828527055133833e-01,   1.7233032506922147e-01,
          -9.3104143601221608e-03,   3.6457972207627133e-03,
          -1.4073269716298148e-01],
        [  9.0220528368878598e-18,  -1.5030937728790403e-17,
           5.8215319387672488e-17,  -1.2098148378706349e-03,
          -5.8318413943516528e-05,   5.6858860131978856e-02,
          -1.8118469587165313e-03,  -4.5415846940850817e-02,
          -1.4454559584064358e-04,   1.2038152493252710e-01,
           1.8431535101228417e-03,  -8.2459309724555192e-03,
          -2.3054421679724663e-01,   1.9490793540940593e-01,
           7.5081212919873332e-04],
        [  3.4874422463410436e-17,   8.3427970640575346e-16,
           6.0247170026697439e-16,  -9.2997466938054996e-02,
          -1.0555788073620670e-01,   1.7189143154091938e-03,
          -1.4026347146419699e-01,  -8.3007836506146116e-03,
           1.7011828614974134e-01,   1.2334810209090733e-03,
          -1.0473592324459607e-01,  -1.1944990034275796e-01,
           6.4906614035668882e-03,  -2.5510839292780356e-03,
           5.7600701143527944e-02],
        [  4.2360645596812191e-18,   1.4813488731043304e-16,
           1.0362210748333213e-16,   9.3109720724170258e-02,
           1.3189682379204540e-01,  -3.0753599694414730e-03,
           1.0919162211761316e-01,   8.3520344755042483e-03,
          -1.5989776201070793e-01,   5.2233732910954072e-04,
          -1.9753602881487184e-02,   6.3810458745715143e-02,
          -1.8483907632642679e-03,  -2.7685183132345609e-06,
           4.2891623803173518e-02],
        [  2.6072451238839859e-19,   3.7376083471188027e-16,
           1.9185294812933604e-16,  -3.3486303674503184e-06,
          -1.4657310347585377e-03,  -6.3160229333168089e-02,
          -1.8181707324561695e-05,   4.9625447951631388e-02,
           2.5880831497496204e-03,  -1.3195188387656917e-01,
          -3.5143498019928306e-03,   7.3237978213364962e-03,
           2.5249271160565989e-01,  -2.1277176758497063e-01,
          -2.5621493027691566e-06],
        [  7.1303418893942250e-03,   2.4239516254675850e-01,
           1.7576084249497245e-01,   2.4394291004837063e-15,
           3.2631500506737726e-15,   3.2337596268835250e-17,
           3.1096230585361018e-15,   1.0675424188756390e-16,
          -4.3002392221032799e-15,   1.5512507531372029e-16,
           3.5041841900701322e-16,   2.0406524101655899e-15,
          -3.8251535094496760e-16,   2.4408201403031792e-16,
           4.6410313097476152e-16],
        [  2.2005754116822187e-16,   7.4334368099208845e-15,
           5.3944441213548073e-15,  -7.8748670718968586e-02,
          -1.0895299262258316e-01,   2.5409962579496584e-03,
          -9.4541018946988270e-02,  -7.0712543528762498e-03,
           1.3535597987559186e-01,  -1.7318175000622651e-04,
           6.7020354324379972e-03,  -5.7726186213153403e-02,
           1.6712910543951829e-03,   3.4615231592214149e-06,
          -2.8483337631895062e-02],
        [ -3.2090476233357915e-17,  -3.9350046088059029e-16,
          -2.7693378679990656e-16,  -7.3139579217500347e-02,
          -1.5755324484161526e-01,   4.2520885635089455e-03,
          -2.0446386422150610e-02,  -5.8401605437416182e-03,
           1.0334775791770497e-01,  -6.1571678287666272e-03,
           2.7596248700248505e-01,   6.7232327743682915e-02,
          -4.3127436117821796e-03,   1.9846247582075427e-03,
          -2.4507117089829208e-01],
        [ -6.2206576120102809e-18,  -4.5491730064754686e-17,
          -6.4600727552133041e-17,  -1.6103256021100798e-03,
          -4.0811820130242822e-03,  -2.6393768855784989e-02,
          -4.5666861028281243e-04,   2.0822113172758193e-02,
           3.3657953787709673e-03,  -5.5819616351835806e-02,
           4.5906893279315138e-03,   4.5729528596470132e-03,
           1.0652343540487574e-01,  -8.9929092292278967e-02,
          -5.3947049301360161e-03],
        [  2.5272365307224967e-18,   3.9596128494377832e-16,
           2.1464468055627879e-16,   2.5023950940706368e-03,
           3.1945682497674854e-03,  -5.4387752498549366e-02,
           1.8051280532916649e-03,   4.2371845986139578e-02,
          -1.6996355068819181e-03,  -1.1207155906175113e-01,
          -7.8846716801877492e-03,   5.9432994473423446e-03,
           2.1448252047542798e-01,  -1.8029377117752673e-01,
           4.6660770395865504e-03],
        [  6.0953426763854530e-18,  -1.2524401519577492e-16,
          -9.4336807712842367e-17,   6.7590801742109977e-02,
           1.2022675851722525e-01,  -7.8780769708619754e-04,
           4.9112320947766276e-02,   3.9218703456228412e-03,
          -1.0526759060123228e-01,   7.6920020742162667e-03,
          -1.3201431120271562e-01,  -7.7352377985651704e-03,
          -7.7251838850187736e-03,   6.6801455108631592e-03,
           1.2596668334334193e-01],
        [  9.9239889747012346e-03,   3.3736480575529493e-01,
           2.4300574670488168e-01,  -1.2957104909578316e-18,
           4.7728202486855856e-17,   5.4542440168051426e-17,
           3.1341523922584514e-18,  -8.5575955381210712e-17,
          -6.0363105297967818e-17,   3.3330157069308416e-17,
          -2.1476513881091791e-16,  -8.1391766264986833e-17,
          -6.1857458560215335e-17,   1.2440989484856233e-17,
           2.1338042414219877e-16],
        [  2.6910691599025594e-04,   9.1482570840608346e-03,
           6.5895393331113043e-03,  -4.8665350548995898e-17,
          -8.3248859381536038e-17,  -3.8315307662387369e-17,
          -3.9186670538429545e-17,   2.6378659116065724e-17,
           7.8185118778034907e-17,  -8.8525745574547003e-17,
           7.7225870788487272e-17,   2.4654365373780546e-18,
           1.6506983518598226e-16,  -1.4015476464540083e-16,
          -8.0005846213867990e-17]],

       [[ -3.3246238224097441e-16,   1.7685076892511234e-16,
           3.1491460951008339e-16,  -4.3507093817221447e-04,
           3.1317863170966048e-02,   5.0809429953712765e-02,
           7.3830509429139241e-02,  -2.1536096491118113e-02,
          -1.3529462852435736e-02,   2.5171704592638200e-01,
           1.5355808038449795e-01,  -7.2292350775360448e-02,
          -1.1429400569136407e-01,  -9.1567242124906273e-04,
          -2.4224478149015100e-01],
        [ -4.3323293014138257e-16,   2.9206143196568547e-16,
           4.3111176090311878e-16,  -8.6103893990245456e-02,
          -2.8114120352553187e-02,  -7.9082032499168509e-02,
           1.4886880007598871e-01,  -1.4561811223744967e-01,
          -7.7567769361799307e-02,   1.6766179454270666e-01,
           5.9122595778190901e-02,  -1.3726344400804463e-01,
          -8.8108202162484134e-02,  -5.9680708420331255e-02,
          -1.1774606770556713e-01],
        [  2.0737620346614598e-16,  -1.2550225159341192e-16,
          -1.5546584447075408e-16,   5.3444935545243898e-02,
           4.9772104508353322e-02,   2.8711604470456287e-02,
          -9.3292825695362874e-02,   7.3763452797258100e-02,
           7.4347644553763415e-02,  -6.3473194891713630e-02,
          -1.0908867559606419e-01,  -4.7875007434310279e-02,
           1.3845856797178391e-01,  -9.6498331779546045e-02,
           7.5594624135694677e-02],
        [ -2.2834188271899024e-16,   1.3213245684134270e-16,
           2.1420360857051309e-16,   8.0726223178842066e-02,
           7.1509131314784133e-02,   6.3783892885963270e-02,
          -1.2161701185084157e-01,   1.1212159984319124e-01,
           9.9043402401586988e-02,  -4.5684557654527086e-02,
          -9.7901287910524257e-02,  -4.1319549972841874e-02,
           1.4806044372192112e-01,  -9.5705307273054693e-02,
           4.9798757861272178e-02],
        [  6.6714128030694715e-16,  -4.4882505339892085e-16,
          -6.6414398308906507e-16,   4.5234695617459617e-02,
          -1.5733127550344853e-02,   6.9626537156771473e-02,
          -6.7962246967350606e-02,   9.1151851619643703e-02,
           1.1674702531508652e-02,  -9.8429659560447635e-02,
           6.4239651815216153e-02,   2.0179722675798545e-01,
          -5.5793184825151873e-02,   1.7009521692352891e-01,
           2.8018436779905190e-02],
        [ -9.4804596529472723e-18,  -3.3312566180014109e-17,
          -6.9971637344955602e-18,   9.3150008391274269e-02,
           6.8603962226794934e-02,   1.1266899846083292e-01,
          -1.0905236460206251e-01,   1.3456415348599771e-01,
           8.7031713847710718e-02,   1.7076139785136290e-02,
           1.0601924114228851e-02,   3.3479863551127031e-02,
           5.4286018190938645e-02,  -8.9353346872725337e-06,
          -4.2849377803948520e-02],
        [  2.6928808635602294e-16,  -1.9922595354139515e-16,
          -3.4038668685767178e-16,   1.7539996912864161e-04,
          -5.3921133761719475e-02,   3.3014291043718419e-02,
          -4.8911860620906578e-05,   2.7293835391915718e-02,
          -4.1660848024305072e-02,  -6.9611233623355237e-02,
           1.1375169301275458e-01,   2.1469105744734940e-01,
          -1.3224740090241827e-01,   2.1278715348337990e-01,
           9.3695402667438865e-05],
        [  2.0634608803132459e-01,  -1.2737406878130658e-01,
          -1.7575727955098541e-01,  -2.9282629146067677e-15,
          -1.9462995803138552e-15,  -3.6140355898506472e-15,
           3.5600305171727078e-15,  -4.3435973848321993e-15,
          -2.5344913659985177e-15,   1.4086711169415609e-16,
          -5.0016308664969320e-16,  -2.0337179524131009e-15,
          -1.3628828872478525e-15,  -8.9916217582694613e-16,
           9.9846679508217625e-16],
        [  6.6074475590658713e-15,  -4.1108433359959753e-15,
          -5.6411477594176015e-15,   7.8737204571001113e-02,
           5.6669567878380490e-02,   9.3020627885458312e-02,
          -9.4344649810335204e-02,   1.1383228582004450e-01,
           7.3640790799057151e-02,   6.0408513968204861e-03,
           3.7547335174791426e-03,   3.0207767939688983e-02,
           4.9146415020526170e-02,  -9.3142353654054877e-05,
          -2.8514377626366112e-02],
        [ -3.9104863827758262e-16,   2.8288557548999982e-16,
           3.6334832782543272e-16,  -3.8058238676151775e-02,
          -2.3235188050510440e-02,  -8.1690044449033744e-02,
           1.0585218339788479e-02,  -5.4960411479890177e-02,
          -1.4206735105644755e-02,  -9.6795160670261018e-02,
          -1.1578880502580566e-01,  -5.8513741339279918e-02,
           7.8135987120400166e-02,  -7.6922382542580714e-02,
           1.2716443185869131e-01],
        [  3.0591336492064450e-16,  -2.3127097234028212e-16,
          -2.1957477923446888e-16,   6.2617531505433741e-02,
           8.1857431733715263e-02,   1.0798654323940249e-01,
          -1.7482531145429567e-02,   6.8448928936114026e-02,
           5.7329460938184411e-02,   2.1599736196458968e-01,
           9.8307185990462370e-02,  -7.8124329840146126e-02,
          -2.1146373254540579e-02,  -4.6527229083915621e-02,
          -2.0956029328020631e-01],
        [ -8.9098701708515524e-17,   4.0268991719860504e-18,
           2.6481381117368596e-17,   5.7399257020246529e-02,
           2.8336862930259450e-02,   1.0209861062335662e-01,
          -4.1567122334706531e-02,   8.7330248167381205e-02,
           2.9712359876112957e-02,   6.3900604837450511e-02,
           1.1000639879288181e-01,   9.3216121632960044e-02,
          -6.5692067762396181e-02,   9.5945295750758192e-02,
          -1.0670207856642706e-01],
        [  1.1156205326921241e-16,  -7.1818893761899724e-17,
          -1.7847856570112469e-16,  -3.5920258069484748e-02,
          -7.2574474547768900e-02,  -3.0649687931906689e-02,
           2.6126642271552473e-02,  -2.7521185499779076e-02,
          -6.0528186591782857e-02,  -1.1001768438835849e-01,
           4.5203623906207711e-02,   1.5686172545344745e-01,
          -9.1500899461875618e-02,   1.5274934271320637e-01,
           6.7082253235682343e-02],
        [  1.5033910270345754e-01,  -9.2801861552826659e-02,
          -1.2720599029158947e-01,  -1.0181384023563023e-16,
          -3.7280750196839617e-17,  -1.2687613849911988e-16,
           2.1416897797727547e-16,  -1.8591376837305698e-16,
          -4.0474153375084147e-17,   3.0567477559665842e-16,
           7.8887232762277137e-17,  -3.1738312597112985e-16,
          -7.7845609453562065e-17,  -2.2248579911456059e-16,
          -1.8526513766309099e-16],
        [ -2.4483531196210123e-01,   1.5113282117102383e-01,
           2.0716176372398301e-01,   8.6110027912539922e-18,
           3.9640451903971435e-17,   7.4190983865610400e-17,
          -4.8033455396476494e-17,   2.3248447633975700e-17,
          -6.9454817908085778e-17,  -7.1284914577702887e-17,
           1.3102183218350126e-17,   1.8431472744312211e-16,
          -4.5810362267160729e-17,   2.0241883475146543e-16,
          -1.1425364143051164e-17]],

       [[  3.6533070820604459e-16,   1.2300275102138372e-16,
          -2.4454493509374712e-16,  -1.4685780454131870e-03,
          -2.7873507541189255e-02,   5.1693284638404058e-02,
          -7.5554297876226514e-02,   2.4451066156259769e-02,
          -1.2938458252076804e-02,  -2.6121607841981082e-01,
           1.4251103568224591e-01,   6.3004117239719326e-02,
          -1.2025727830298558e-01,  -9.9782600497230756e-04,
           2.4381818996029395e-01],
        [  5.0613180975380950e-16,   2.1996233907115408e-16,
          -3.4317413530843447e-16,  -8.8979826712778001e-02,
           2.7104017624191575e-02,  -8.1776026717510136e-02,
          -1.5345292700854410e-01,   1.5728204579769989e-01,
          -6.6541640754835721e-02,  -1.7452614828383803e-01,
           5.7137577582171376e-02,   1.2784812985408969e-01,
          -1.0285659337959267e-01,   5.4077547990371816e-02,
           1.2190994452928142e-01],
        [ -4.8658729896100978e-17,  -2.7173364549110856e-17,
           2.8179525769604763e-17,  -4.7635852181434624e-02,
           4.7359311736886123e-02,  -2.6500554226300967e-02,
          -8.1259983523890980e-02,   7.0247760149572014e-02,
          -6.2286598288436065e-02,  -5.2679757193835185e-02,
           9.8873976710602426e-02,  -6.7209675176425523e-02,
          -1.2661311769563149e-01,  -1.0059615797946025e-01,
           6.2774028030184864e-02],
        [  4.5135713037644336e-16,   2.4345881373136374e-16,
          -3.7911395347931129e-16,  -8.0016442880907146e-02,
           6.8874959397202021e-02,  -6.5619926694092306e-02,
          -1.1996953522222024e-01,   1.2025232945430377e-01,
          -8.7581526400567128e-02,  -4.9850475759024418e-02,
           9.6602866532540826e-02,  -5.4736768270826283e-02,
          -1.4661224757481950e-01,  -9.9006164982247610e-02,
           4.9742982876396301e-02],
        [ -5.6357246332402325e-16,  -2.5512833000493558e-16,
           3.7140428383957747e-16,   4.7569153198878188e-02,
           1.6960135070019644e-02,   7.0751286076015496e-02,
           7.1523461980357944e-02,  -9.5513819010985115e-02,
           5.1623487761141215e-03,   9.6247081135749632e-02,
           6.4880394905324962e-02,  -2.0372594553046489e-01,
          -4.0256127566649459e-02,  -1.6714226495631090e-01,
          -2.9432019197585872e-02],
        [  9.7521411008241682e-18,  -5.4162897848265452e-18,
          -2.1953694698807293e-17,   9.3267417314522552e-02,
          -6.3285096176398686e-02,   1.1573702979278984e-01,
           1.0869553984793512e-01,  -1.4305329752583276e-01,
           7.3261408619633067e-02,  -1.7364042674702602e-02,
           9.2970420932930228e-03,  -3.0325843886622121e-02,
           5.6250762302325036e-02,  -6.9941050859154141e-06,
           4.2787606731544608e-02],
        [ -4.5947961901994336e-16,  -1.9955869184085038e-16,
           2.7799516173819595e-16,  -1.6956165705075271e-04,
           5.5633388852419724e-02,   3.0236879677739921e-02,
          -2.3327778485248557e-05,  -2.2440000770949813e-02,
          -4.4463238449060631e-02,   6.2980811134919434e-02,
           1.1570836199610783e-01,  -2.2312008858512367e-01,
          -1.2049065214442091e-01,  -2.1284046992193517e-01,
           1.0815960597729268e-04],
        [ -2.1347005531513996e-01,  -1.1500847520267737e-01,
           1.7575403978780216e-01,   2.1911155723243443e-15,
          -1.5924336124541745e-15,   2.7214695075657335e-15,
           2.3295096030272331e-15,  -3.2375255698385166e-15,
           1.7550801030325873e-15,  -1.0318747573198183e-15,
           2.7187524035211094e-16,  -1.5765722500971461e-16,
           1.2733092676219860e-15,   3.9180028003596291e-16,
           1.5049647530801161e-15],
        [ -6.8319430761881718e-15,  -3.6764637763851205e-15,
           5.6407139485984310e-15,  -7.8691555107729710e-02,
           5.2130847028634159e-02,  -9.5393262725052233e-02,
          -9.3883175565218760e-02,   1.2081639968144454e-01,
          -6.1856043206578878e-02,   5.8978868372595236e-03,
          -3.1569941076336622e-03,   2.7449634971895120e-02,
          -5.0718386870776518e-02,   9.5814301219958320e-05,
          -2.8362825214823285e-02],
        [  7.4214770507055558e-16,   3.7971320934897264e-16,
          -6.2742356455218723e-16,   3.5209815465512009e-02,
          -1.5992703560067819e-02,   7.7612996876073037e-02,
           9.7087440859161319e-03,  -5.2731699472146010e-02,
           6.3169575354621423e-03,  -9.3328068818685550e-02,
           1.0584012362426447e-01,  -6.6930507404126649e-02,
          -7.3199892289699961e-02,  -7.8569087920105654e-02,
           1.1791890670929089e-01],
        [ -5.2624015470862123e-16,  -3.6138072862368708e-16,
           4.8516481642984165e-16,   6.4291369773025214e-02,
          -7.7463025443156447e-02,   1.1518273623665311e-01,
           1.7646481749503236e-02,  -7.6430822256737543e-02,
           5.0363326451919405e-02,  -2.2526165488867370e-01,
           9.1831379612943104e-02,   7.3188402114056181e-02,
          -2.8106311500861694e-02,   4.3210970182111702e-02,
           2.1492140120266318e-01],
        [  5.0019956801521314e-16,   2.8526961157683229e-16,
          -3.7858451712126414e-16,  -5.9896337387689097e-02,
           2.8720252404218501e-02,  -1.0555115416014671e-01,
          -4.3178948016922132e-02,   9.2186967167087547e-02,
          -2.4946691486603619e-02,   7.7792923699632741e-02,
          -1.0168956682597627e-01,   8.5401376745609103e-02,
           5.3917773797881242e-02,   8.4245097319724238e-02,
          -1.1162220767798846e-01],
        [ -6.8033499262419421e-17,   1.9320312953251306e-17,
          -3.0106979009717002e-17,  -3.1793418662623550e-02,
           6.9210117818128025e-02,  -2.6397294209952099e-02,
          -2.2791165896248817e-02,   2.7125704577522176e-02,
          -5.5861008624617625e-02,   1.0171358188142701e-01,
           5.7414371031115879e-02,  -1.6908896714095850e-01,
          -8.7123743464999820e-02,  -1.5930594378475704e-01,
          -5.8949360506207069e-02],
        [  1.4159906035658112e-01,   7.6287458417280768e-02,
          -1.1581031209651185e-01,   8.0468166079692019e-17,
          -1.6109498796137204e-16,   1.0877230577614266e-16,
           1.0789298011432686e-16,  -9.7719860136086076e-17,
           1.2010837055571434e-16,  -2.0201098970418406e-16,
          -6.2782524396251810e-17,   2.6158572715015218e-16,
           1.5304225044291533e-16,   2.5601599274868751e-16,
           1.2887297535201990e-16],
        [  2.6135290419009011e-01,   1.4080565761025854e-01,
          -2.1375393231000894e-01,   1.0934365206915525e-16,
          -9.1452248298480079e-17,   2.1300385714907671e-16,
           1.9805253173563273e-16,  -2.0435442105180705e-16,
           6.8198138260480112e-17,  -3.4568556321206519e-17,
           1.4467483467617685e-16,  -2.0331375279517677e-16,
          -2.8537300962347932e-17,  -1.5928679733093698e-16,
           8.8597872013822301e-17]],

       [[ -7.5302744832095902e-18,   5.6575309519910192e-17,
           1.1820184956524063e-17,  -5.0706170271373405e-04,
           2.8908404747588677e-02,  -5.2146891578109353e-02,
           7.3924888346570281e-02,   2.2985508967723035e-02,
          -1.1261408371031890e-02,  -2.5967651719932705e-01,
           1.3993299314836707e-01,  -6.5672115666036077e-02,
           1.1835569950804856e-01,   9.6368452251687636e-04,
          -2.4232607824744590e-01],
        [  2.2953748891540509e-16,   1.2448975611828377e-16,
           1.6315315989648291e-16,   8.9305434224886626e-02,
           2.7453007063371452e-02,  -8.2146972682258929e-02,
          -1.5434040094893198e-01,  -1.5780036708384440e-01,
           6.6114080670923767e-02,   1.7443199823633326e-01,
          -5.6614664263182971e-02,   1.2805220067397513e-01,
          -1.0427168579153173e-01,  -5.3394788503600632e-02,
           1.2214367489188223e-01],
        [ -2.7730467196077466e-16,  -1.3264825250928792e-16,
          -2.3939225117612610e-16,   4.7851587961002584e-02,
           4.6731371953738665e-02,  -2.5824262325017073e-02,
          -8.3586901806621178e-02,  -7.1246399235334851e-02,
           6.2205421846347170e-02,   5.8224191130939199e-02,
          -1.0215512768849205e-01,  -6.4108671235671141e-02,
          -1.2906716970796817e-01,   1.0010488931957155e-01,
           6.7948416168370135e-02],
        [ -1.5608765300125358e-16,  -1.1836803570027291e-16,
          -1.0680256551376726e-16,  -7.9500719437894329e-02,
          -6.8933050500666088e-02,   6.5222197575888430e-02,
           1.1972119046822548e-01,   1.1943165787776056e-01,
          -8.6777900252503787e-02,  -4.8360905946172136e-02,
           9.7109562441505162e-02,   5.5163591628143785e-02,
           1.4650385055105772e-01,  -1.0011193920733617e-01,
          -4.9046083674729339e-02],
        [ -4.5377078008352985e-16,  -2.5514997659749507e-16,
          -3.9121635943935373e-16,   4.7327031689210729e-02,
          -1.7155119432391102e-02,  -7.0567586422039752e-02,
          -7.1070858651875846e-02,  -9.5082658915466994e-02,
           4.4286173929187558e-03,   9.6137508657410276e-02,
           6.6897221832191239e-02,   2.0335359335937836e-01,
           4.0161533480280433e-02,  -1.6754155500334311e-01,
           2.9312026992585311e-02],
        [ -1.9677390374076338e-16,  -5.2705284414238221e-17,
          -1.7514880598338130e-16,   9.3138385657064171e-02,
           6.3295228963254652e-02,  -1.1575564238742678e-01,
          -1.0897609006230273e-01,  -1.4295896010183631e-01,
           7.2601315359193369e-02,  -1.7613897460777107e-02,
           9.6698547677587943e-03,   3.0282844662365319e-02,
          -5.6148249156428770e-02,   5.9587259068905052e-06,
          -4.2848614467885140e-02],
        [ -3.4367764277426680e-16,  -1.5522142090102882e-16,
          -2.7817306019872578e-16,  -1.6981024455265531e-04,
           5.5397085489480413e-02,   3.0474663842836432e-02,
           2.9000298809974540e-05,   2.2813301679832504e-02,
           4.4265734694977348e-02,  -6.3397361925436713e-02,
          -1.1732180012202492e-01,  -2.2201035169434752e-01,
          -1.1956087228758497e-01,   2.1278137600423064e-01,
          -8.6202631993020917e-05],
        [ -2.1347702729651705e-01,  -1.1502489317568373e-01,
          -1.7575731251389404e-01,  -2.7372618706500536e-15,
          -1.8631586755688404e-15,   3.2678277715655644e-15,
           3.1734826152006586e-15,   4.0764341932949165e-15,
          -2.1087531743315923e-15,   4.2093226318635189e-16,
          -1.7667465565860002e-16,  -7.7388389890137073e-16,
           1.6549561532602863e-15,  -1.1211991194986196e-16,
           1.1543294672849006e-15],
        [ -6.6101234800925353e-15,  -3.5194693066724258e-15,
          -5.4565140838084746e-15,   7.8722134215148828e-02,
           5.2283804376171944e-02,  -9.5565844402623251e-02,
          -9.4270660917916332e-02,  -1.2092734201315178e-01,
           6.1428587504204643e-02,  -6.2383461639279290e-03,
           3.4272325699156482e-03,   2.7309704976930305e-02,
          -5.0817569207738417e-02,   9.0773370921039265e-05,
          -2.8520441163414789e-02],
        [  6.9396041832219547e-16,   3.3659417217062050e-16,
           5.6960711260586289e-16,  -3.5254180140903875e-02,
          -1.6019532425649855e-02,   7.7692186569055577e-02,
           9.7735461073994792e-03,   5.2832668892166285e-02,
          -6.2259965918653147e-03,   9.3031121946492795e-02,
          -1.0653811876778262e-01,  -6.6253176057835136e-02,
          -7.3397372842993788e-02,   7.8889846156196444e-02,
           1.1782092565003638e-01],
        [  3.1709857555646527e-16,   7.6820992542171841e-17,
           2.5055771790728838e-16,  -6.4208608317440685e-02,
          -7.7532195546661534e-02,   1.1520484527915796e-01,
           1.7879594837763524e-02,   7.6436742007911715e-02,
          -5.0240015093226328e-02,   2.2524937953630125e-01,
          -9.1403041638002780e-02,   7.3961299460897620e-02,
          -2.8893655238926091e-02,  -4.3107129067821881e-02,
           2.1495583901631662e-01],
        [ -1.8442472593341304e-16,  -1.4652221959198221e-16,
          -1.4753458515226375e-16,  -5.9881760185392492e-02,
          -2.8756872613531850e-02,   1.0554361716763662e-01,
           4.3327046788118530e-02,   9.2212546649812557e-02,
          -2.4678818319437721e-02,   7.7462224729152873e-02,
          -1.0237317145264684e-01,  -8.4611485604269843e-02,
          -5.3911482811882766e-02,   8.4371909185208885e-02,
           1.1137826216484770e-01],
        [  4.4891389546898542e-16,   1.8745994141450529e-16,
           3.6434749627051334e-16,  -3.1565487098741352e-02,
          -6.9130936576269564e-02,   2.6247159340302056e-02,
           2.2961515790908944e-02,   2.6922446868983888e-02,
          -5.5667460034356846e-02,   1.0196613004022241e-01,
           5.8765207656569438e-02,   1.6864827820956493e-01,
           8.6469738474670488e-02,  -1.5943033141683660e-01,
           5.8995349635593053e-02],
        [ -1.4157811356312530e-01,  -7.6284581216876673e-02,
          -1.1579156027227104e-01,   8.4637455794450942e-17,
           8.8798743054185042e-17,  -1.7504765160756805e-16,
          -9.6275805994938687e-17,  -1.7858823944542475e-16,
           9.7065546600201640e-17,  -1.6256538019162900e-16,
           3.6543956398090591e-17,  -4.3977463193550635e-17,
          -7.9246059785318839e-17,   4.7197662200926650e-17,
          -1.5573874003823685e-16],
        [ -2.6135262882337051e-01,  -1.4082103043973040e-01,
          -2.1375072328509639e-01,  -9.1927266768166166e-17,
          -1.7429900603479763e-16,   7.8355839307661517e-17,
          -8.7797001221602353e-17,  -4.8718654200101354e-17,
          -5.3211903121672913e-17,   5.4380846027419714e-16,
          -1.4702435079061028e-16,   3.6750701595363425e-16,
          -1.2713436114024328e-16,  -2.5065346457733652e-16,
           4.7029484334883870e-16]],

       [[ -1.1260570365319008e-16,  -1.6808617205243523e-18,
          -8.3723937256217354e-17,  -1.5395528155088302e-03,
          -3.0222266725408307e-02,  -5.0284393000650886e-02,
          -7.5646505853871587e-02,  -2.3135710208589299e-02,
          -1.5460446164226600e-02,   2.5333911874475440e-01,
           1.5631761490282370e-01,   7.0012113503352347e-02,
           1.1644764489193424e-01,   9.5174617771745518e-04,
           2.4390058387472000e-01],
        [ -2.8804628744879898e-16,   2.5174648640119317e-16,
          -2.7244204840199817e-16,   8.5736267680662920e-02,
          -2.7726232074975002e-02,  -7.8751294030452432e-02,
           1.4780068667561355e-01,   1.4524629404963624e-01,
           7.7915173438120627e-02,  -1.6765524836500120e-01,
          -5.9680343522573738e-02,  -1.3708884705722010e-01,
          -8.6688768977992853e-02,   6.0356876694492613e-02,
          -1.1748623773273403e-01],
        [  1.6643442126148734e-16,  -1.1893042009638383e-16,
           1.1793891415024426e-16,  -5.3203066258205277e-02,
           5.0406435414876612e-02,   2.9359294048269171e-02,
          -9.0822102614974226e-02,  -7.2867303749317935e-02,
          -7.4361129169829315e-02,   5.8133884821162815e-02,
           1.0557924856681297e-01,  -5.1114913606470420e-02,
           1.3610023261267834e-01,   9.6952063616207396e-02,
           7.0406993519057340e-02],
        [ -2.8789666900828032e-16,   1.9763002709807030e-16,
          -2.1914040431840865e-16,   8.1214842474188365e-02,
          -7.1456217015516910e-02,  -6.4206353527014759e-02,
           1.2171565227930026e-01,   1.1302291692625958e-01,
           9.9948181781224735e-02,  -4.7209200182642491e-02,
          -9.7542991432832654e-02,   4.0860526884568510e-02,
          -1.4812177584147784e-01,  -9.4602991562765512e-02,
          -5.0492794581351974e-02],
        [  3.8879390731081256e-16,  -1.7872219325528028e-16,
           2.7419563787332699e-16,   4.5460931065288354e-02,
           1.5531016279820148e-02,  -6.9825424625463983e-02,
           6.8323135640931010e-02,   9.1601607666213170e-02,
           1.2455841967291610e-02,  -9.8362370752239608e-02,
           6.2216745316944988e-02,  -2.0221610422948649e-01,
           5.5885425419722808e-02,   1.6967751974528991e-01,
          -2.8124025463678277e-02],
        [  8.8042947090533337e-17,  -3.9167996095004832e-17,
           7.4121397442097910e-17,   9.3255623341251162e-02,
          -6.8585686741107932e-02,  -1.1269788650401379e-01,
           1.0862014523663041e-01,   1.3476492811185700e-01,
           8.7728921906179966e-02,   1.6836910020042752e-02,
           1.0208460698630229e-02,  -3.3550374033087173e-02,
          -5.4407210371759093e-02,   1.0690213822786565e-05,
           4.2786414241403406e-02],
        [  4.4003291833182961e-16,  -3.2134234497087933e-16,
           4.4261469077098537e-16,   1.7417164234265550e-04,
          -5.4170579713593806e-02,   3.2785880728052413e-02,
           3.9257671931330895e-05,  -2.6926727645940847e-02,
           4.1890546412177057e-02,   6.9037367004912059e-02,
          -1.1219008329947605e-01,   2.1576177021283163e-01,
          -1.3322739429273756e-01,  -2.1283688248507587e-01,
          -1.1827199081644590e-04],
        [  2.0634145147215149e-01,  -1.2735764028349150e-01,
           1.7575433389020739e-01,   2.8073026277609418e-15,
          -1.9436063248712034e-15,  -3.4893292859194260e-15,
           3.2042376473410293e-15,   4.1893573682607585e-15,
           2.5163748093002838e-15,   4.7714491284902165e-16,
           5.9013386028661465e-16,  -1.3725374302300710e-15,
          -1.2895553719188308e-15,   4.0408268078193999e-16,
           1.4050764558185481e-15],
        [  6.5098447369852781e-15,  -4.0349085711996628e-15,
           5.5465845396732288e-15,  -7.8675781359818078e-02,
           5.6497930232230480e-02,   9.2883601411266573e-02,
          -9.3809508630296731e-02,  -1.1380904867222588e-01,
          -7.4069516832501126e-02,  -5.7266198047372374e-03,
          -3.4663785335892188e-03,   3.0346058349762381e-02,
           4.9045063628438447e-02,  -9.2540961951589895e-05,
          -2.8367896972361677e-02],
        [ -9.3853415534931523e-16,   5.6956330975177242e-16,
          -8.1645170677605798e-16,   3.7991468298353370e-02,
          -2.3196649690399650e-02,  -8.1622336689805453e-02,
           1.0442156102961319e-02,   5.4860939848926593e-02,
           1.4304730859017728e-02,   9.7145193066785276e-02,
           1.1513946390430350e-01,  -5.9208906544909845e-02,
           7.7920168302978862e-02,   7.6586974243120678e-02,
           1.2726436864927088e-01],
        [ -3.0685947303352804e-17,   7.4627934255384571e-17,
          -5.0076335778773925e-17,  -6.2658145984900646e-02,
           8.1779868448094234e-02,   1.0798215464586894e-01,
          -1.7152885400442928e-02,  -6.8450532035628259e-02,
          -5.7456046745956030e-02,  -2.1596199469433447e-01,
          -9.8770019278232105e-02,  -7.7414031447489068e-02,
          -2.0390636543881291e-02,   4.6633993275322319e-02,
          -2.0952744989051880e-01],
        [ -1.7696538592535730e-16,   1.1687516388746236e-16,
          -1.7778937871364839e-16,   5.7359136768989245e-02,
          -2.8281605861563155e-02,  -1.0211023334646646e-01,
           4.1315332543929890e-02,   8.7309684819331643e-02,
           2.9970298784003108e-02,   6.4318078734539028e-02,
           1.0926078980724209e-01,  -9.4017984800039311e-02,
           6.5776319857220281e-02,   9.5804396127033287e-02,
           1.0695687974572474e-01],
        [ -4.9182601851649034e-16,   3.5004528743391337e-16,
          -4.7150195433113244e-16,  -3.6132483216187936e-02,
           7.2651262714248308e-02,   3.0803497344088351e-02,
          -2.5903955279181524e-02,  -2.7739320321290530e-02,
          -6.0759682945121511e-02,  -1.0967180693521378e-01,
           4.3937447063632513e-02,  -1.5723525781517622e-01,
           9.2170526390438490e-02,   1.5263171823120292e-01,
          -6.7044928214110622e-02],
        [ -1.5036042357269927e-01,   9.2805124124921867e-02,
          -1.2722475025145127e-01,  -2.3995996413482949e-16,
           1.0807727256116830e-16,   4.1594685131031962e-16,
          -1.8433707169898794e-16,  -4.4838024751139308e-16,
          -1.2483104757065690e-16,  -1.9482397853507051e-16,
          -3.7284382320068269e-16,   3.5574259169909794e-16,
          -2.1382227942242294e-16,  -3.4343516300712273e-16,
          -3.6930947350356437e-16],
        [  2.4483504825714114e-01,  -1.5111654053367440e-01,
           2.0716270638712997e-01,  -1.6789476333259159e-16,
           2.7778590042574283e-16,   1.9691156195622999e-16,
          -1.1771111618752472e-16,  -3.9581940213273577e-17,
          -2.3353384987191346e-16,  -5.0652696264571082e-16,
          -6.3991425438455222e-17,  -3.6760307911807721e-16,
           1.6979381351811083e-16,   3.2947645966292302e-16,
          -4.1957310029459312e-16]],

       [[ -3.4837581344947472e-17,  -2.0713077777161702e-16,
           1.2282893459897133e-16,  -2.0113633800059663e-03,
          -5.8171501626961684e-02,   1.3603309137765343e-03,
           7.6496573417273325e-02,  -1.4605233587524982e-03,
           2.8827527201092162e-02,   7.9254848250763493e-03,
          -2.9770428914516067e-01,   1.3856897292422088e-01,
          -4.0565109601400050e-03,  -3.6594052894287077e-05,
          -2.4464591592677667e-01],
        [ -3.5120279757502885e-17,  -3.9503464364756935e-16,
           2.4997063426114324e-16,  -3.2278217618364000e-03,
           2.3187870553471688e-03,  -3.2491006130372924e-02,
           5.5612628556366674e-03,  -2.6624234500396728e-02,
           4.8105576317888973e-03,   7.0242246300497135e-02,
          -4.6266290720317384e-03,   9.4074632030465444e-03,
           1.3350353995048056e-01,   1.1317018877187221e-01,
          -4.4172255984154711e-03],
        [ -3.9299296336868509e-17,   9.0358854044858025e-17,
          -8.4079178175248717e-17,  -1.0120979728265170e-01,
           9.7054795243001951e-02,  -1.2069764024291653e-03,
           1.7337727776904832e-01,  -9.1735332495958763e-03,
           1.9354127364528731e-01,   3.1223081664293732e-03,
          -2.0096984937758228e-01,   1.7165192176277447e-01,
          -9.2467436585729739e-03,  -3.6107686266516471e-03,
          -1.3599342231327188e-01],
        [ -5.1943112011519159e-17,  -4.1998620768058933e-16,
           2.4033460724469440e-16,  -1.2150469169030778e-03,
           5.1798126931384275e-05,  -5.6875265598281294e-02,
           1.8313613978154443e-03,  -4.5500231528534218e-02,
          -1.3061405309055911e-04,   1.2104627718920434e-01,
           1.8936038788351737e-03,   8.2697683069016936e-03,
           2.3046303130572121e-01,   1.9452204904462969e-01,
          -7.4963050404845688e-04],
        [ -2.2513327237014257e-17,   3.1905794629924299e-16,
          -2.4364976403190932e-16,  -9.2591485468190696e-02,
           1.0490354011257549e-01,  -1.6829233919952316e-03,
           1.3861860491999767e-01,  -8.2132624877881266e-03,
           1.7007481501906210e-01,   1.1693138502573749e-03,
          -1.0317483893366527e-01,   1.1975323440927334e-01,
          -6.4844000174656049e-03,  -2.5375678917456349e-03,
          -5.7346406095202085e-02],
        [  1.6937169963230825e-17,  -5.4276585644374130e-17,
           3.5919287106551832e-17,   9.3293095484914795e-02,
          -1.3186631248435704e-01,   3.0494362935797300e-03,
          -1.0848210210614204e-01,   8.3323312411043796e-03,
          -1.6073030952154727e-01,   5.4220575008415628e-04,
          -2.0020896586264089e-02,  -6.3849018306567890e-02,
           1.8597793252157317e-03,   3.3405570184219524e-06,
          -4.2739749686116560e-02],
        [ -3.2306261646646249e-17,   3.9764766518194962e-16,
          -3.6130842184152788e-16,  -2.8932347814134007e-06,
          -1.4722203689900883e-03,  -6.3343230188096400e-02,
           1.7115549315974490e-05,  -4.9842127599262175e-02,
          -2.5890040845599881e-03,   1.3301224178734303e-01,
           3.5685901384516581e-03,   7.3540602393694600e-03,
           2.5303600863219072e-01,   2.1288059257578879e-01,
           3.7071871995184025e-06],
        [  7.1292012187867161e-03,   2.4236991489640097e-01,
          -1.7575462410810230e-01,  -1.8909418556967992e-15,
           2.4287684251739136e-15,   2.1453530752002761e-17,
           2.5212066387648241e-15,  -1.6088113105645057e-16,
           3.3906512413315323e-15,  -5.2914838263871429e-17,
          -7.0881005217842023e-16,   1.7963126435340843e-15,
          -2.1344205562705922e-16,  -1.3518440252366773e-16,
          -2.4856479372103418e-17],
        [  2.4762255687887222e-16,   7.8124905379726353e-15,
          -5.6633483669165750e-15,   7.8658821822829905e-02,
          -1.0861884062295131e-01,   2.5123948543525126e-03,
          -9.3612932193854831e-02,   7.0312893846585026e-03,
          -1.3563892624106616e-01,   1.9413310702533172e-04,
          -7.0911823218376829e-03,  -5.7597955595939436e-02,
           1.6739324971062628e-03,   2.1288314159314398e-07,
          -2.8388019807796788e-02],
        [ -4.6179363964063283e-17,  -1.1520351772873803e-15,
           8.0489026944726272e-16,   7.3382464569764938e-02,
          -1.5760499635762842e-01,   4.2307406719357434e-03,
          -2.0071169171002518e-02,   5.8610610420961667e-03,
          -1.0371794822854374e-01,   6.1194032205147035e-03,
          -2.7505135199230701e-01,   6.9377508069766197e-02,
          -4.3426961539435940e-03,  -1.9686607876105103e-03,
          -2.4509693221832207e-01],
        [ -5.0520269620935091e-18,   4.5978740877847058e-16,
          -3.6170254135727727e-16,   1.6148574890709694e-03,
          -4.0853117150794656e-03,  -2.6357939427886310e-02,
          -4.3520411619518652e-04,  -2.0824577044595009e-02,
          -3.3726767627668252e-03,   5.6030244333763357e-02,
          -4.5561546167735062e-03,   4.6194394528647964e-03,
           1.0630238519032428e-01,   8.9596756721413456e-02,
          -5.3948203092582508e-03],
        [  2.2390151815022479e-17,  -5.3126204728849190e-16,
           4.4493937388142393e-16,   2.5168507432738346e-03,
          -3.1970038485614749e-03,   5.4449870205881455e-02,
          -1.8199289282211503e-03,   4.2480964878346968e-02,
          -1.7238280267829632e-03,  -1.1277279216362314e-01,
          -7.9228677316530282e-03,  -5.9202296155185553e-03,
          -2.1456608849623182e-01,  -1.8006912087653731e-01,
          -4.6779553421877722e-03],
        [ -1.3843045985278631e-17,  -4.4560399923882787e-16,
           3.0534977066949448e-16,   6.7818282869967161e-02,
          -1.2035775062776716e-01,   7.7033942021851806e-04,
          -4.8682538987325899e-02,   3.9243674353535429e-03,
          -1.0580523233426825e-01,   7.7144788176055981e-03,
          -1.3193630402992446e-01,   8.7649369230787082e-03,
           7.7105545263105625e-03,   6.6745717738493134e-03,
          -1.2613321007547648e-01],
        [ -9.9236148989153682e-03,  -3.3737094552779445e-01,
           2.4302686620694197e-01,  -4.5808678340920964e-17,
           1.5454218415366451e-16,  -1.3156460559832272e-16,
          -1.2982440453042574e-16,  -3.6652499461304225e-17,
          -3.7966664019577918e-17,   1.3152584282959422e-16,
           4.6364184990689818e-16,  -1.8636351647726355e-16,
           3.1437485712424009e-16,   2.5963699417243572e-16,
           3.7882620094491226e-16],
        [ -2.6911857774989550e-04,  -9.1491648919383786e-03,
           6.5906461508812453e-03,   8.6573558394965453e-17,
          -1.4457623544161894e-16,  -2.6877430297241858e-17,
          -7.5945103948474261e-17,  -1.3988772917392896e-17,
          -1.4224634288035689e-16,   6.1353269691806494e-17,
          -1.1923250100016569e-16,  -8.4412419754727172e-18,
           1.1151237442935368e-16,   9.2830254136706814e-17,
          -1.2188173050428888e-16]],

       [[  6.4540954959181795e-20,  -1.1374298245222873e-19,
          -8.2624668507882212e-20,  -6.8451820530203759e-05,
          -3.5137065694926793e-05,   8.1931834163096614e-07,
           5.2035800071814978e-05,   4.9008998363212972e-06,
          -9.3865890519759547e-05,   1.6406950551201738e-06,
          -6.1517388436031062e-05,   6.9496628077039786e-05,
          -2.0148121495778532e-06,  -7.1238466839554464e-10,
           1.1134074323865156e-04],
        [  4.5052986363159500e-19,   5.3698909066929805e-19,
           4.7084213680510043e-19,  -3.1187237415534865e-03,
          -4.1054510716287814e-03,   9.5696443685291415e-05,
          -2.7913787158112737e-03,  -2.1043750279973737e-04,
           4.0291887681605043e-03,  -1.4391370581046903e-05,
           5.4123380585876471e-04,  -1.2067465616080436e-03,
           3.5007181670272019e-05,   4.4989831994032155e-09,
          -8.5489452863587426e-04],
        [  1.4129608378967144e-17,   1.6843420705527852e-17,
           1.4768425313123823e-17,  -9.7814527987067440e-02,
          -1.2876254028534920e-01,   3.0014039763779860e-03,
          -8.7549139862115460e-02,  -6.6001989009250913e-03,
           1.2637218651410065e-01,  -4.5138896027079295e-04,
           1.6975932329608544e-02,  -3.7849102455467361e-02,
           1.0979856333759549e-03,   1.4111410537864312e-07,
          -2.6814146590875665e-02],
        [ -1.8297719723542738e-19,  -2.1511395906035511e-19,
          -1.8888312283025040e-19,   1.2607234399224707e-03,
           1.6587429625346439e-03,  -3.8664648085447796e-05,
           1.1266269834583221e-03,   8.4919303429449187e-05,
          -1.6259259940615636e-03,   5.7870615990440696e-06,
          -2.1764398394794954e-04,   4.8632039244798290e-04,
          -1.4107958128776643e-05,  -1.8060171494902058e-09,
           3.4355367799821548e-04],
        [ -1.4038542053130903e-17,  -1.6504459643668763e-17,
          -1.4491891555384787e-17,   9.6726943385440356e-02,
           1.2726442464406834e-01,  -2.9664838393091489e-03,
           8.6438786402134982e-02,   6.5153092688247389e-03,
          -1.2474679225579122e-01,   4.4400584271318670e-04,
          -1.6698491485552212e-02,   3.7312284110618078e-02,
          -1.0824142872786968e-03,  -1.3856495865362274e-07,
           2.6358793988692598e-02],
        [  1.3504919521528805e-17,   1.5907058107950117e-17,
           1.3964613022312634e-17,  -9.3109664703460826e-02,
          -1.2251381807795304e-01,   2.8557490175649589e-03,
          -8.3224134746679723e-02,  -6.2731600332327948e-03,
           1.2011043371447908e-01,  -4.2771025154060468e-04,
           1.6085605609445108e-02,  -3.5932073093866250e-02,
           1.0423747247547822e-03,   1.3351109439801764e-07,
          -2.5393593967444308e-02],
        [ -1.6776040111293029e-22,  -1.9106374134648144e-22,
          -1.6832598809744125e-22,   1.1436545900637760e-06,
           1.5029300646005125e-06,  -3.5032719855401143e-08,
           1.0183319655982071e-06,   7.6724787266909388e-08,
          -1.4690269339218450e-06,   5.1861677263545482e-09,
          -1.9505121155522622e-07,   4.3804551697316936e-07,
          -1.2707564331910076e-08,  -1.6119813325767564e-12,
           3.0742821415499271e-07],
        [  4.7987679061987948e-31,   5.4312454275449784e-31,
           4.7880970425045190e-31,  -3.2646430036522934e-15,
          -4.2892216293711718e-15,   9.9980106282976203e-17,
          -2.9048423742433850e-15,  -2.1884339700107516e-16,
           4.1901296087117241e-15,  -1.4768738870618589e-17,
           5.5545412645453372e-16,  -1.2486882597294202e-15,
           3.6224081421834420e-17,   4.5867793717903437e-21,
          -8.7521205092843101e-16],
        [ -1.5621015993643022e-17,  -1.7674634784162769e-17,
          -1.5582162882574894e-17,   1.0626073395177529e-01,
           1.3960816793146608e-01,  -3.2542127006529638e-03,
           9.4546434884092312e-02,   7.1228591936711889e-03,
          -1.3637927135274705e-01,   4.8065247072171598e-04,
          -1.8077405180418716e-02,   4.0640824634090120e-02,
          -1.1789784786951671e-03,  -1.4927225481980090e-07,
           2.8483610023606911e-02],
        [ -1.4725943164114517e-17,  -1.6506392771057554e-17,
          -1.4566924114070470e-17,   9.9863534696175288e-02,
           1.3115773584790574e-01,  -3.0572366176797776e-03,
           8.8760438083082108e-02,   6.6861421914787399e-03,
          -1.2801755567899345e-01,   4.5009203661053267e-04,
          -1.6928180742474156e-02,   3.8114473227694984e-02,
          -1.1056908136665043e-03,  -1.3961246899173079e-07,
           2.6660839710369255e-02],
        [ -3.2401843571654296e-19,  -3.6319246117991356e-19,
          -3.2051821759797796e-19,   2.1973179081820012e-03,
           2.8858901770820577e-03,  -6.7268995360964746e-05,
           1.9530131985449736e-03,   1.4711647965953521e-04,
          -2.8167950344169966e-03,   9.9034506325116441e-06,
          -3.7247360405073403e-04,   8.3863976097184778e-04,
          -2.4328718242169568e-05,  -3.0719148063736717e-09,
           5.8662280724842411e-04],
        [  6.3365778983363518e-19,   6.9554603790806885e-19,
           6.1522554989714600e-19,  -4.2679148226086611e-03,
          -5.6010163719807660e-03,   1.3055757035061518e-04,
          -3.7844649339698125e-03,  -2.8499836468819751e-04,
           5.4567756998415611e-03,  -1.9081559366033252e-05,
           7.1768177296599000e-04,  -1.6213498375043205e-03,
           4.7035031301038773e-05,   5.9027424619529755e-09,
          -1.1291607354447408e-03],
        [  1.7101065248938123e-17,   1.8771277889199201e-17,
           1.6603604054085463e-17,  -1.1518183438780119e-01,
          -1.5115937022832693e-01,   3.5234676712650216e-03,
          -1.0213455122360211e-01,  -7.6914914558206737e-03,
           1.4726661227241197e-01,  -5.1497001925161171e-04,
           1.9368678928008368e-02,  -4.3756732595513263e-02,
           1.2693739746109057e-03,   1.5930223255612718e-07,
          -3.0473604765237659e-02],
        [ -1.2145328632286016e-32,  -1.2597944965272536e-32,
          -1.1214626196590846e-32,   8.0347601420468234e-17,
           1.0522714489146754e-16,  -2.4528060338153123e-18,
           7.0798160550511720e-17,   5.3277246303557773e-18,
          -1.0200817991632901e-16,   3.5149188589371322e-19,
          -1.3220817962698181e-17,   3.0143925531940276e-17,
          -8.7447424236840543e-19,  -1.0791735936862597e-22,
           2.0743066416537407e-17],
        [ -5.1064516646713563e-33,  -6.2581202593271729e-33,
          -5.4718312152035934e-33,   3.5689333703210309e-17,
           4.7030523351371280e-17,  -1.0962626734468735e-18,
           3.2045375235591903e-17,   2.4167294991023355e-18,
          -4.6272479264431260e-17,   1.6645068528911439e-19,
          -6.2597459889721819e-18,   1.3895928472570480e-17,
          -4.0311358243929622e-19,  -5.2214911107131505e-23,
           9.9002138563427947e-18]],

       [[ -1.8726758750711608e-19,  -5.0892876883671699e-20,
           8.0738325226411349e-20,   4.4933215360784626e-04,
           3.3622403040411324e-04,   5.5202996410822337e-04,
          -5.1470170418193109e-04,   6.4184208061713590e-04,
           4.1519572959538393e-04,   1.3024190362300874e-04,
           8.0294347676008223e-05,   1.4104861864937040e-04,
           2.2937254049814688e-04,  -2.5895034965344962e-07,
          -2.5327857487037039e-04],
        [ -1.0846913037955499e-19,  -1.0825689952600685e-17,
          -2.0322340335461634e-17,   8.3489663496981198e-02,
           5.7153453008095989e-02,   9.3838486361607854e-02,
          -7.4591942444802772e-02,   9.0727473218911447e-02,
           5.8689368441862733e-02,   1.2489233416134955e-02,
           7.7086578379851611e-03,   1.6893976731326279e-02,
           2.7462527477022335e-02,  -2.8023859103998477e-05,
          -2.2868001155457372e-02],
        [  6.9446754318290936e-20,   6.7251584221434435e-18,
           1.2622740495380704e-17,  -5.1866256472565424e-02,
          -3.5505737318516715e-02,  -5.8295771612330724e-02,
           4.6339979391128883e-02,  -5.6364295169417392e-02,
          -3.6460674729507106e-02,  -7.7593787325314235e-03,
          -4.7892757469737684e-03,  -1.0495593476620791e-02,
          -1.7061438226447210e-02,   1.7410447493790901e-05,
           1.4207719443420412e-02],
        [ -8.4843438708439768e-20,   1.0904697011208523e-17,
           2.0653865293379381e-17,  -8.4039907139610903e-02,
          -5.7500369576155078e-02,  -9.4408084042983689e-02,
           7.4965833838708751e-02,  -9.1165820748083146e-02,
          -5.8972920620230768e-02,  -1.2506038954601940e-02,
          -7.7191284409712044e-03,  -1.6953218538358447e-02,
          -2.7558739839580498e-02,   2.8096169501951947e-05,
           2.2883386650739218e-02],
        [ -4.7578577595499580e-20,   6.0999022937067979e-18,
           1.1553533385641798e-17,  -4.7010460556834707e-02,
          -3.2164687217260755e-02,  -5.2810208292944430e-02,
           4.1934509998060095e-02,  -5.0996474952894694e-02,
          -3.2988361695257575e-02,  -6.9956203546942975e-03,
          -4.3179213650359552e-03,  -9.4833033665308458e-03,
          -1.5415827311551302e-02,   1.5716439229176274e-05,
           1.2800485249871029e-02],
        [ -6.4005340339459492e-20,   1.2085290818128101e-17,
           2.2861611324328006e-17,  -9.3147600197957703e-02,
          -6.3736487839514688e-02,  -1.0464697341226756e-01,
           8.3108358586878428e-02,  -1.0107047706064412e-01,
          -6.5379999094111546e-02,  -1.3871500684219716e-02,
          -8.5619200049170986e-03,  -1.8798561221765521e-02,
          -3.0558498008867438e-02,   3.1158443106378970e-05,
           2.5384284661451081e-02],
        [ -7.2950634985749746e-22,   1.5788561730684936e-20,
           3.0476686326034291e-20,  -1.2149406131786043e-04,
          -8.3033551372765685e-05,  -1.3633024712526447e-04,
           1.0800777605237092e-04,  -1.3129662317992101e-04,
          -8.4932534118802835e-05,  -1.7874740010172232e-05,
          -1.1033170502372613e-05,  -2.4345829840512185e-05,
          -3.9575706689700126e-05,   4.0266325406149293e-08,
           3.2658592379503114e-05],
        [  2.6782449235446686e-32,  -5.0438219984165573e-31,
          -9.7689220443592337e-31,   3.8801971302737370e-15,
           2.6513364407252330e-15,   4.3531482793542492e-15,
          -3.4473674300055689e-15,   4.1903991502782957e-15,
           2.7106653666620751e-15,   5.6969543012786883e-16,
           3.5164588312029499e-16,   7.7660555336977124e-16,
           1.2624204666390686e-15,  -1.2839813795654195e-18,
          -1.0405986252873162e-15],
        [ -7.8463339573908861e-19,   1.3812874184385250e-17,
           2.6801209350302833e-17,  -1.0624645179679992e-01,
          -7.2590273587637866e-02,  -1.1918375351963087e-01,
           9.4363719678684801e-02,  -1.1469813141308793e-01,
          -7.4195377763411841e-02,  -1.5581923913367560e-02,
          -9.6180065914497955e-03,  -2.1251021455323055e-02,
          -3.4544828619793168e-02,   3.5127907964286816e-05,
           2.8457606119453343e-02],
        [  4.6364586368500300e-19,  -6.7490329119934503e-18,
          -1.3170957669904682e-17,   5.1888068531395465e-02,
           3.5438907708449006e-02,   5.8186062905651911e-02,
          -4.6036036587191381e-02,   5.5949479328542724e-02,
           3.6192329462286066e-02,   7.5826549107110078e-03,
           4.6804662845532276e-03,   1.0356857003191128e-02,
           1.6835663582300934e-02,  -1.7108980156679029e-05,
          -1.3841860357332088e-02],
        [ -7.6347627042963186e-19,   1.1115287486605720e-17,
           2.1691729601804213e-17,  -8.5456843839813695e-02,
          -5.8365984119589182e-02,  -9.5829331178432814e-02,
           7.5818938449450091e-02,  -9.2145869370719724e-02,
          -5.9606875756886196e-02,  -1.2488264387031833e-02,
          -7.7085006005793086e-03,  -1.7057216735343609e-02,
          -2.7727481717581336e-02,   2.8177636894988495e-05,
           2.2796881796704575e-02],
        [ -1.2095286038758924e-18,   1.2723472707867661e-17,
           2.5146894855735368e-17,  -9.7718802991349316e-02,
          -6.6689145690372764e-02,  -1.0949488719720829e-01,
           8.6493834411258380e-02,  -1.0509082685231949e-01,
          -6.7980640377132973e-02,  -1.4166563173714633e-02,
          -8.7446202292202624e-03,  -1.9414352554488985e-02,
          -3.1558982629054211e-02,   3.2025859874246072e-05,
           2.5833242013173819e-02],
        [  7.5834929176972991e-19,  -7.9787720862914091e-18,
          -1.5769257900917730e-17,   6.1278598848119051e-02,
           4.1820195404091688e-02,   6.8663311407697866e-02,
          -5.4239602283547739e-02,   6.5901641332399258e-02,
           4.2630131612496069e-02,   8.8837724451637859e-03,
           5.4837023126361540e-03,   1.2174605489634265e-02,
           1.9790418625939197e-02,  -2.0083212489756833e-05,
          -1.6199892501977866e-02],
        [ -1.2535103878875171e-33,  -1.1152863999895362e-32,
          -1.9858839220869974e-32,   8.6360368534173469e-17,
           5.9293650277362441e-17,   9.7352374162034018e-17,
          -7.7849112021699567e-17,   9.4785829063674621e-17,
           6.1314642701403172e-17,   1.3303980328336922e-17,
           8.2109640162888278e-18,   1.7781315944212319e-17,
           2.8905498594395413e-17,  -2.9648488789177509e-20,
          -2.4450319003869528e-17],
        [  6.4199652605705077e-34,   1.6140947283480076e-33,
           2.4393312862857205e-33,  -1.2638649186628060e-17,
          -8.7478192156800802e-18,  -1.4362754072976764e-17,
           1.1671234490177205e-17,  -1.4248875568335218e-17,
          -9.2172597961147457e-18,  -2.1018183068304485e-18,
          -1.2969778684917164e-18,  -2.7253825943912897e-18,
          -4.4306202973026027e-18,   4.6045862148110266e-21,
           3.8980716111192261e-18]],

       [[ -3.5525735255418317e-20,   1.5558395724004190e-19,
          -1.3969177691250383e-19,   5.1079847701288885e-04,
           3.4909494104925327e-04,  -6.3821574702447258e-04,
          -5.6926523976069253e-04,  -7.5292490228065056e-04,
           3.8245978761106033e-04,  -1.4388153335238911e-04,
           7.8388086148705393e-05,   1.3874795057737868e-04,
          -2.5815848017947808e-04,   3.0202698629246871e-07,
          -2.7018039752689472e-04],
        [ -4.1768039103598945e-17,   1.0753502258280369e-17,
          -2.1896278356712717e-18,  -8.6593689461086698e-02,
          -5.4701964444370386e-02,   1.0000737530360654e-01,
           7.7318636726487464e-02,   9.9983312601459429e-02,
          -5.0787338024034623e-02,   1.3367907678519315e-02,
          -7.2906714876571780e-03,  -1.5840957357280812e-02,
           2.9461999399818285e-02,  -3.1234572277132908e-05,
           2.3724963066557643e-02],
        [ -2.2397010018452720e-17,   5.7646696124940535e-18,
          -1.1726124766266302e-18,  -4.6440019265857155e-02,
          -2.9336843023514546e-02,   5.3634283443401730e-02,
           4.1467073663135130e-02,   5.3622643369909739e-02,
          -2.7238058529091988e-02,   7.1698977143566473e-03,
          -3.9103618822326934e-03,  -8.4959720513374196e-03,
           1.5801339299853896e-02,  -1.6752334450869063e-05,
           1.2725083435603919e-02],
        [  4.0209427764057595e-17,  -1.0502133100486618e-17,
           2.2490150751485817e-18,   8.2764070672277104e-02,
           5.2255716722369026e-02,  -9.5535097333001917e-02,
          -7.3783348456894507e-02,  -9.5394526414774306e-02,
           4.8456421123847168e-02,  -1.2710142238845729e-02,
           6.9320202089565384e-03,   1.5094009811382718e-02,
          -2.8072670899849224e-02,   2.9732647338108741e-05,
          -2.2542405632939626e-02],
        [ -2.3897823261634833e-17,   6.2418552436709040e-18,
          -1.3367431522238095e-18,  -4.9189158994799004e-02,
          -3.1057118149242492e-02,   5.6779334235482426e-02,
           4.3851583546933776e-02,   5.6695723773288721e-02,
          -2.8799051371564445e-02,   7.5539803444039828e-03,
          -4.1198866244491318e-03,  -8.9707951940929277e-03,
           1.6684378997327533e-02,  -1.7670933670424881e-05,
           1.3397551241407832e-02],
        [ -4.5204179662400282e-17,   1.1783297776294643e-17,
          -2.5063655866906946e-18,  -9.3138260914321994e-02,
          -5.8810041279233657e-02,   1.0751786228478416e-01,
           8.3050047453784137e-02,   1.0737815168539835e-01,
          -5.4543601367214901e-02,   1.4313777970237581e-02,
          -7.8066181987297709e-03,  -1.6993281752745275e-02,
           3.1605058650444273e-02,  -3.3478483712757125e-05,
           2.5388973526520038e-02],
        [  5.7798882267000863e-20,  -1.5557382105806741e-20,
           3.6668631417617005e-21,   1.1712844728592775e-04,
           7.3868958351771413e-05,  -1.3504894435954068e-04,
          -1.0405987383026184e-04,  -1.3448572607496464e-04,
           6.8313094793145658e-05,  -1.7781255578103357e-05,
           9.6980333092468734e-06,   2.1217478460615261e-05,
          -3.9461096699239145e-05,   4.1704333499048914e-08,
          -3.1489147747641937e-05],
        [  1.7963287548465084e-30,  -4.8658964751580965e-31,
           1.1686356391038563e-31,   3.6279268958611911e-15,
           2.2874420983199294e-15,  -4.1819549050739730e-15,
          -3.2207046537434459e-15,  -4.1620364840085769e-15,
           2.1141394353725169e-15,  -5.4935477767298455e-16,
           2.9962412904769636e-16,   6.5621277175011036e-16,
          -1.2204478771694743e-15,   1.2892101644933824e-18,
          -9.7253770451996437e-16],
        [ -5.2631637928083474e-17,   1.4274107187078759e-17,
          -3.4402827073761667e-18,  -1.0622782332605149e-01,
          -6.6974449839478117e-02,   1.2244424954923422e-01,
           9.4290435275146939e-02,   1.2184714189337179e-01,
          -6.1893221261677886e-02,   1.6077568218046231e-02,
          -8.7688924966615317e-03,  -1.9208817031673198e-02,
           3.5725228831082506e-02,  -3.7734589544696164e-05,
           2.8460729295381421e-02],
        [  2.3928539416318019e-17,  -6.5465339333391706e-18,
           1.6176786104519140e-18,   4.8068391607060619e-02,
           3.0295578684586683e-02,  -5.5387085795223397e-02,
          -4.2621494103351532e-02,  -5.5071029405908856e-02,
           2.7973763587644921e-02,  -7.2491780400900417e-03,
           3.9538196936523195e-03,   8.6739524411034528e-03,
          -1.6132076726298746e-02,   1.7027975557598857e-05,
          -1.2826555387418150e-02],
        [  4.3625265653760440e-17,  -1.1935188638143603e-17,
           2.9491630684106945e-18,   8.7636227775426859e-02,
           5.5233618947568563e-02,  -1.0097939448857064e-01,
          -7.7705766450133829e-02,  -1.0040326369749104e-01,
           5.1000629416895683e-02,  -1.3216440918751822e-02,
           7.2084619270422375e-03,   1.5814013040517758e-02,
          -2.9411375515698883e-02,   3.1044765880184626e-05,
          -2.3384926731473240e-02],
        [  5.1287334766421487e-17,  -1.4298289495228925e-17,
           3.7183263174910413e-18,   1.0196296051055041e-01,
           6.4213496082186822e-02,  -1.1739663022953933e-01,
          -9.0196198053763457e-02,  -1.1651029411588905e-01,
           5.9182312180395637e-02,  -1.5254751844347806e-02,
           8.3203494952818983e-03,   1.8314067650919551e-02,
          -3.4060849151114320e-02,   3.5898421051901909e-05,
          -2.6962935903419485e-02],
        [  2.7094082253332703e-17,  -7.5534016557619511e-18,
           1.9642227940645017e-18,   5.3865414817280265e-02,
           3.3922990545923515e-02,  -6.2018812555410911e-02,
          -4.7649302438998412e-02,  -6.1550658047205609e-02,
           3.1265136592118298e-02,  -8.0588903274422027e-03,
           4.3955341792374873e-03,   9.6750641262652697e-03,
          -1.7993867197838475e-02,   1.8964651376462863e-05,
          -1.4244185273682944e-02],
        [ -8.8554261746099193e-32,   2.4526334148675527e-32,
          -6.2681451350700009e-33,  -1.7669699250838142e-16,
          -1.1130934339105128e-16,   2.0349836193541792e-16,
           1.5643593367004786e-16,   2.0209449184709104e-16,
          -1.0265547894566411e-16,   2.6510561984247685e-17,
          -1.4459470870810643e-17,  -3.1789526768960658e-17,
           5.9122887350114786e-17,  -6.2345745609507223e-20,
           4.6875294021776307e-17],
        [  4.3077745225120111e-32,  -1.2129397859396367e-32,
           3.2359298819187907e-33,   8.5163390595049977e-17,
           5.3611037370996068e-17,  -9.8012971262667944e-17,
          -7.5238747402499511e-17,  -9.7174651560866008e-17,
           4.9360617108382332e-17,  -1.2685859975586414e-17,
           6.9192801989318473e-18,   1.5257949384141268e-17,
          -2.8376930157008480e-17,   2.9883225683950587e-20,
          -2.2409338296801529e-17]],

       [[  2.7673291244648180e-20,  -1.1275389759937158e-20,
          -3.4315286505200417e-20,   1.5230368348188141e-03,
          -1.0695529535741939e-03,  -1.7579443698327213e-03,
           1.4663218277121658e-03,   1.8096611136961102e-03,
           1.1778386143717282e-03,   2.8873422254586641e-04,
           1.7623071236643308e-04,  -3.6018700521632633e-04,
          -5.8248149852187464e-04,   6.7092004695047079e-07,
           5.4740500109793473e-04],
        [ -1.3688829924236675e-18,   4.5959526651932453e-18,
           2.7705054128913954e-18,  -8.3170441484138685e-02,
           5.6842144084826254e-02,   9.3426643965946937e-02,
          -7.3907759381676069e-02,  -9.0414296903301716e-02,
          -5.8847232317354177e-02,  -1.2334884448451358e-02,
          -7.5247243910241852e-03,   1.6905044867964028e-02,
           2.7342019134365687e-02,  -3.0028682431113980e-05,
          -2.2768902874179556e-02],
        [  8.4866360120116619e-19,  -2.8502451532291889e-18,
          -1.7178642175010304e-18,   5.1564758164769540e-02,
          -3.5241187183949932e-02,  -5.7922970615010498e-02,
           4.5820750094194077e-02,   5.6054168024885401e-02,
           3.6483529288785996e-02,   7.6467982898734957e-03,
           4.6648217300290402e-03,  -1.0480382609303885e-02,
          -1.6950847462696050e-02,   1.8616115696587706e-05,
           1.4115028151002833e-02],
        [ -1.3875393290957976e-18,   4.7437448639594748e-18,
           2.8308923588287533e-18,  -8.4469118820209077e-02,
           5.7699833560521399e-02,   9.4836345187222032e-02,
          -7.4944031839777978e-02,  -9.1665475604694568e-02,
          -5.9661578148013795e-02,  -1.2461925582221091e-02,
          -7.6021276584407899e-03,   1.7116211919945029e-02,
           2.7683642391336138e-02,  -3.0371326136208135e-05,
          -2.2988353593706677e-02],
        [ -7.7807690679118736e-19,   2.6600547930747547e-18,
           1.5874389556282326e-18,  -4.7366829921647653e-02,
           3.2355725785148344e-02,   5.3180374887541203e-02,
          -4.2025617730533066e-02,  -5.1402344548134055e-02,
          -3.3455834663594308e-02,  -6.9881760837705986e-03,
          -4.2629854454269778e-03,   9.5981023619665408e-03,
           1.5523904111530977e-02,  -1.7031070722993525e-05,
          -1.2891007056127083e-02],
        [ -1.5323185065536740e-18,   5.2258068813753126e-18,
           3.1228434332057112e-18,  -9.3257786736854406e-02,
           6.3707788180580247e-02,   1.0471111460525119e-01,
          -8.2759475578818617e-02,  -1.0122720010088471e-01,
          -6.5884941457031873e-02,  -1.3768459972297331e-02,
          -8.3991653171335348e-03,   1.8905074207722788e-02,
           3.0576923065955108e-02,  -3.3550443431457937e-05,
          -2.5400790844146544e-02],
        [ -1.8966682879296903e-21,   6.7413319197839589e-21,
           3.9379138499401097e-21,  -1.1596171123607013e-04,
           7.9122048989267225e-05,   1.3004619984118395e-04,
          -1.0253069006766822e-04,  -1.2535736737545689e-04,
          -8.1590354850298488e-05,  -1.6910638494802059e-05,
          -1.0315676689695786e-05,   2.3338624331030829e-05,
           3.7747983332679371e-05,  -4.1314441255994116e-08,
          -3.1149259730202768e-05],
        [ -6.0057025965994943e-32,   2.1456431884596591e-31,
           1.2498525223102532e-31,  -3.6740082170487643e-15,
           2.5064345167343588e-15,   4.1196136509979998e-15,
          -3.2469572888514591e-15,  -3.9696219293030174e-15,
          -2.5836763362684103e-15,  -5.3493445565404732e-16,
          -3.2631467727570477e-16,   7.3875634124920864e-16,
           1.1948685239415902e-15,  -1.3073372976508185e-18,
          -9.8514779389594227e-16],
        [  1.7346032043024906e-18,  -6.2264591072456069e-18,
          -3.6176807577157085e-18,   1.0617171358306399e-01,
          -7.2420892214895782e-02,  -1.1903206926043669e-01,
           9.3790546608683800e-02,   1.1465952288600981e-01,
           7.4627534516712585e-02,   1.5436176117885775e-02,
           9.4161683435982548e-03,  -2.1330592930356704e-02,
          -3.4500246067757964e-02,   3.7736396172883886e-05,
           2.8422385546308000e-02],
        [ -8.4622433421945158e-19,   3.0728596938480950e-18,
           1.7742588433760579e-18,  -5.1864199613038273e-02,
           3.5364848767712405e-02,   5.8126193687811155e-02,
          -4.5767633391372735e-02,  -5.5944372743209431e-02,
          -3.6412070767329371e-02,  -7.5135028742391247e-03,
          -4.5832454182128017e-03,   1.0398138313797180e-02,
           1.6818054652219763e-02,  -1.8382056093717143e-05,
          -1.3828176487235864e-02],
        [  1.3942406228525893e-18,  -5.0629170740282161e-18,
          -2.9232899816951498e-18,   8.5451674200234001e-02,
          -5.8267250337194827e-02,  -9.5768922997512787e-02,
           7.5406852285712034e-02,   9.2174056925024395e-02,
           5.9992598346253007e-02,   1.2379226901141070e-02,
           7.5513426075048875e-03,  -1.7131974580081567e-02,
          -2.7709429976681431e-02,   3.0286252797291778e-05,
           2.2783253713888962e-02],
        [ -1.5904066537747260e-18,   5.9233293770629029e-18,
           3.3739366560870483e-18,  -9.7761691097452849e-02,
           6.6609618752423633e-02,   1.0948054581398242e-01,
          -8.6066815137354424e-02,  -1.0517562999965363e-01,
          -6.8454831191528565e-02,  -1.4049537278350449e-02,
          -8.5700637213658986e-03,   1.9508960813931570e-02,
           3.1554138792497723e-02,  -3.4431617340335870e-05,
          -2.5830797479332299e-02],
        [  9.9972040719569311e-19,  -3.7234433877298600e-18,
          -2.1208563941421616e-18,   6.1452573877211300e-02,
          -4.1870491403826843e-02,  -6.8818953443087624e-02,
           5.4101126102281315e-02,   6.6112807794302411e-02,
           4.3030320781280357e-02,   8.8314225838693004e-03,
           5.3870708773108679e-03,  -1.2263203271910626e-02,
          -1.9834722268789733e-02,   2.1643458153072408e-05,
           1.6237011874576466e-02],
        [  5.5304363920928044e-33,  -2.0288816147574313e-32,
          -1.1650375570817675e-32,   3.3935488578768101e-16,
          -2.3132548271039155e-16,  -3.8020999293333487e-16,
           2.9918123763767993e-16,   3.6566618466646703e-16,
           2.3799825600383481e-16,   4.9004410284983794e-17,
           2.9892509675727282e-17,  -6.7909659341812403e-17,
          -1.0983797863612211e-16,   1.1997312884813823e-19,
           9.0152816334158338e-17],
        [  5.2308050291211452e-33,  -2.0023796533509035e-32,
          -1.1240846027062157e-32,   3.2258704555376948e-16,
          -2.1960563356154062e-16,  -3.6094697086363114e-16,
           2.8325603582866941e-16,   3.4604037662100999e-16,
           2.2522457266579036e-16,   4.5947090009424700e-17,
           2.8026595157125709e-17,  -6.4042028093193677e-17,
          -1.0358325012825755e-16,   1.1282058490489209e-19,
           8.4378331537311986e-17]],

       [[  2.1618950136212349e-19,  -2.3082592375793451e-19,
          -4.6716480974599582e-19,   2.0442057960895106e-03,
          -2.7408314239961620e-03,   6.3400018225053800e-05,
          -1.9262026575539864e-03,   1.4687943227559671e-04,
          -2.8329333372813883e-03,   1.1670530311559606e-05,
          -4.3369231250477001e-04,  -8.8401162933039452e-04,
           2.5713598422819472e-05,   9.5880719777545368e-09,
          -6.8970847204369377e-04],
        [  2.4427783276674595e-19,  -5.4090967130053575e-19,
          -7.9149159497019757e-19,   3.1308102322153502e-03,
          -4.1132620331078250e-03,   9.5146097364984822e-05,
          -2.7772211082060308e-03,   2.1035524884911966e-04,
          -4.0572591570225015e-03,   1.4821850550219326e-05,
          -5.5051207400388957e-04,  -1.2070457953866180e-03,
           3.5107193901775490e-05,   1.2227641683671177e-08,
          -8.5637247391602274e-04],
        [  7.6630694764336779e-18,  -1.6971425268186402e-17,
          -2.4832084039374267e-17,   9.8223038370683399e-02,
          -1.2904488834147237e-01,   2.9850073723398972e-03,
          -8.7128540278318886e-02,   6.5993714015985484e-03,
          -1.2728638938849232e-01,   4.6498300987032545e-04,
          -1.7270361800164294e-02,  -3.7867565820065320e-02,
           1.1013865037254563e-03,   3.8359937432449136e-07,
          -2.6865468206819929e-02],
        [  9.7572412339069817e-20,  -2.1991384936042181e-19,
          -3.1977760451439858e-19,   1.2618522653993266e-03,
          -1.6569647727786648e-03,   3.8328146223450519e-05,
          -1.1175843023641043e-03,   8.4633969911069565e-05,
          -1.6323910967589485e-03,   5.9428390820677383e-06,
          -2.2072496659330656e-04,  -4.8499968348681853e-04,
           1.4106293105549934e-05,   4.9033073535160285e-09,
          -3.4312377623646939e-04],
        [  7.4535502700401148e-18,  -1.6799510326552992e-17,
          -2.4428078164137810e-17,   9.6393708722403659e-02,
          -1.2657654071343505e-01,   2.9279102609172615e-03,
          -8.5372848048196448e-02,   6.4652319233936204e-03,
          -1.2469918454775726e-01,   4.5397487712339367e-04,
          -1.6861231904742202e-02,  -3.7049321595074930e-02,
           1.0775854220782051e-03,   3.7456485244540810e-07,
          -2.6211287150649340e-02],
        [ -7.2229725283363255e-18,   1.6239574042965267e-17,
           2.3634515038560136e-17,  -9.3293793970853134e-02,
           1.2251485180062130e-01,  -2.8339572007760588e-03,
           8.2645508800390760e-02,  -6.2588506159861855e-03,
           1.2071856816661988e-01,  -4.3969614223681223e-04,
           1.6330937264890412e-02,   3.5873282824423369e-02,
          -1.0433804576196316e-03,  -3.6277733903791860e-07,
           2.5389363729737713e-02],
        [ -2.9445498682610405e-23,   6.6069617898986313e-23,
           9.6224010156363048e-23,  -3.7993479648539760e-07,
           4.9896568927158212e-07,  -1.1541845014898658e-08,
           3.3663038838440578e-07,  -2.5493977495003334e-08,
           4.9171909684531888e-07,  -1.7917067792791393e-09,
           6.6546647943822049e-08,   1.4614353176073957e-07,
          -4.2506102034646908e-09,  -1.4782509276548709e-12,
           1.0346674631700220e-07],
        [  2.0121733701165109e-31,  -4.7886061792593294e-31,
          -6.8331344983236492e-31,   2.6765324793224076e-15,
          -3.5090224450046692e-15,   8.1169055231930375e-17,
          -2.3590865332305480e-15,   1.7855240763966178e-16,
          -3.4438605027059331e-15,   1.2403494420371124e-17,
          -4.6065926369151929e-16,  -1.0190224409731541e-15,
           2.9638234498226350e-17,   1.0237909021850292e-20,
          -7.1457498549793135e-16],
        [ -8.0032918247063728e-18,   1.8941998492365486e-17,
           2.7080115175802554e-17,  -1.0615142524413200e-01,
           1.3919039893437360e-01,  -3.2196869262866648e-03,
           9.3607293379358844e-02,  -7.0852655048785221e-03,
           1.3665827546016784e-01,  -4.9273181164750869e-04,
           1.8299894324955875e-02,   4.0453391386350471e-02,
          -1.1765863613374217e-03,  -4.0668690746087454e-07,
           2.8393051775037627e-02],
        [ -7.4944687588122395e-18,   1.7949894701995810e-17,
           2.5558146000298712e-17,  -1.0002456836293469e-01,
           1.3111098205492810e-01,  -3.0327973531476204e-03,
           8.8111112179179371e-02,  -6.6684341773069825e-03,
           1.2861859149508173e-01,  -4.6264404702759808e-04,
           1.7182253907290952e-02,   3.8039189719085584e-02,
          -1.1063677268999391e-03,  -3.8188689995597241e-07,
           2.6646281654958342e-02],
        [ -1.6505699576361336e-19,   3.9532258173030494e-19,
           5.6288568619887665e-19,  -2.2029163108212421e-03,
           2.8875564381964842e-03,  -6.6793592620004416e-05,
           1.9405386428412643e-03,  -1.4686405520394211e-04,
           2.8326661727837740e-03,  -1.0189181510689830e-05,
           3.7841858383510742e-04,   8.3776682735471272e-04,
          -2.4366401812924557e-05,  -8.4106015013173484e-09,
           5.8685265423781010e-04],
        [ -3.1627573802752010e-19,   7.7780757029740864e-19,
           1.0976918836726290e-18,  -4.2806626634835348e-03,
           5.6067031278938190e-03,  -1.2969158216523234e-04,
           3.7619370887771088e-03,  -2.8463346617900345e-04,
           5.4899198850720029e-03,  -1.9642644596662958e-05,
           7.2949491131372123e-04,   1.6203882899211038e-03,
          -4.7128750253164262e-05,  -1.6217113978099396e-08,
           1.1300902023104961e-03],
        [ -8.5315933459575651e-18,   2.0981467286354427e-17,
           2.9610404226311857e-17,  -1.1547154205104218e-01,
           1.5124169599519591e-01,  -3.4984507643360191e-03,
           1.0147885093444464e-01,  -7.6780330989677115e-03,
           1.4809146357002320e-01,  -5.2986361008385203e-04,
           1.9678246777520350e-02,   4.3710236731532223e-02,
          -1.2713056762873394e-03,  -4.3745934663441927e-07,
           3.0484373156555535e-02],
        [  6.7154927147430146e-33,  -1.8912862700922415e-32,
          -2.5564048690760125e-32,   9.7919445137201522e-17,
          -1.2774725380623869e-16,   2.9549852421560902e-18,
          -8.5019913188538730e-17,   6.4236392220725027e-18,
          -1.2389735598069254e-16,   4.3106903663120591e-19,
          -1.6007042967539348e-17,  -3.6187805740187771e-17,
           1.0524989448745892e-18,   3.5627002710140455e-22,
          -2.4654835390608337e-17],
        [ -1.2230863643290724e-32,   3.0570649349150847e-32,
           4.2912164275929886e-32,  -1.6698085379239809e-16,
           2.1860369481125876e-16,  -5.0566357116732565e-18,
           1.4653433492878678e-16,  -1.1085131066884336e-17,
           2.1380653679279860e-16,  -7.6248089785350302e-19,
           2.8316824517444141e-17,   6.3028295491946809e-17,
          -1.8331648345364488e-18,  -6.2958706398143627e-22,
           4.3837558850670105e-17]],

       [[ -7.0918620952896047e-19,  -3.7775440833712521e-19,
           6.9733689352554050e-19,   1.4619936514975636e-03,
          -9.4821699972827596e-04,   1.7346876766685792e-03,
           1.4129271916055207e-03,  -1.8503012917724837e-03,
           9.4737113192585427e-04,  -2.8830852928576683e-04,
           1.5550685098443778e-04,  -3.1450936408796836e-04,
           5.8145888455252018e-04,  -6.7362722517491100e-07,
           5.3055401620285658e-04],
        [ -2.6908314207327024e-17,  -1.0518619905566219e-17,
           3.5656004306675828e-17,   8.6316056296120797e-02,
          -5.4422381330117856e-02,   9.9560738406508337e-02,
           7.6748709373740759e-02,  -9.9592513072093256e-02,
           5.0992448880220767e-02,  -1.3195679993548941e-02,
           7.1135630008130847e-03,  -1.5865471273028498e-02,
           2.9336718315147080e-02,  -3.2329910779116230e-05,
           2.3623352185338758e-02],
        [ -1.4389495221690314e-17,  -5.6238328332344219e-18,
           1.9070079312952299e-17,   4.6167337069078530e-02,
          -2.9108272851349887e-02,   5.3250906352127869e-02,
           4.1048865789646546e-02,  -5.3266635040970657e-02,
           2.7273095979892331e-02,  -7.0571788475773441e-03,
           3.8044022031179358e-03,  -8.4853629663235782e-03,
           1.5690219090020611e-02,  -1.7290713103031542e-05,
           1.2633841390614501e-02],
        [ -2.5683776511583663e-17,  -9.9366400362975846e-18,
           3.4282461805830790e-17,   8.3223338002765879e-02,
          -5.2445261805282473e-02,   9.5943767916183434e-02,
           7.3882693663306520e-02,  -9.5856156137918619e-02,
           4.9079396854408396e-02,  -1.2656285704377820e-02,
           6.8226978213494268e-03,  -1.5249961505420843e-02,
           2.8198684647960964e-02,  -3.1042016625522199e-05,
           2.2642898567407959e-02],
        [  1.5294067517592531e-17,   5.9170809782675869e-18,
          -2.0414250599269681e-17,  -4.9557061799153528e-02,
           3.1229631907249259e-02,  -5.7131730360384547e-02,
          -4.3995039626262639e-02,   5.7079619314519645e-02,
          -2.9225387302671695e-02,   7.5364810225851502e-03,
          -4.0627348662097733e-03,   9.0809292591861428e-03,
          -1.6791534826409740e-02,   1.8484677129218901e-05,
          -1.3483250432747193e-02],
        [  2.8823416250306085e-17,   1.1167342070641528e-17,
          -3.8434580861855984e-17,  -9.3267144389748882e-02,
           5.8778787635268531e-02,  -1.0753037098087698e-01,
          -8.2817054947226604e-02,   1.0745034643855525e-01,
          -5.5015748163202580e-02,   1.4193936331164055e-02,
          -7.6516215597149505e-03,   1.7097628303300954e-02,
          -3.1615187501694328e-02,   3.4808211620919379e-05,
          -2.5396139924289275e-02],
        [ -3.4881140121649038e-20,  -1.3175882075619353e-20,
           4.7328370475082793e-20,   1.1560576075554476e-04,
          -7.2768814560426236e-05,   1.3312379512580579e-04,
           1.0227565186510105e-04,  -1.3264052140630667e-04,
           6.7913403034667216e-05,  -1.7377262191568857e-05,
           9.3673946262672026e-06,  -2.1039903415397195e-05,
           3.8905167542145929e-05,  -4.2724545132358941e-08,
           3.1043496405800581e-05],
        [  9.1925579647704593e-31,   3.4376996197966124e-31,
          -1.2556481992718971e-30,  -3.0747004651805911e-15,
           1.9345086019724223e-15,  -3.5390036146379798e-15,
          -2.7163963680539247e-15,   3.5223096013672702e-15,
          -1.8034612909875900e-15,   4.6001027518589251e-16,
          -2.4797046670717135e-16,   5.5805822372183369e-16,
          -1.0319162450843193e-15,   1.1321139647574896e-18,
          -8.2129306927709163e-16],
        [ -3.1854225610608453e-17,  -1.1956159064368358e-17,
           4.3405400947061279e-17,   1.0619109940968088e-01,
          -6.6823267493710509e-02,   1.2224695957642125e-01,
           9.3863516238643460e-02,  -1.2171845690297978e-01,
           6.2321188502248756e-02,  -1.5914464704072685e-02,
           8.5787950432036665e-03,  -1.9292809032271253e-02,
           3.5674664574550319e-02,  -3.9152518266481021e-05,
           2.8419515656870505e-02],
        [  1.4316742738342846e-17,   5.3321108553220259e-18,
          -1.9608513408017133e-17,  -4.8062977157732972e-02,
           3.0234261862289419e-02,  -5.5310768369146418e-02,
          -4.2438495223258182e-02,   5.5025816518992590e-02,
          -2.8173824484821117e-02,   7.1772570979557046e-03,
          -3.8689124699669520e-03,   8.7138848278302018e-03,
          -1.6113033492615069e-02,   1.7670652834022110e-05,
          -1.2811058884016693e-02],
        [  2.6115075663364841e-17,   9.7261716461647083e-18,
          -3.5767992128474602e-17,  -8.7672138596286475e-02,
           5.5150583430049062e-02,  -1.0089285986491386e-01,
          -7.7412363441330720e-02,   1.0037297093890755e-01,
          -5.1392067311554886e-02,   1.3092044235710559e-02,
          -7.0572883120806496e-03,   1.5895039086750440e-02,
          -2.9391861726973771e-02,   3.2233092112802460e-05,
          -2.3368656049467074e-02],
        [ -2.9927035964210095e-17,  -1.0948373121747371e-17,
           4.1465203192901362e-17,   1.0206656901084540e-01,
          -6.4155857160739585e-02,   1.1736714763286765e-01,
           8.9910198519562029e-02,  -1.1654587486937001e-01,
           5.9672778482942536e-02,  -1.5119904275025100e-02,
           8.1502468613647242e-03,  -1.8418812168862750e-02,
           3.4058811646604049e-02,  -3.7288677874845015e-05,
           2.6960584539156559e-02],
        [ -1.5850582433479487e-17,  -5.7986170602662771e-18,
           2.1961882847986760e-17,   5.4059351331193155e-02,
          -3.3979997610853400e-02,   6.2163231418207635e-02,
           4.7620660061950912e-02,  -6.1728149931120552e-02,
           3.1605496303049659e-02,  -8.0081725621544333e-03,
           4.3167325004016292e-03,  -9.7554483113989534e-03,
           1.8039109962839951e-02,  -1.9749767453731638e-05,
           1.4279510090943179e-02],
        [  3.7440207401483606e-32,   1.3553995682077151e-32,
          -5.2219744391981901e-32,  -1.2884639909026967e-16,
           8.0953472469373713e-17,  -1.4809679969709227e-16,
          -1.1334936632945227e-16,   1.4690612375742418e-16,
          -7.5217566474856641e-17,   1.9000326063356524e-17,
          -1.0241836003906764e-17,   2.3190228054290058e-17,
          -4.2881921972162431e-17,   4.6903758343623528e-20,
          -3.3859940466531102e-17],
        [  4.5360263462211036e-32,   1.6051753773862062e-32,
          -6.4157049233278398e-32,  -1.5908983950530539e-16,
           9.9864728254761686e-17,  -1.8269313081446890e-16,
          -1.3956825280617953e-16,   1.8082878683749259e-16,
          -9.2586357832455883e-17,   2.3238188056401320e-17,
          -1.2525890076876639e-17,   2.8476713523940663e-17,
          -5.2657703384465019e-17,   5.7481508204130603e-20,
          -4.1360926005708478e-17]]
];
    let omega: Array2<f64> = array![
       [ 0.5317313499297132,  0.5317344489938158,  0.6734942275339232,
         0.8381128471319967,  0.8846464625423937,  0.8846495046208143,
         1.0135043222508973,  1.0306505739649499,  1.0306540893642984,
         1.2589182415700959,  1.2589373656047711,  1.2903533914691798,
         1.2903673445584736,  1.4559329212259793,  1.5868580587082635],
       [ 0.5295858880029307,  0.5295889870670334,  0.6713487656071407,
         0.8359673852052143,  0.8825010006156112,  0.8825040426940318,
         1.0113588603241148,  1.0285051120381676,  1.0285086274375157,
         1.2567727796433137,  1.2567919036779887,  1.2882079295423976,
         1.2882218826316911,  1.4537874592991968,  1.584712596781481 ],
       [ 0.5295854396044922,  0.5295885386685949,  0.6713483172087022,
         0.8359669368067759,  0.8825005522171727,  0.8825035942955932,
         1.0113584119256762,  1.028504663639729 ,  1.0285081790390773,
         1.2567723312448751,  1.2567914552795503,  1.288207481143959 ,
         1.2882214342332525,  1.4537870109007582,  1.5847121483830424],
       [ 0.5231437840026195,  0.5231468830667222,  0.6649066616068295,
         0.8295252812049032,  0.8760588966153   ,  0.8760619386937205,
         1.0049167563238035,  1.0220630080378563,  1.0220665234372046,
         1.2503306756430024,  1.2503497996776773,  1.2817658255420863,
         1.28177977863138  ,  1.4473453552988857,  1.5782704927811699],
       [ 0.5231436845673584,  0.5231467836314611,  0.6649065621715684,
         0.8295251817696421,  0.8760587971800389,  0.8760618392584594,
         1.0049166568885424,  1.0220629086025952,  1.0220664240019435,
         1.2503305762077412,  1.2503497002424164,  1.2817657261068252,
         1.2817796791961187,  1.4473452558636244,  1.5782703933459086],
       [ 0.5186331099158599,  0.5186362089799625,  0.6603959875200699,
         0.8250146071181435,  0.8715482225285404,  0.871551264606961 ,
         1.000406082237044 ,  1.0175523339510968,  1.0175558493504449,
         1.2458200015562428,  1.2458391255909178,  1.2772551514553268,
         1.2772691045446203,  1.442834681212126 ,  1.5737598186944102],
       [ 0.4885344410389381,  0.4885375401030408,  0.6302973186431482,
         0.7949159382412218,  0.8414495536516187,  0.8414525957300392,
         0.9703074133601222,  0.987453665074175 ,  0.9874571804735233,
         1.215721332679321 ,  1.215740456713996 ,  1.2471564825784049,
         1.2471704356676985,  1.4127360123352042,  1.5436611498174884],
       [ 0.4722972410105424,  0.4723003400746451,  0.6140601186147524,
         0.778678738212826 ,  0.8252123536232229,  0.8252153957016435,
         0.9540702133317265,  0.9712164650457792,  0.9712199804451275,
         1.1994841326509253,  1.1995032566856003,  1.2309192825500093,
         1.2309332356393028,  1.3964988123068085,  1.5274239497890927],
       [ 0.4715165459178972,  0.4715196449819998,  0.6132794235221072,
         0.7778980431201807,  0.8244316585305776,  0.8244347006089983,
         0.9532895182390813,  0.970435769953134 ,  0.9704392853524823,
         1.1987034375582799,  1.1987225615929551,  1.2301385874573638,
         1.2301525405466576,  1.3957181172141633,  1.5266432546964475],
       [ 0.4548460478141776,  0.4548491468782803,  0.5966089254183877,
         0.7612275450164613,  0.8077611604268582,  0.8077642025052787,
         0.9366190201353617,  0.9537652718494145,  0.9537687872487628,
         1.1820329394545606,  1.1820520634892355,  1.2134680893536445,
         1.213482042442938 ,  1.3790476191104437,  1.5099727565927279],
       [ 0.4548449657303829,  0.4548480647944855,  0.5966078433345929,
         0.7612264629326665,  0.8077600783430634,  0.8077631204214839,
         0.9366179380515669,  0.9537641897656197,  0.953767705164968 ,
         1.1820318573707658,  1.1820509814054407,  1.2134670072698497,
         1.2134809603591432,  1.3790465370266489,  1.5099716745089331],
       [ 0.4204439609140203,  0.420447059978123 ,  0.5622068385182304,
         0.7268254581163039,  0.7733590735267009,  0.7733621156051214,
         0.9022169332352044,  0.9193631849492572,  0.9193667003486055,
         1.1476308525544032,  1.1476499765890782,  1.1790660024534871,
         1.1790799555427807,  1.3446455322102864,  1.4755706696925706],
       [ 0.4204423344841589,  0.4204454335482615,  0.5622052120883689,
         0.7268238316864425,  0.7733574470968394,  0.7733604891752599,
         0.9022153068053429,  0.9193615585193957,  0.919365073918744 ,
         1.1476292261245418,  1.1476483501592167,  1.1790643760236257,
         1.1790783291129192,  1.3446439057804249,  1.4755690432627091],
       [ 0.3827429810550408,  0.3827460801191435,  0.5245058586592508,
         0.6891244782573245,  0.7356580936677213,  0.7356611357461418,
         0.8645159533762248,  0.8816622050902776,  0.8816657204896259,
         1.1099298726954236,  1.1099489967300986,  1.1413650225945076,
         1.1413789756838013,  1.306944552351307 ,  1.4378696898335912],
       [ 0.382741116063357 ,  0.3827442151274597,  0.5245039936675671,
         0.6891226132656406,  0.7356562286760375,  0.735659270754458 ,
         0.864514088384541 ,  0.8816603400985938,  0.8816638554979421,
         1.1099280077037399,  1.1099471317384149,  1.1413631576028238,
         1.1413771106921173,  1.306942687359623 ,  1.4378678248419072]
];
    let bp: Array3<f64> = array![
       [[  2.3023599800652536e-17,   3.6747443705203717e-17],
        [ -9.7739308272008557e-18,   4.2437160122386481e-17],
        [  2.2544084264510903e-17,   3.0665262292594968e-17],
        [  5.9886902424296696e-05,  -2.2954068749118321e-06],
        [ -3.2274413658530801e-02,   2.5787086322352276e-03],
        [  2.5785766809598883e-03,   3.2273343027525138e-02],
        [ -4.3425790472374284e-03,  -1.0047707078250992e-05],
        [ -2.0448438020988138e-06,   8.8610904279912486e-05],
        [  1.1223749843643563e-04,   1.9541667090048655e-06],
        [ -1.6370519908534553e-05,  -5.4046081324718442e-04],
        [ -3.0906374306721718e-05,  -2.3529190764679658e-05],
        [  7.1799068857738874e-02,  -6.1571499797024865e-03],
        [ -6.1573230893629798e-03,  -7.1799354833610732e-02],
        [ -5.4580892877915683e-05,  -5.8810739027698850e-04],
        [  1.4794482909805149e-02,   3.4046422380848429e-05]],

       [[ -2.6424747371139717e-19,   1.5772536707806506e-17],
        [  2.2241150473580200e-17,   1.6624734892244189e-17],
        [  3.5540787554799554e-17,   4.0088220661750258e-17],
        [  3.1897540113745397e-04,   3.6006154867263915e-03],
        [ -1.0809169055372644e-06,  -1.3982500560234812e-05],
        [  6.5157750302989592e-06,  -1.4333784703508823e-06],
        [  3.7210404196449942e-06,   8.8636135453755427e-05],
        [  2.0039076028057004e-03,   1.8593445905518494e-04],
        [  9.2483147933239418e-05,  -7.2424889892090862e-03],
        [ -5.0858571546600860e-02,  -1.0764404890003729e-04],
        [ -3.4345200107376711e-05,   4.0923022931986089e-02],
        [ -1.3053887892577887e-06,  -6.3619602161869848e-05],
        [  4.0059163278587107e-05,  -1.8295292780121097e-06],
        [  6.0516662005621363e-02,  -5.3628132469741678e-03],
        [ -6.3915637405469877e-06,  -1.0851013913591723e-04]],

       [[ -6.7195320277007152e-18,   4.5751011362573354e-17],
        [ -3.3190330281174369e-17,   1.8435442676186427e-17],
        [ -3.1144640027600519e-17,  -8.1211388909210858e-18],
        [  3.6004693096917516e-03,  -3.1902837701900527e-04],
        [  3.7272531303366406e-04,  -2.6783129628006955e-05],
        [ -2.8225300281027252e-05,  -3.3046108982919681e-04],
        [  5.2501785997312311e-05,  -6.3641548626609118e-06],
        [ -3.0337662451992032e-04,   7.2413499727570080e-03],
        [  1.2480184216333044e-02,   2.0994872839814535e-04],
        [  1.3654045792664462e-04,  -4.0915221525244461e-02],
        [ -3.0990603819619038e-02,  -6.1765692333619338e-05],
        [ -7.3933436517481521e-04,   5.9166445895487453e-05],
        [  6.0351571949801910e-05,   7.0073013389379546e-04],
        [ -5.3629961135504556e-03,  -6.0520029298724777e-02],
        [ -2.6292245298661227e-04,   7.8746035202907627e-06]],

       [[  2.4480249182358735e-17,   4.2435015083875454e-17],
        [ -3.6928700411533102e-17,   5.2067038281689024e-17],
        [ -8.6745308493502914e-18,   3.4343479688412253e-17],
        [  1.7010694813510141e-07,  -3.5094299195501111e-06],
        [  6.5549074071181729e-04,   5.9803641595923170e-03],
        [  4.4359788279442949e-03,   3.0139479276096448e-04],
        [ -1.0417817290404273e-03,  -2.3959650644518375e-02],
        [  3.1882453185069770e-05,  -8.4302934737802426e-06],
        [  4.3226019061197440e-07,  -4.0985462101052195e-05],
        [ -1.7370410001345954e-04,   1.4896302782535075e-05],
        [ -1.5434513354971313e-05,  -1.7021229228614612e-04],
        [ -1.9425737288410808e-03,  -4.0483807333425451e-02],
        [  3.3361686220639772e-02,  -1.6591321026634340e-03],
        [  1.3838210951597207e-04,  -6.3616431955470371e-06],
        [  2.0032696124001261e-03,   4.6066171953997787e-02]],

       [[ -4.8709945663628144e-17,  -3.5365197887865362e-18],
        [ -6.8583356347177578e-17,  -4.2827975042793416e-17],
        [ -3.3819071364126838e-17,  -2.5289934865715385e-17],
        [ -3.3715492299406236e-05,   1.7499415605731067e-06],
        [  1.6394162174838484e-02,  -2.5359610388943441e-04],
        [ -1.0038816593227126e-04,   5.9781573199233010e-03],
        [  2.3960800159113827e-02,  -1.0418569962580143e-03],
        [  5.2725769259329841e-06,  -2.0995262258391434e-06],
        [  3.5121722005197753e-05,  -3.1026184426751618e-06],
        [  7.2151318291288624e-06,   2.9040694541140888e-06],
        [ -1.5022764359278948e-04,   6.9911197734078001e-06],
        [ -4.7608363978579427e-02,   1.6262501999962618e-03],
        [ -1.3426490035426319e-03,  -4.0485251012275257e-02],
        [  8.7195816857697783e-06,   1.3586833507039930e-04],
        [ -4.6062170139505212e-02,   2.0027916796534905e-03]],

       [[ -1.4782741326779699e-19,   3.4974591705482571e-17],
        [ -3.6068946519198117e-17,   1.1328411847880617e-17],
        [  2.6248824240355656e-17,   1.6114096904509761e-17],
        [ -7.0915430706794402e-06,   8.2618156460601000e-07],
        [  1.5437512415264615e-03,  -1.2335943760667482e-04],
        [ -1.2335784826906539e-04,  -1.5435843216235756e-03],
        [ -8.9371500060289252e-03,  -2.0529623592150173e-05],
        [ -1.8247396787463011e-06,  -6.2429000129288204e-06],
        [ -3.1342609795349807e-05,   6.8099606569289872e-08],
        [  2.3509253022752606e-06,   3.7558286392258902e-05],
        [ -3.9216235690028162e-05,   3.9327032920170738e-06],
        [ -1.2943435600016861e-02,   1.1099054110970440e-03],
        [  1.1099976254042966e-03,   1.2943296869971033e-02],
        [  3.0529831788259939e-06,   1.7386142944034311e-05],
        [ -2.1608449870307040e-03,  -4.9227957559577415e-06]],

       [[ -2.1123457223237102e-17,  -2.6939954115291541e-17],
        [ -6.0078048296249552e-18,   1.2379869708983457e-17],
        [  1.4128501922734102e-17,  -5.0416991713534675e-17],
        [  1.9127118359724076e-07,  -9.7095044115778255e-07],
        [  7.2526139983149912e-07,   2.2973209814848572e-05],
        [ -7.9166391760074339e-06,   1.0268296658094700e-07],
        [  1.1572996149974090e-05,   4.8430036600693175e-05],
        [ -2.6422596150101878e-02,   2.8780349861862223e-03],
        [ -2.8780771815579542e-03,  -2.6423103860471912e-02],
        [  7.0493483442931867e-02,  -5.8819523028035593e-03],
        [  5.8821914328950464e-03,   7.0492902128614407e-02],
        [ -1.7999256603430658e-05,  -3.5256560576490958e-04],
        [ -7.7352253639723090e-05,   1.1210414476870573e-05],
        [ -1.2885530409875470e-02,  -2.9551295812585421e-05],
        [  3.8571611770605859e-06,   8.3916665109958388e-05]],

       [[  6.1446632463843695e-08,   3.1567343028633564e-07],
        [ -1.8744693215958750e-06,   1.4835064729597072e-07],
        [ -1.3637381366724204e-02,  -3.1305648274123679e-05],
        [ -5.3905908611057267e-16,   1.7803568327881093e-17],
        [ -5.2281718311714361e-17,   8.3185648566980177e-18],
        [  7.7791342904696255e-18,   4.6546258134174491e-17],
        [ -3.8262254752852817e-17,  -2.2997018817090156e-17],
        [  8.8725092807557649e-17,   2.4378099682652554e-16],
        [ -2.6707515354023422e-16,   5.8455622430319489e-17],
        [ -1.4466168438677793e-16,   8.1515632926989628e-17],
        [ -3.5422066616887896e-16,  -5.5426876815658915e-17],
        [  1.0746324412494148e-16,  -2.1430315134537333e-17],
        [  7.7289111293124013e-18,  -2.6785445217168154e-17],
        [  1.0567632427529497e-16,  -1.2138466744312306e-16],
        [  4.8893620942583117e-17,   5.7754651244930237e-18]],

       [[ -1.0841657394385991e-17,   1.0180764749654401e-17],
        [  5.8217503416591654e-17,  -4.1311723012081671e-17],
        [ -4.2677184810255710e-16,  -3.6582551706786941e-17],
        [  1.5120736879711157e-02,   3.4711511742654966e-05],
        [ -3.4063635587777696e-06,   1.0333612671369757e-06],
        [ -2.2721141403926615e-06,  -1.0390147398370297e-05],
        [ -3.6291991402311735e-05,   3.9256157681431814e-06],
        [ -8.5023771259733379e-04,  -7.8061978185007541e-03],
        [  7.8056841955498370e-03,  -8.5019195307052021e-04],
        [ -5.8264533460171148e-04,  -6.9754388596469912e-03],
        [  6.9763532187570015e-03,  -5.8274700695998705e-04],
        [ -2.8895862805161654e-06,  -1.8337672092480842e-07],
        [  6.4067807430991108e-07,   1.4859185892855675e-05],
        [  1.2517543234273824e-07,   2.5913761141256597e-09],
        [  2.1358872874258084e-05,  -3.7456894573517641e-07]],

       [[ -3.6003304352677840e-17,   3.7222237914610299e-17],
        [ -1.0262196425164587e-16,  -3.6908903899963320e-17],
        [  4.0174654209679340e-17,   1.3975175679467678e-17],
        [ -1.9527056955830971e-02,   1.5366810918475936e-03],
        [ -2.7312666008388886e-05,   1.7823952198877183e-06],
        [  1.5163323687384517e-06,   1.5064470741676939e-07],
        [ -6.2618434525443800e-06,  -3.2743133356136905e-07],
        [  2.0783624565986255e-04,   4.4548277861119886e-03],
        [ -5.0682197921906313e-03,   5.5755982631513698e-05],
        [ -4.5688549353208215e-04,  -5.3650133254125446e-02],
        [ -4.5212080869416013e-02,   4.3702428899875662e-04],
        [  2.2187111240712029e-04,  -1.1870389950088475e-05],
        [ -2.8000279811831938e-06,   6.9291882633722157e-05],
        [ -3.7593884769572140e-03,  -4.7773794786455132e-02],
        [  1.6631908097225478e-05,  -7.6616686782091104e-07]],

       [[ -1.2555151861076840e-16,  -4.4264667846116255e-17],
        [  7.6559350875723081e-17,  -1.2271875973643359e-16],
        [ -5.4662686484825625e-17,   9.9298547602941602e-18],
        [ -1.5368299017244451e-03,  -1.9528301486997163e-02],
        [  2.4245125685579128e-07,  -7.9994175528619316e-06],
        [  2.2510357626480404e-05,   7.1222787056263170e-07],
        [ -2.2627923565686492e-06,   3.1884711435104657e-05],
        [  1.3977548758199270e-02,   9.9428697943552274e-05],
        [  3.6325335140164651e-04,  -4.4532861724384653e-03],
        [ -6.2096830128600372e-02,   3.9826051990690670e-04],
        [  3.7720129385179074e-04,   5.3651309402554567e-02],
        [ -9.1655859749142053e-06,  -2.0108636805315702e-04],
        [  1.2071517018075878e-04,  -6.0087499324356503e-07],
        [  4.7767001269441653e-02,  -3.7587410553603122e-03],
        [ -5.0573640251322383e-08,  -3.8965334120955042e-06]],

       [[  8.8779774067761586e-18,   7.9987401527232673e-17],
        [ -1.1362356286977052e-16,   6.2111242494099898e-17],
        [  1.1850954426631282e-17,   2.3771488544899174e-17],
        [  4.2570594262839045e-06,   2.9699346381736880e-05],
        [ -2.2528319329272184e-05,  -2.6822175347484142e-02],
        [  3.5698099923428400e-02,   1.2063120645217432e-04],
        [  3.1486756436243726e-03,   3.3554276666032626e-02],
        [ -1.2987363408115127e-06,   7.3529654797226118e-06],
        [  7.0937240680430530e-06,   8.2953094591851906e-05],
        [ -1.1679386950576298e-05,  -8.3339415244652881e-06],
        [ -8.9912856567758714e-07,   1.6131182717258469e-04],
        [ -4.9126878383543623e-04,   4.2306983578112738e-02],
        [ -3.1463846032292284e-02,  -3.7921450498763776e-04],
        [ -6.7910106997248754e-06,   7.9896119465315552e-07],
        [ -4.6163367543073696e-03,  -4.9196209107354977e-02]],

       [[ -9.1371849445093699e-17,   2.8817121929994532e-17],
        [ -3.3521299506549767e-17,  -9.9917067246894955e-17],
        [  6.1944433015313657e-18,  -2.4630744792694901e-17],
        [ -5.5122353850405037e-06,   1.9997215134764934e-06],
        [  1.7944742091668145e-02,   7.9891797752371443e-05],
        [ -2.2288895890939641e-04,   2.6820646604667316e-02],
        [  3.3555655279495937e-02,  -3.1487839418062073e-03],
        [  5.5154385294638175e-06,  -1.9883286853927817e-06],
        [  9.8556256016180122e-05,  -1.0043094208134727e-05],
        [  6.1391355359822347e-06,  -7.4381568510917262e-05],
        [ -2.1811742949396501e-04,  -1.5623013120431156e-07],
        [ -5.3156528249587706e-02,  -4.2899841002145764e-04],
        [  3.1746537266515770e-04,  -4.2309823839802460e-02],
        [  1.3450799904706628e-06,   2.2337629415870863e-05],
        [ -4.9192778008768381e-02,   4.6160968159121279e-03]],

       [[  1.7537182940494979e-05,   2.4960175600520615e-01],
        [ -9.2152753904794868e-02,   1.7409144179193377e-05],
        [  8.7406020546969479e-07,   2.3553830955817838e-08],
        [  2.6703601839140972e-17,  -1.3956311479356804e-17],
        [ -4.5557412001080802e-17,   3.5689992381350126e-17],
        [ -6.3428089055131929e-17,   3.3177745730668415e-18],
        [ -5.1602575585554793e-17,  -1.3964243405773376e-17],
        [  2.2514637623148325e-17,  -5.3682417495373534e-17],
        [  2.4275198453397685e-17,  -4.8498809367780007e-18],
        [ -2.7146894125061033e-17,   6.8785922965776893e-17],
        [  5.9154173334244046e-17,   3.0649335753226153e-17],
        [  5.9388544341773172e-17,  -2.3399245669543643e-17],
        [  4.5569476947121203e-17,   4.0203783632630663e-17],
        [  5.3923147679138636e-17,   4.7152193844505523e-17],
        [  3.8063649178088206e-17,   3.2643182272371116e-17]],

       [[  2.5721075900185020e-01,   1.7537182940491509e-05],
        [ -1.7407918865145963e-05,   9.9764154034942848e-02],
        [ -1.7052297330471047e-08,  -1.5588695625589222e-06],
        [  4.7365185141800725e-19,  -4.2414703157474518e-17],
        [  4.1864500804835808e-17,   2.4245163042601600e-17],
        [ -3.7564531283309628e-18,   5.5309716817184373e-17],
        [  4.7124274902313477e-17,   3.0618738723150088e-18],
        [ -9.1219550089703115e-18,  -3.2216215523897516e-17],
        [  1.1885595292199298e-17,  -2.3118139192977947e-17],
        [ -4.7212793280756071e-17,  -1.7929113637564196e-17],
        [ -1.2300102560408291e-17,   3.9903610256102210e-17],
        [ -9.0069918925151556e-17,   7.8982306509231256e-18],
        [ -7.3004646284082392e-18,  -1.1665872959989743e-17],
        [  5.7955130367724465e-17,  -1.5841923797104876e-17],
        [ -6.4732854585917048e-17,  -1.3641420964507075e-17]]
];

    let bp_fortran:Array3<f64> = get_apbv_fortran(&g0.view(),&g0lr.view(),&q_oo.view(),&q_vv.view(),&q_ov.view(),&omega.view(),&bs,12,15,15,2);

    println!("bp fortran {}",bp_fortran.clone());
    assert!(bp_fortran.abs_diff_eq(&bp,1e-12));
}<|MERGE_RESOLUTION|>--- conflicted
+++ resolved
@@ -1055,25 +1055,7 @@
             let mut bp: Array3<f64> = Array3::zeros((n_occ, n_virt, l));
             let mut bm: Array3<f64> = Array3::zeros((n_occ, n_virt, l));
 
-            if it == 0{
-                bp = get_apbv_fortran(
-                    &gamma,
-                    &gamma_lr,
-                    &qtrans_oo,
-                    &qtrans_vv,
-                    &qtrans_ov,
-                    &omega,
-                    &bs,
-                    qtrans_ov.dim().0,
-                    n_occ,
-                    n_virt,
-                    l
-                );
-                bm = get_ambv_fortran(
-                    &gamma, &gamma_lr, &qtrans_oo, &qtrans_vv, &qtrans_ov, &omega, &bs, qtrans_ov.dim().0,n_occ,n_virt,l
-                );
-            }
-            else if it == 1{
+            if it < 2{
                 bp = get_apbv_fortran(
                     &gamma,
                     &gamma_lr,
@@ -1115,78 +1097,42 @@
                 bm.slice_mut(s![..,..,l-(3*nstates)..l]).assign(&bm_new_vec);
                 bm.slice_mut(s![..,..,0..nstates]).assign(&(bm_old.slice(s![..,..,0..nstates]).to_owned()*(-1.0)));
             }
-            ////&bs.slice(s![.., .., l - 2..l]).to_owned(),
-            ////
-            ////temp.slice_mut(s![.., .., ..l - 1]).assign(&temp_old);
-            ////temp.slice_mut(s![.., .., l - 2..l]).assign(&temp_new_vec);
-            //
-            //println!("bp slice {}",bp.slice(s![0,1,..]).to_owned());
 
             bp_old = bp.clone();
             bm_old = bm.clone();
 
-<<<<<<< HEAD
-            //let bp: Array3<f64> = get_apbv_fortran(
-            //    &gamma,
-            //    &gamma_lr,
-            //    &qtrans_oo,
-            //    &qtrans_vv,
-            //    &qtrans_ov,
-            //    &omega,
-            //    &bs,
-            //    qtrans_ov.dim().0,
-            //    n_occ,
-            //    n_virt,
-            //    l
-            //);
-            //println!("bp old {}",bp_old.slice(s![0,1,..]).to_owned());
-            //println!("");
-            //println!("bp {}",bp.slice(s![0,1,..]).to_owned());
-            //println!("");
-            //println!("bp diff {}",bp.slice(s![0,1,..]).to_owned()-bp_old.slice(s![0,1,..]).to_owned());
-            //println!("");
-=======
-            let bp_alt: Array3<f64> = get_apbv_fortran(
-                &gamma,
-                &gamma_lr,
-                &qtrans_oo,
-                &qtrans_vv,
-                &qtrans_ov,
-                &omega,
-                &bs,
-                qtrans_ov.dim().0,
-                n_occ,
-                n_virt,
-                l,
-                multiplicity,
-                spin_couplings,
-            );
-            //println!("bp_alt slice {}",bp.slice(s![0,1,..]).to_owned()-bp_alt.slice(s![0,1,..]).to_owned());
->>>>>>> 24579406
-            ////println!("bp slice {}",bp.slice(s![0,1,..]));
-            //if bp.slice(s![0,1,..]).to_owned().abs_diff_eq(&bp_alt.slice(s![0,1,..]).to_owned(),1e-8) == false{
-            //    println!("bp_alt slice {}",bp.slice(s![0,1,..]).to_owned()-bp_alt.slice(s![0,1,..]).to_owned());
-            //}
-<<<<<<< HEAD
-            //let bm: Array3<f64> = get_ambv_fortran(
-            //    &gamma, &gamma_lr, &qtrans_oo, &qtrans_vv, &qtrans_ov, &omega, &bs, qtrans_ov.dim().0,n_occ,n_virt,l
-            //);
-=======
-            let bm_alt: Array3<f64> = get_ambv_fortran(
-                &gamma,
-                &gamma_lr,
-                &qtrans_oo,
-                &qtrans_vv,
-                &qtrans_ov,
-                &omega,
-                &bs,
-                qtrans_ov.dim().0,
-                n_occ,
-                n_virt,
-                l,
-            );
-
->>>>>>> 24579406
+ // XINCHENG PLEASE CHECK THIS
+//             let bp_alt: Array3<f64> = get_apbv_fortran(
+//                 &gamma,
+//                 &gamma_lr,
+//                 &qtrans_oo,
+//                 &qtrans_vv,
+//                 &qtrans_ov,
+//                 &omega,
+//                 &bs,
+//                 qtrans_ov.dim().0,
+//                 n_occ,
+//                 n_virt,
+//                 l,
+//                 multiplicity,
+//                 spin_couplings,
+//             );
+ // XINCHENG PLEASE CHECK THIS
+
+//             let bm_alt: Array3<f64> = get_ambv_fortran(
+//                 &gamma,
+//                 &gamma_lr,
+//                 &qtrans_oo,
+//                 &qtrans_vv,
+//                 &qtrans_ov,
+//                 &omega,
+//                 &bs,
+//                 qtrans_ov.dim().0,
+//                 n_occ,
+//                 n_virt,
+//                 l,
+//             );
+
             // # evaluate (A+B).b and (A-B).b
             //let bp_alt: Array3<f64> = get_apbv(
             //     &gamma,
@@ -1538,24 +1484,17 @@
     spin_couplings: ArrayView1<f64>,
 ) -> (Array3<f64>) {
     let tmp_q_vv: Array2<f64> = qtrans_vv
-<<<<<<< HEAD
         .to_owned()
         .into_shape((n_virt * n_at, n_virt))
         .unwrap();
-    let tmp_q_oo: Array2<f64> = qtrans_oo.to_owned().into_shape((n_at * n_occ, n_occ)).unwrap();
     let mut tmp_q_ov_swapped: Array3<f64> = qtrans_ov.to_owned();
-=======
-        .clone()
         .to_owned()
         .into_shape((n_virt * n_at, n_virt))
         .unwrap();
     let tmp_q_oo: Array2<f64> = qtrans_oo
-        .clone()
         .to_owned()
         .into_shape((n_at * n_occ, n_occ))
         .unwrap();
-    let mut tmp_q_ov_swapped: Array3<f64> = qtrans_ov.clone().to_owned();
->>>>>>> 24579406
     tmp_q_ov_swapped.swap_axes(1, 2);
     tmp_q_ov_swapped = tmp_q_ov_swapped.as_standard_layout().to_owned();
     let tmp_q_ov_shape_1: Array2<f64> =
@@ -1593,27 +1532,13 @@
         //    let tmp:Array2<f64> = qtrans_ov.clone().slice(s![at, .., ..]).to_owned() * vl.clone();
         //    tmp21[at] = tmp.sum();
         //}
-<<<<<<< HEAD
         let tmp21:Vec<f64> =(0..n_at).into_par_iter().map(|at|{
             let tmp:Array2<f64> = &qtrans_ov.slice(s![at, .., ..]).to_owned() * &vl;
             tmp.sum()
         }).collect();
         let tmp21:Array1<f64> = Array::from(tmp21);
 
-        let tmp22: Array1<f64> = 4.0 * gamma.dot(&tmp21);
-=======
-        let tmp21: Vec<f64> = (0..n_at)
-            .into_par_iter()
-            .map(|at| {
-                let tmp: Array2<f64> =
-                    qtrans_ov.clone().slice(s![at, .., ..]).to_owned() * vl.clone();
-                tmp.sum()
-            })
-            .collect();
-        let tmp21: Array1<f64> = Array::from(tmp21);
-
         let tmp22: Array1<f64> = 4.0 * gamma_equiv.dot(&tmp21);
->>>>>>> 24579406
 
         // for at in (0..n_at).into_iter() {
         //     u_l = u_l + qtrans_ov.slice(s![at, .., ..]).to_owned() * tmp22[at];
@@ -1706,27 +1631,12 @@
         //    let tmp:Array2<f64> = qtrans_ov.clone().slice(s![at, .., ..]).to_owned() * vl.clone();
         //    tmp21[at] = tmp.sum();
         //}
-<<<<<<< HEAD
         let tmp21:Vec<f64> =(0..n_at).into_par_iter().map(|at|{
             let tmp:Array2<f64> = &qtrans_ov.slice(s![at, .., ..])* &vl;
             tmp.sum()
         }).collect();
         let tmp21:Array1<f64> = Array::from(tmp21);
-
-        let tmp22: Array1<f64> = 4.0 * gamma.dot(&tmp21);
-=======
-        let tmp21: Vec<f64> = (0..n_at)
-            .into_par_iter()
-            .map(|at| {
-                let tmp: Array2<f64> =
-                    qtrans_ov.clone().slice(s![at, .., ..]).to_owned() * vl.clone();
-                tmp.sum()
-            })
-            .collect();
-        let tmp21: Array1<f64> = Array::from(tmp21);
-
         let tmp22: Array1<f64> = 4.0 * gamma_equiv.dot(&tmp21);
->>>>>>> 24579406
 
         // for at in (0..n_at).into_iter() {
         //     u_l = u_l + qtrans_ov.slice(s![at, .., ..]).to_owned() * tmp22[at];
@@ -1759,10 +1669,6 @@
     n_vec: usize,
 ) -> (Array3<f64>) {
     let tmp_q_vv: Array2<f64> = qtrans_vv
-<<<<<<< HEAD
-=======
-        .clone()
->>>>>>> 24579406
         .to_owned()
         .into_shape((n_virt * n_at, n_virt))
         .unwrap();
@@ -4401,11 +4307,7 @@
     assert!((&c_ij * &c_ij).abs_diff_eq(&(&c_ij_ref * &c_ij_ref), 1e-14));
     assert!((&XmY * &XmY).abs_diff_eq(&(&XmY_ref * &XmY_ref), 1e-14));
     assert!((&XpY * &XpY).abs_diff_eq(&(&XpY_ref * &XpY_ref), 1e-14));
-<<<<<<< HEAD
-
     assert!(1 == 2);
-=======
->>>>>>> 24579406
 }
 
 #[test]
