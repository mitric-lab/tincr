use crate::broyden::*;
use crate::calculator::*;
use crate::constants::*;
use crate::defaults;
use crate::diis::*;
use crate::fermi_occupation;
use crate::h0_and_s::h0_and_s;
use crate::io::*;
use crate::molecule::*;
use crate::mulliken::*;
use crate::test::{get_benzene_molecule, get_water_molecule};
use approx::AbsDiffEq;
use itertools::Itertools;
use log::{debug, error, info, log_enabled, trace, warn, Level};
use ndarray::prelude::*;
use ndarray::*;
use ndarray_linalg::*;
use ndarray_stats::QuantileExt;
use std::cmp::max;
use std::iter::FromIterator;
use std::ops::Deref;
use std::time::Instant;

// This routine is very messy und should be rewritten in a clean form
pub fn run_scc(molecule: &Molecule) -> (f64, Array2<f64>, Array1<f64>, Array2<f64>, Vec<f64>) {
    let scc_timer: Instant = Instant::now();
    let temperature: f64 = molecule.config.scf.electronic_temperature;
    let max_iter: usize = molecule.config.scf.scf_max_cycles;
    let scf_charge_conv: f64 = molecule.config.scf.scf_charge_conv;
    let scf_energy_conv: f64 = molecule.config.scf.scf_energy_conv;
    let mut level_shift_flag: bool = false;
    let mut level_shifter: LevelShifter = LevelShifter::empty();
    // construct reference density matrix
    let p0: Array2<f64> = density_matrix_ref(&molecule);
    let mut p: Array2<f64> = p0.clone();
    // charge guess
    let mut dq: Array1<f64> = Array1::zeros([molecule.n_atoms]);
    let mut q: Array1<f64> = Array::from_iter(molecule.calculator.q0.iter().cloned());
    let mut energy_old: f64 = 0.0;
    let mut scf_energy: f64 = 0.0;
    let mut charge_diff: f64 = 0.0;
    let mut orbs: Array2<f64> =
        Array2::zeros([molecule.calculator.n_orbs, molecule.calculator.n_orbs]);
    let mut orbe: Array1<f64> = Array1::zeros([molecule.calculator.n_orbs]);
    let mut f: Vec<f64> = Array1::zeros([molecule.calculator.n_orbs]).to_vec();
    let (s, h0): (Array2<f64>, Array2<f64>) = h0_and_s(
        &molecule.atomic_numbers,
        molecule.positions.view(),
        molecule.calculator.n_orbs,
        &molecule.calculator.valorbs,
        molecule.proximity_matrix.view(),
        &molecule.calculator.skt,
        &molecule.calculator.orbital_energies,
    );

    let mut broyden_mixer: BroydenMixer = BroydenMixer::new(molecule.n_atoms);

    let mut converged: bool = false;

    //  compute A = S^(-1/2)
    // 1. diagonalize S
    //let (w, v): (Array1<f64>, Array2<f64>) = s.eigh(UPLO::Upper).unwrap();
    // 2. compute inverse square root of the eigenvalues
    //let w12: Array2<f64> = Array2::from_diag(&w.map(|x| x.pow(-0.5)));
    // 3. and transform back
    //let a: Array2<f64> = v.dot(&w12.dot(&v.t()));

    // convert generalized eigenvalue problem H.C = S.C.e into eigenvalue problem H'.C' = C'.e
    // by Loewdin orthogonalization, H' = X^T.H.X, where X = S^(-1/2)
    let x: Array2<f64> = s.ssqrt(UPLO::Upper).unwrap().inv().unwrap();

    // add nuclear energy to the total scf energy
    let rep_energy: f64 = get_repulsive_energy(&molecule);

    info!("{:^80}", "");
    info!("{: ^80}", "SCC-Routine");
    info!("{:-^80}", "");
    //info!("{: <25} {}", "convergence criterium:", scf_conv);
    info!("{: <25} {}", "max. iterations:", max_iter);
    info!("{: <25} {} K", "electronic temperature:", temperature);
    info!("{: <25} {:.14} Hartree", "repulsive energy:", rep_energy);
    info!("{:^80}", "");
    info!(
        "{: <45} ",
        "SCC Iterations: all quantities are in atomic units"
    );
    info!("{:-^75} ", "");
    info!(
        "{: <5} {: >18} {: >18} {: >18} {: >12}",
        "Iter.", "SCC Energy", "Energy diff.", "dq diff.", "Lvl. shift"
    );
    info!("{:-^75} ", "");

    'scf_loop: for i in 0..max_iter {
        let h1: Array2<f64> = construct_h1(&molecule, molecule.calculator.g0.view(), dq.view());
        let h_coul: Array2<f64> = h1 * s.view();
        let mut h: Array2<f64> = h_coul + h0.view();

        //let mut prev_h_X:Array2<f64>
        if molecule.calculator.r_lr.is_none() || molecule.calculator.r_lr.unwrap() > 0.0 {
            let h_x: Array2<f64> =
                lc_exact_exchange(&s, &molecule.calculator.g0_lr_ao, &p0, &p, h.dim().0);
            h = h + h_x;
        }

        if level_shift_flag {
            if level_shifter.is_empty() {
                level_shifter =
                    LevelShifter::new(molecule.calculator.n_orbs, get_frontier_orbitals(molecule.calculator.n_elec).1);
            } else {
                if charge_diff < (1.0e5 * scf_charge_conv) {
                    level_shifter.reduce_weight();
                }
                if charge_diff < (1.0e3 * scf_charge_conv) {
                    level_shift_flag == false;
                    level_shifter.turn_off();
                }
            }
            let shift: Array2<f64> = level_shifter.shift(orbs.view());
            h = h + shift;
        }

        // H' = X^t.H.X
        h = x.t().dot(&h).dot(&x);
        let tmp: (Array1<f64>, Array2<f64>) = h.eigh(UPLO::Upper).unwrap();
        orbe = tmp.0;
        orbs = x.dot(&tmp.1);

        // construct density matrix
        let tmp: (f64, Vec<f64>) = fermi_occupation::fermi_occupation(
            orbe.view(),
            molecule.calculator.q0.iter().sum::<f64>() as usize - molecule.charge as usize,
            molecule.calculator.nr_unpaired_electrons,
            temperature,
        );
        let mu: f64 = tmp.0;
        f = tmp.1;

        if level_shift_flag == false {
            level_shift_flag = enable_level_shifting(orbe.view(), molecule.calculator.n_elec);
        }

        // calculate the density matrix
        p = density_matrix(orbs.view(), &f[..]);
        //println!("P {}", p);
        //println!("F {:?}", f);
        // update partial charges using Mulliken analysis
        let (new_q, new_dq): (Array1<f64>, Array1<f64>) = mulliken(
            p.view(),
            p0.view(),
            s.view(),
            &molecule.calculator.orbs_per_atom,
            molecule.n_atoms,
        );
        // charge difference to previous iteration
        let dq_diff: Array1<f64> = &new_dq - &dq;

        charge_diff = dq_diff.map(|x| x.abs()).max().unwrap().to_owned();

        if log_enabled!(Level::Trace) {
            print_orbital_information(orbe.view(), &f);
        }
        // check if charge difference to the previous iteration is lower then 1e-5
        if (&charge_diff < &scf_charge_conv) && &(energy_old - scf_energy).abs() < &scf_energy_conv
        {
            converged = true;
        }
<<<<<<< HEAD
        // Broyden mixing of partial charges
=======
        // Broyden mixing of partial charges # changed new_dq to dq
>>>>>>> 24579406
        dq = broyden_mixer.next(dq, dq_diff);
        q = new_q;
        debug!("");
        debug!("{: <35} ", "atomic charges and partial charges");
        debug!("{:-^35}", "");
        if log_enabled!(Level::Debug) {
            for (idx, (qi, dqi)) in q.iter().zip(dq.iter()).enumerate() {
                debug!("Atom {: >4} q: {:>18.14} dq: {:>18.14}", idx + 1, qi, dqi);
            }
        }
        debug!("{:-^55}", "");
        // compute electronic energy
        scf_energy = get_electronic_energy(
            &molecule,
            p.view(),
            &p0,
            &s,
            h0.view(),
            dq.view(),
            (&molecule.calculator.g0).deref().view(),
            &molecule.calculator.g0_lr_ao,
        );
        if i == 0 {
            info!(
                "{: >5} {:>18.10e} {:>18.13} {:>18.10e} {:>12.2e}",
                i + 1,
                scf_energy + rep_energy,
                0.0,
                charge_diff,
                level_shifter.weight
            );
        } else {
            info!(
                "{: >5} {:>18.10e} {:>18.10e} {:>18.10e} {:>12.4}",
                i + 1,
                scf_energy + rep_energy,
                energy_old - scf_energy,
                charge_diff,
                level_shifter.weight
            );
        }
        energy_old = scf_energy;

        assert_ne!(i + 1, max_iter, "SCF not converged");

        if converged {
            break 'scf_loop;
        }
    }
    info!("{:-^75} ", "");
    info!("{: ^75}", "SCC converged");
    info!("{:^80} ", "");
    info!("final energy: {:18.14} Hartree", scf_energy + rep_energy);
    info!("{:-<80} ", "");
    info!(
        "{:>68} {:>8.2} s",
        "elapsed time:",
        scc_timer.elapsed().as_secs_f32()
    );
    drop(scc_timer);
    if molecule.config.jobtype == "sp" {
        print_orbital_information(orbe.view(), &f);
    }
    return (scf_energy + rep_energy, orbs, orbe, s, f);
}

fn print_orbital_information(orbe: ArrayView1<f64>, f: &[f64]) -> () {
    info!("{:^80} ", "");
    info!(
        "{:^8} {:^6} {:>18.14} | {:^8} {:^6} {:>18.14}",
        "Orb.", "Occ.", "Energy/Hartree", "Orb.", "Occ.", "Energy/Hartree"
    );
    info!("{:-^71} ", "");
    let n_orbs: usize = orbe.len();
    for i in (0..n_orbs).step_by(2) {
        if i + 1 < n_orbs {
            info!(
                "MO:{:>5} {:>6} {:>18.14} | MO:{:>5} {:>6} {:>18.14}",
                i + 1,
                f[i],
                orbe[i],
                i + 2,
                f[i + 1],
                orbe[i + 1]
            );
        } else {
            info!("MO:{:>5} {:>6} {:>18.14} |", i + 1, f[i], orbe[i]);
        }
    }
    info!("{:-^71} ", "");
}

fn enable_level_shifting(orbe: ArrayView1<f64>, n_elec: usize) -> bool {
    let hl_idxs: (usize, usize) = get_frontier_orbitals(n_elec);
    let gap: f64 = get_homo_lumo_gap(orbe.view(), hl_idxs);
    debug!("HOMO - LUMO gap:          {:>18.14}", gap);
    gap < defaults::HOMO_LUMO_TOL
}

struct LevelShifter {
    shift_value: f64,
    weight: f64,
    vv_block: Array2<f64>,
    activated: bool,
}

impl LevelShifter {
    pub fn empty() -> LevelShifter {
        let empty_2d_array: Array2<f64> = Array2::zeros([1, 1]);
        LevelShifter {
            shift_value: 0.0,
            weight: 0.0,
            vv_block: empty_2d_array,
            activated: false,
        }
    }

    pub fn new(n_orb: usize, lumo_idx: usize) -> LevelShifter {
        let mut vv_block: Array2<f64> = Array2::zeros([n_orb, n_orb]);
        let n_virts = n_orb - lumo_idx;
        let v_ones: Array2<f64> = Array2::eye(n_virts);
        vv_block
            .slice_mut(s![lumo_idx.., lumo_idx..])
            .assign(&v_ones);
        LevelShifter {
            shift_value: defaults::HOMO_LUMO_SHIFT,
            weight: 1.0,
            vv_block: vv_block,
            activated: true,
        }
    }

    fn shift(&mut self, orbs: ArrayView2<f64>) -> Array2<f64> {
        orbs.dot(&(self.weight * self.shift_value * &self.vv_block).dot(&orbs.t()))
    }

    fn reduce_weight(&mut self) {
        self.weight *= 0.5;
    }

    fn turn_off(&mut self) {
        self.weight = 0.0;
        self.activated = false;
    }

    fn is_empty(&self) -> bool {
        self.shift_value == 0.0
    }
}

// find indeces of HOMO and LUMO orbitals (starting from 0)
fn get_frontier_orbitals(n_elec: usize) -> (usize, usize) {
    let homo: usize = (n_elec / 2) - 1;
    let lumo: usize = homo + 1;
    return (homo, lumo);
}

// find indeces of HOMO and LUMO orbitals (starting from 0)
fn get_frontier_orbitals_from_occ(f: &[f64]) -> (usize, usize) {
    let n_occ: usize = f
        .iter()
        .enumerate()
        .filter_map(|(idx, val)| if *val > 0.5 { Some(idx) } else { None })
        .collect::<Vec<usize>>()
        .len();
    let homo: usize = n_occ - 1;
    let lumo: usize = homo + 1;
    return (homo, lumo);
}

// compute HOMO-LUMO gap in Hartree
fn get_homo_lumo_gap(orbe: ArrayView1<f64>, homo_lumo_idx: (usize, usize)) -> f64 {
    orbe[homo_lumo_idx.1] - orbe[homo_lumo_idx.0]
}

/// Compute energy due to core electrons and nuclear repulsion
fn get_repulsive_energy(molecule: &Molecule) -> f64 {
    let mut e_nuc: f64 = 0.0;
    for (i, (z_i, posi)) in molecule.atomic_numbers[1..molecule.n_atoms]
        .iter()
        .zip(
            molecule
                .positions
                .slice(s![1..molecule.n_atoms, ..])
                .outer_iter(),
        )
        .enumerate()
    {
        for (z_j, posj) in molecule.atomic_numbers[0..i + 1]
            .iter()
            .zip(molecule.positions.slice(s![0..i + 1, ..]).outer_iter())
        {
            let z_1: u8;
            let z_2: u8;
            if z_i > z_j {
                z_1 = *z_j;
                z_2 = *z_i;
            } else {
                z_1 = *z_i;
                z_2 = *z_j;
            }
            let r: f64 = (&posi - &posj).norm();
            // nucleus-nucleus and core-electron repulsion
            e_nuc += &molecule.calculator.v_rep[&(z_1, z_2)].spline_eval(r);
        }
    }
    return e_nuc;
}

/// the repulsive potential, the dispersion correction and only depend on the nuclear
/// geometry and do not change during the SCF cycle
fn get_nuclear_energy() {}

/// Compute electronic energies
fn get_electronic_energy(
    mol: &Molecule,
    p: ArrayView2<f64>,
    p0: &Array2<f64>,
    s: &Array2<f64>,
    h0: ArrayView2<f64>,
    dq: ArrayView1<f64>,
    gamma: ArrayView2<f64>,
    g0_lr_ao: &Array2<f64>,
) -> f64 {
    //println!("P {}", p);
    // band structure energy
    let e_band_structure: f64 = (&p * &h0).sum();
    // Coulomb energy from monopoles
    let e_coulomb: f64 = 0.5 * &dq.dot(&gamma.dot(&dq));
    // electronic energy as sum of band structure energy and Coulomb energy
    //println!("E BS {} E COUL {} dQ {}", e_band_structure, e_coulomb, dq);
    let mut e_elec: f64 = e_band_structure + e_coulomb;
    // add lc exchange to electronic energy
    if mol.calculator.r_lr.is_none() || mol.calculator.r_lr.unwrap() > 0.0 {
        let e_hf_x: f64 = lc_exchange_energy(s, g0_lr_ao, p0, &p.to_owned());
        e_elec += e_hf_x;
    }
    // long-range Hartree-Fock exchange
    // if ....Iteration {} =>
    //println!("               E_bs = {:.7}  E_coulomb = {:.7}", e_band_structure, e_coulomb);
    return e_elec;
}

fn lc_exact_exchange(
    s: &Array2<f64>,
    g0_lr_ao: &Array2<f64>,
    p0: &Array2<f64>,
    p: &Array2<f64>,
    dim: usize,
) -> (Array2<f64>) {
    // construct part of the Hamiltonian matrix corresponding to long range
    // Hartree-Fock exchange
    // H^x_mn = -1/2 sum_ab (P_ab-P0_ab) (ma|bn)_lr
    // The Coulomb potential in the electron integral is replaced by
    // 1/r ----> erf(r/R_lr)/r
    let mut hx: Array2<f64> = Array::zeros((dim, dim));
    let dp: Array2<f64> = p - p0;

    hx = hx + (g0_lr_ao * &s.dot(&dp)).dot(s);
    hx = hx + g0_lr_ao * &(s.dot(&dp)).dot(s);
    hx = hx + (s.dot(&(&dp * g0_lr_ao))).dot(s);
    hx = hx + s.dot(&(g0_lr_ao * &dp.dot(s)));
    hx = hx * (-0.125);
    return hx;
}

fn lc_exchange_energy(
    s: &Array2<f64>,
    g0_lr_ao: &Array2<f64>,
    p0: &Array2<f64>,
    p: &Array2<f64>,
) -> f64 {
    let dp: Array2<f64> = p - p0;
    let mut e_hf_x: f64 = 0.0;

    e_hf_x += ((s.dot(&dp.dot(s))) * &dp * g0_lr_ao).sum();
    e_hf_x += (s.dot(&dp) * dp.dot(s) * g0_lr_ao).sum();
    e_hf_x *= (-0.125);
    return e_hf_x;
}

/// Construct the density matrix
/// P_mn = sum_a f_a C_ma* C_na
fn density_matrix(orbs: ArrayView2<f64>, f: &[f64]) -> Array2<f64> {
    let occ_indx: Vec<usize> = f.iter().positions(|&x| x > 0.0).collect();
    let occ_orbs: Array2<f64> = orbs.select(Axis(1), &occ_indx);
    let f_occ: Vec<f64> = f.iter().filter(|&&x| x > 0.0).cloned().collect();
    // THIS IS NOT AN EFFICIENT WAY TO BUILD THE LEFT HAND SIDE
    let mut f_occ_mat: Vec<f64> = Vec::new();
    for i in 0..occ_orbs.nrows() {
        for val in f_occ.iter() {
            f_occ_mat.push(*val);
        }
    }
    let f_occ_mat: Array2<f64> = Array2::from_shape_vec(occ_orbs.raw_dim(), f_occ_mat).unwrap();
    let p: Array2<f64> = (f_occ_mat * &occ_orbs).dot(&occ_orbs.t());
    return p;
}

/// Construct reference density matrix
/// all atoms should be neutral
pub fn density_matrix_ref(mol: &Molecule) -> Array2<f64> {
    let mut p0: Array2<f64> = Array2::zeros((mol.calculator.n_orbs, mol.calculator.n_orbs));
    // iterate over orbitals on center i
    let mut idx: usize = 0;
    for zi in mol.atomic_numbers.iter() {
        // how many electrons are put into the nl-shell
        for (iv, _) in mol.calculator.valorbs[zi].iter().enumerate() {
            p0[[idx, idx]] = mol.calculator.valorbs_occupation[zi][iv] as f64;
            idx += 1;
        }
    }
    return p0;
}

fn construct_h1(mol: &Molecule, gamma: ArrayView2<f64>, dq: ArrayView1<f64>) -> Array2<f64> {
    let e_stat_pot: Array1<f64> = gamma.dot(&dq);
    let mut h1: Array2<f64> = Array2::zeros([mol.calculator.n_orbs, mol.calculator.n_orbs]);

    let mut mu: usize = 0;
    let mut nu: usize;
    for (i, z_i) in mol.atomic_numbers.iter().enumerate() {
        for _ in &mol.calculator.valorbs[z_i] {
            nu = 0;
            for (j, z_j) in mol.atomic_numbers.iter().enumerate() {
                for _ in &mol.calculator.valorbs[z_j] {
                    h1[[mu, nu]] = 0.5 * (e_stat_pot[i] + e_stat_pot[j]);
                    nu = nu + 1;
                }
            }
            mu = mu + 1;
        }
    }
    return h1;
}

#[test]
fn h1_construction() {
    let mol: Molecule = get_water_molecule();

    let (gm, gm_a0): (Array2<f64>, Array2<f64>) = get_gamma_matrix(
        &mol.atomic_numbers,
        mol.n_atoms,
        mol.calculator.n_orbs,
        mol.distance_matrix.view(),
        &mol.calculator.hubbard_u,
        &mol.calculator.valorbs,
        Some(0.0),
    );
    let dq: Array1<f64> = array![0.4900936727759634, -0.2450466365939161, -0.2450470361820512];
    let h1: Array2<f64> = construct_h1(&mol, gm.view(), dq.view());
    let h1_ref: Array2<f64> = array![
        [
            0.0296041126328175,
            0.0296041126328175,
            0.0296041126328175,
            0.0296041126328175,
            0.0138472664342115,
            0.0138473229910027
        ],
        [
            0.0296041126328175,
            0.0296041126328175,
            0.0296041126328175,
            0.0296041126328175,
            0.0138472664342115,
            0.0138473229910027
        ],
        [
            0.0296041126328175,
            0.0296041126328175,
            0.0296041126328175,
            0.0296041126328175,
            0.0138472664342115,
            0.0138473229910027
        ],
        [
            0.0296041126328175,
            0.0296041126328175,
            0.0296041126328175,
            0.0296041126328175,
            0.0138472664342115,
            0.0138473229910027
        ],
        [
            0.0138472664342115,
            0.0138472664342115,
            0.0138472664342115,
            0.0138472664342115,
            -0.0019095797643945,
            -0.0019095232076034
        ],
        [
            0.0138473229910027,
            0.0138473229910027,
            0.0138473229910027,
            0.0138473229910027,
            -0.0019095232076034,
            -0.0019094666508122
        ]
    ];
    assert!(h1.abs_diff_eq(&h1_ref, 1e-06));
}

#[test]
fn density_matrix_test() {
    let orbs: Array2<f64> = array![
        [
            8.7633819729731810e-01,
            -7.3282344651120093e-07,
            -2.5626947507277165e-01,
            5.9002324562689818e-16,
            4.4638746598694098e-05,
            6.5169204671842440e-01
        ],
        [
            1.5609816246174135e-02,
            -1.9781345423283686e-01,
            -3.5949495734350723e-01,
            -8.4834397825097219e-01,
            2.8325036729124353e-01,
            -2.9051012618890415e-01
        ],
        [
            2.5012007142380756e-02,
            -3.1696154856040176e-01,
            -5.7602794926745904e-01,
            5.2944545948125210e-01,
            4.5385929584577422e-01,
            -4.6549179289356957e-01
        ],
        [
            2.0847639428373754e-02,
            5.2838141513310655e-01,
            -4.8012912372328725e-01,
            6.2706942441176916e-16,
            -7.5667689316910480e-01,
            -3.8791258902430070e-01
        ],
        [
            1.6641902124514810e-01,
            -3.7146607333368298e-01,
            2.5136104623642469e-01,
            -4.0589133922668506e-16,
            -7.2004448997899451e-01,
            -7.6949321948982752e-01
        ],
        [
            1.6641959153799185e-01,
            3.7146559134907692e-01,
            2.5135994443678955e-01,
            -1.0279311111336347e-15,
            7.1993588930877628e-01,
            -7.6959837655952745e-01
        ]
    ];
    let f: Vec<f64> = vec![2., 2., 2., 2., 0., 0.];
    let p: Array2<f64> = density_matrix(orbs.view(), &f[..]);
    let p_ref: Array2<f64> = array![
        [
            1.6672853597938484,
            0.2116144144027609,
            0.3390751794256264,
            0.282623268095985,
            0.162846907840508,
            0.1628473832190555
        ],
        [
            0.2116144144027609,
            1.776595917657724,
            -0.357966065395007,
            0.1368169475860144,
            -0.0285685423132669,
            -0.3224914900258041
        ],
        [
            0.3390751794256264,
            -0.357966065395007,
            1.426421833339374,
            0.2192252885141318,
            -0.0457761047995666,
            -0.5167363487612707
        ],
        [
            0.282623268095985,
            0.1368169475860144,
            0.2192252885141318,
            1.020291038750183,
            -0.6269841692414225,
            0.1581194812138258
        ],
        [
            0.162846907840508,
            -0.0285685423132669,
            -0.0457761047995666,
            -0.6269841692414225,
            0.4577294196704165,
            -0.0942187608833704
        ],
        [
            0.1628473832190555,
            -0.3224914900258041,
            -0.5167363487612707,
            0.1581194812138258,
            -0.0942187608833704,
            0.4577279753425148
        ]
    ];
    assert!(p.abs_diff_eq(&p_ref, 1e-15));
}

#[test]
fn reference_density_matrix() {
    let mol: Molecule = get_water_molecule();
    let p0: Array2<f64> = density_matrix_ref(&mol);
    let p0_ref: Array2<f64> = array![
        [2., 0., 0., 0., 0., 0.],
        [0., 1.3333333333333333, 0., 0., 0., 0.],
        [0., 0., 1.3333333333333333, 0., 0., 0.],
        [0., 0., 0., 1.3333333333333333, 0., 0.],
        [0., 0., 0., 0., 1., 0.],
        [0., 0., 0., 0., 0., 1.]
    ];
    assert!(p0.abs_diff_eq(&p0_ref, 1e-16));
}

#[test]
fn self_consistent_charge_routine() {
    let mol: Molecule = get_water_molecule();
    let energy = run_scc(&mol);
    //println!("ENERGY: {}", energy);
    //TODO: CREATE AN APPROPIATE TEST FOR THE SCC ROUTINE
}

#[test]
fn self_consistent_charge_routine_near_coin() {
    let atomic_numbers: Vec<u8> = vec![1, 6, 6, 1, 6, 1, 6, 1, 6, 1, 6, 1];
    let mut positions: Array2<f64> = array![
        [1.14035341, -0.13021522, 2.08719024],
        [0.50220664, 0.05063317, 1.22118011],
        [-0.88326674, 0.10942181, 1.29559480],
        [-1.44213805, 0.04044044, 2.22946088],
        [-1.48146499, 0.27160316, 0.02973104],
        [-2.56237600, 0.24057787, -0.12419723],
        [-0.55934487, 0.38982195, -1.09018600],
        [-0.82622551, 1.09380623, -1.89412324],
        [0.63247888, -0.46827911, -1.31954527],
        [1.20025191, -0.17363757, -2.22072997],
        [1.09969583, 0.23621820, -0.12214916],
        [2.06782038, 0.75551464, -0.16994068],
    ];

    // transform coordinates in au
    positions = positions / 0.529177249;
    let charge: Option<i8> = Some(0);
    let multiplicity: Option<u8> = Some(1);
    let config: GeneralConfig = toml::from_str("").unwrap();
    let mol: Molecule = Molecule::new(
        atomic_numbers,
        positions,
        charge,
        multiplicity,
        Some(0.0),
        None,
        config,
    );
    let energy = run_scc(&mol);
    //println!("ENERGY: {}", energy);
    //TODO: CREATE AN APPROPIATE TEST FOR THE SCC ROUTINE
}

#[test]
fn test_scc_routine_benzene() {
    let mol: Molecule = get_benzene_molecule();
    let energy = run_scc(&mol);
}<|MERGE_RESOLUTION|>--- conflicted
+++ resolved
@@ -165,11 +165,7 @@
         {
             converged = true;
         }
-<<<<<<< HEAD
-        // Broyden mixing of partial charges
-=======
         // Broyden mixing of partial charges # changed new_dq to dq
->>>>>>> 24579406
         dq = broyden_mixer.next(dq, dq_diff);
         q = new_q;
         debug!("");
